on:
  push:

jobs:
  test:
    runs-on: ubuntu-latest
    steps:
      - uses: actions/checkout@v3

      - uses: actions-rs/toolchain@v1
        with:
          toolchain: stable
          override: true

      - name: Pull testnet collections
        continue-on-error: true
        run: |
          ./pull-collections.sh

      - name: Run Tests
        uses: actions-rs/cargo@v1
<<<<<<< HEAD
        timeout-minutes: 30
=======
        timeout-minutes: 10
>>>>>>> 7d0bdf6b
        with:
          command: test
          args: --workspace --all-features<|MERGE_RESOLUTION|>--- conflicted
+++ resolved
@@ -19,11 +19,7 @@
 
       - name: Run Tests
         uses: actions-rs/cargo@v1
-<<<<<<< HEAD
-        timeout-minutes: 30
-=======
         timeout-minutes: 10
->>>>>>> 7d0bdf6b
         with:
           command: test
           args: --workspace --all-features
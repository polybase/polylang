pub type Spanned<Tok, Loc, Error> = Result<(Loc, Tok, Loc), Error>;

#[derive(Debug, Clone, PartialEq)]
pub enum Tok<'input> {
    NumberLiteral(f64),
    HexLiteral(&'input str),
    StringLiteral(&'input str),
    Identifier(&'input str),
    EthLiteralStart,
    FalconLiteralStart,
    Desc,
    Asc,
    True,
    False,
    Number,
    F32,
    F64,
    U32,
    U64,
    I32,
    I64,
    String,
    Boolean,
    Map,
    Record,
    PublicKey,
    Bytes,
    Let,
    Break,
    Return,
    Throw,
    If,
    Else,
    While,
    For,
    In,
    Of,
    Function,
    Index,
    Collection,
    LBrace,
    RBrace,
    LBracket,
    RBracket,
    LParen,
    RParen,
    ArrowRight, // >
    ArrowLeft,  // <
    Equal,      // =
    EqualEqual, // ==
    BangEqual,  // !=
    MinusEqual, // -=
    PlusEqual,  // +=
    Comma,
    Colon,
    Semicolon,
    Dot,
    Plus,
    Minus,
    Star,     // *
    StarStar, // **
    Slash,    // /
    Percent,
    Bang,
    Question,
    Tilde,
    Ampersand,
    AmpersandAmpersand,
    At, // @
    Caret,
    Pipe,
    PipePipe,
    Lte,
    Gte,
}

impl std::fmt::Display for Tok<'_> {
    fn fmt(&self, f: &mut std::fmt::Formatter<'_>) -> std::fmt::Result {
        match self {
            Tok::NumberLiteral(n) => write!(f, "{}", n),
            Tok::HexLiteral(s) => write!(f, "{}", s),
            Tok::StringLiteral(s) => write!(f, "{}", s),
            Tok::Identifier(s) => write!(f, "{}", s),
            Tok::EthLiteralStart => write!(f, "eth#"),
            Tok::FalconLiteralStart => write!(f, "falcon#"),
            Tok::Desc => write!(f, "desc"),
            Tok::Asc => write!(f, "asc"),
            Tok::True => write!(f, "true"),
            Tok::False => write!(f, "false"),
            Tok::Number => write!(f, "number"),
            Tok::F32 => write!(f, "f32"),
            Tok::F64 => write!(f, "f64"),
            Tok::U32 => write!(f, "u32"),
            Tok::U64 => write!(f, "u64"),
            Tok::I32 => write!(f, "i32"),
            Tok::I64 => write!(f, "i64"),
            Tok::String => write!(f, "string"),
            Tok::Boolean => write!(f, "boolean"),
            Tok::Map => write!(f, "map"),
            Tok::Record => write!(f, "record"),
            Tok::PublicKey => write!(f, "PublicKey"),
            Tok::Bytes => write!(f, "bytes"),
            Tok::Let => write!(f, "let"),
            Tok::Break => write!(f, "break"),
            Tok::Return => write!(f, "return"),
            Tok::Throw => write!(f, "throw"),
            Tok::If => write!(f, "if"),
            Tok::Else => write!(f, "else"),
            Tok::While => write!(f, "while"),
            Tok::For => write!(f, "for"),
            Tok::In => write!(f, "in"),
            Tok::Of => write!(f, "of"),
            Tok::Function => write!(f, "function"),
            Tok::Index => write!(f, "index"),
            Tok::Collection => write!(f, "collection"),
            Tok::LBrace => write!(f, "{{"),
            Tok::RBrace => write!(f, "}}"),
            Tok::LBracket => write!(f, "["),
            Tok::RBracket => write!(f, "]"),
            Tok::LParen => write!(f, "("),
            Tok::RParen => write!(f, ")"),
            Tok::ArrowRight => write!(f, ">"),
            Tok::ArrowLeft => write!(f, "<"),
            Tok::Equal => write!(f, "="),
            Tok::EqualEqual => write!(f, "=="),
            Tok::BangEqual => write!(f, "!="),
            Tok::MinusEqual => write!(f, "-="),
            Tok::PlusEqual => write!(f, "+="),
            Tok::Comma => write!(f, ","),
            Tok::Colon => write!(f, ":"),
            Tok::Semicolon => write!(f, ";"),
            Tok::Dot => write!(f, "."),
            Tok::Plus => write!(f, "+"),
            Tok::Minus => write!(f, "-"),
            Tok::Star => write!(f, "*"),
            Tok::StarStar => write!(f, "**"),
            Tok::Slash => write!(f, "/"),
            Tok::Percent => write!(f, "%"),
            Tok::Bang => write!(f, "!"),
            Tok::Question => write!(f, "?"),
            Tok::Tilde => write!(f, "~"),
            Tok::Ampersand => write!(f, "&"),
            Tok::AmpersandAmpersand => write!(f, "&&"),
            Tok::At => write!(f, "@"),
            Tok::Caret => write!(f, "^"),
            Tok::Pipe => write!(f, "|"),
            Tok::PipePipe => write!(f, "||"),
            Tok::Lte => write!(f, "<="),
            Tok::Gte => write!(f, ">="),
        }
    }
}

#[derive(Debug, PartialEq)]
pub enum LexicalError {
    NumberParseError {
        start: usize,
        end: usize,
    },
    InvalidToken {
        start: usize,
        end: usize,
    },
    UnterminatedComment {
        start: usize,
        end: usize,
    },
    UnterminatedString {
        start: usize,
        end: usize,
    },
    UserError {
        start: usize,
        end: usize,
        message: String,
    },
}

impl std::fmt::Display for LexicalError {
    fn fmt(&self, f: &mut std::fmt::Formatter<'_>) -> std::fmt::Result {
        match self {
            LexicalError::NumberParseError { start, end } => {
                write!(f, "Failed to parse number at {}-{}", start, end)
            }
            LexicalError::InvalidToken { start, end } => {
                write!(f, "Invalid token at {}-{}", start, end)
            }
            LexicalError::UnterminatedComment { start, end } => {
                write!(f, "Unterminated comment at {}-{}", start, end)
            }
            LexicalError::UnterminatedString { start, end } => {
                write!(f, "Unterminated string at {}-{}", start, end)
            }
            LexicalError::UserError {
                start,
                end,
                message,
            } => {
                write!(f, "Error at {}-{}: {}", start, end, message)
            }
        }
    }
}

impl std::error::Error for LexicalError {}

const KEYWORDS: &[(Tok, &str)] = &[
    (Tok::Desc, "desc"),
    (Tok::Asc, "asc"),
    (Tok::True, "true"),
    (Tok::False, "false"),
    (Tok::Number, "number"),
    (Tok::F32, "f32"),
    (Tok::F64, "f64"),
    (Tok::U32, "u32"),
    (Tok::U64, "u64"),
    (Tok::I32, "i32"),
    (Tok::I64, "i64"),
    (Tok::String, "string"),
    (Tok::Boolean, "boolean"),
    (Tok::Map, "map"),
    (Tok::Record, "record"),
    (Tok::Let, "let"),
    (Tok::Break, "break"),
    (Tok::Return, "return"),
    (Tok::Throw, "throw"),
    (Tok::If, "if"),
    (Tok::Else, "else"),
    (Tok::While, "while"),
    (Tok::For, "for"),
    (Tok::In, "in"),
    (Tok::Of, "of"),
    (Tok::Function, "function"),
    (Tok::Index, "@index"),
    (Tok::Collection, "collection"),
    (Tok::PublicKey, "PublicKey"),
    (Tok::Bytes, "bytes"),
];

pub struct Lexer<'input> {
    input: &'input str,
    position: usize,
    errored: bool,
}

type LexerItem<'input> = Spanned<Tok<'input>, usize, LexicalError>;

impl<'input> Lexer<'input> {
    pub fn new(input: &'input str) -> Self {
        Self {
            input,
            position: 0,
            errored: false,
        }
    }

    fn peek_char(&self) -> Option<(usize, char)> {
        self.input[self.position..]
            .char_indices()
            .next()
            .map(|(i, c)| (i + self.position, c))
    }

    fn peek_char_nth(&self, nth: usize) -> Option<(usize, char)> {
        self.input[self.position..]
            .char_indices()
            .nth(nth)
            .map(|(i, c)| (i + self.position, c))
    }

    fn next_char(&mut self) -> Option<(usize, char)> {
        let next = self.peek_char();
        if let Some((i, c)) = next {
            self.position = i + c.len_utf8();
        }
        next
    }

    fn reset_if_none(
        &mut self,
        f: impl FnOnce(&mut Self) -> Option<LexerItem<'input>>,
    ) -> Option<LexerItem<'input>> {
        let start = self.position;
        let item = f(self);
        if item.is_none() {
            self.position = start;
        }
        item
    }

    fn eat_whitespace(&mut self) -> bool {
        match self.peek_char() {
            Some((_, c)) if c.is_whitespace() => {}
            _ => return false,
        }

        while let Some((_, c)) = self.peek_char() {
            if !c.is_whitespace() {
                break;
            }
            self.next_char();
        }

        true
    }

    /// Eats comments in the form of `// ...` or `/* ... */`
    fn eat_comments(&mut self) -> Result<bool, LexicalError> {
        let mut found = false;

        if let Some((_, '/')) = self.peek_char() {
            match self.peek_char_nth(1) {
                Some((_, '/')) => {
                    self.next_char();
                    self.next_char();

                    found = true;

                    while let Some((_, c)) = self.peek_char() {
                        if c == '\n' {
                            break;
                        }

                        self.next_char();
                    }
                }
                Some((i, '*')) => {
                    self.next_char();
                    self.next_char();

                    found = true;

                    let found_end = loop {
                        if let Some((_, '*')) = self.peek_char() {
                            if let Some((_, '/')) = self.peek_char_nth(1) {
                                self.next_char();
                                self.next_char();
                                break true;
                            }
                        }

                        if self.next_char().is_none() {
                            break false;
                        }
                    };

                    if !found_end {
                        return Err(LexicalError::UnterminatedComment {
                            start: i - 1, // start of `/*`
                            end: self.position,
                        });
                    }
                }
                None | Some(_) => {}
            }
        }

        Ok(found)
    }

    fn lex_keyword(&mut self) -> Option<LexerItem<'input>> {
        let (start, c) = self.peek_char()?;
        if !c.is_ascii_alphabetic() {
            return None;
        }

        let mut end = start;
        let mut keyword = String::new();
        while let Some((i, c)) = self.peek_char() {
            if !c.is_ascii_alphanumeric() && c != '_' {
                break;
            }
            end = i;
            keyword.push(c);
            self.next_char();
        }

        KEYWORDS
            .iter()
            .find(|(_, k)| k == &keyword)
            .map(|(tok, _)| Ok::<_, LexicalError>((start, tok.clone(), end + c.len_utf8())))
    }

    /// parses 'eth#', 'falcon#', etc.
    fn lex_literal_start(&mut self) -> Option<LexerItem<'input>> {
        let (start, c) = self.peek_char()?;
        if !c.is_ascii_alphabetic() {
            return None;
        }

        let mut end = start;
        let mut literal_start = String::new();
        while let Some((i, c)) = self.peek_char() {
            if !c.is_ascii_alphanumeric() && c != '_' {
                break;
            }
            end = i;
            literal_start.push(c);
            self.next_char();
        }

        if self.peek_char() != Some((end + c.len_utf8(), '#')) {
            return None;
        }
        self.next_char();
        literal_start += "#";

        [
            (Tok::EthLiteralStart, "eth#"),
            (Tok::FalconLiteralStart, "falcon#"),
        ]
        .iter()
        .find(|(_, k)| k == &&literal_start)
        .map(|(tok, _)| Ok::<_, LexicalError>((start, tok.clone(), end + c.len_utf8())))
    }

    fn lex_at_index(&mut self) -> Option<LexerItem<'input>> {
        match (
            self.peek_char(),
            self.peek_char_nth(1),
            self.peek_char_nth(2),
            self.peek_char_nth(3),
            self.peek_char_nth(4),
            self.peek_char_nth(5),
        ) {
            (
                Some((start, '@')),
                Some((_, 'i')),
                Some((_, 'n')),
                Some((_, 'd')),
                Some((_, 'e')),
                Some((end, 'x')),
            ) => {
                self.next_char();
                self.next_char();
                self.next_char();
                self.next_char();
                self.next_char();
                self.next_char();
                Some(Ok((start, Tok::Index, end + 'x'.len_utf8())))
            }
            _ => None,
        }
    }

    fn lex_number(&mut self) -> Option<LexerItem<'input>> {
        let (start, c) = self.peek_char()?;
        if !c.is_numeric() {
            return None;
        }

        let mut end = start;
        let mut number = String::new();
        while let Some((i, c)) = self.peek_char() {
            if !c.is_numeric() && c != '.' {
                break;
            }
            end = i;
            number.push(c);
            self.next_char();
        }

        number
            .parse::<f64>()
            .map_err(|_| LexicalError::NumberParseError {
                start,
                end: end + c.len_utf8(),
            })
            .map(|n| Ok((start, Tok::NumberLiteral(n), end + c.len_utf8())))
            .ok()
    }

    /// parses 'hello' as Tok::String("'hello'")
    /// or "hello" as Tok::String("\"hello\"")
    fn lex_string(&mut self) -> Option<LexerItem<'input>> {
        let (start, c) = self.peek_char()?;
<<<<<<< HEAD
        let is_double_quoted = match c {
            '\'' => false,
            '"' => true,
            _ => return None,
        };
=======
        if c != '\'' && c != '"' {
            return None;
        }
        let first_c = c;
>>>>>>> 2ae90981
        self.next_char();

        let mut end = start;
        let mut string = String::new();
        let terminated = loop {
            let Some((i, c)) = self.peek_char() else {
                break false;
            };

<<<<<<< HEAD
            match (is_double_quoted, c) {
                (true, '"') | (false, '\'') => {
                    end = i;
                    self.next_char();
                    break true;
                }
                _ => {}
=======
            if c == first_c {
                end = i;
                self.next_char();
                break true;
>>>>>>> 2ae90981
            }

            end = i;
            string.push(c);
            self.next_char();
        };

        if !terminated {
            return Some(Err(LexicalError::UnterminatedString {
                start,
                end: self.position,
            }));
        }

        Some(Ok((
            start,
            Tok::StringLiteral(&self.input[start..end + c.len_utf8()]),
            end + c.len_utf8(),
        )))
    }

    fn lex_hex_literal(&mut self) -> Option<LexerItem<'input>> {
        let (start, c) = self.peek_char()?;
        if c != '0' {
            return None;
        }
        self.next_char();

        let (x_pos, c) = self.peek_char()?;
        if c != 'x' {
            return None;
        }
        self.next_char();

        let mut end = x_pos;
        let mut hex = String::new();
        while let Some((i, c)) = self.peek_char() {
            if !c.is_ascii_hexdigit() {
                break;
            }
            end = i;
            hex.push(c);
            self.next_char();
        }

        Some(Ok((
            start,
            Tok::HexLiteral(&self.input[start..end + c.len_utf8()]),
            end + c.len_utf8(),
        )))
    }

    fn lex_identifier(&mut self) -> Option<LexerItem<'input>> {
        let (start, c) = self.peek_char()?;
        if !(c.is_ascii_alphabetic() || c == '_' || c == '$') {
            return None;
        }

        self.next_char();

        let mut end = start;
        let mut identifier = String::new();
        while let Some((i, c)) = self.peek_char() {
            if !(c.is_ascii_alphanumeric() || c == '_') {
                break;
            }
            end = i;
            identifier.push(c);
            self.next_char();
        }

        Some(Ok((
            start,
            Tok::Identifier(&self.input[start..end + c.len_utf8()]),
            end + c.len_utf8(),
        )))
    }
}

impl<'input> Iterator for Lexer<'input> {
    type Item = LexerItem<'input>;

    fn next(&mut self) -> Option<Self::Item> {
        if self.errored {
            return None;
        }

        loop {
            let found_whitespace = self.eat_whitespace();
            let found_comment = match self.eat_comments() {
                Ok(b) => b,
                Err(e) => {
                    return Some(Err(e));
                }
            };

            if !found_whitespace && !found_comment {
                break;
            }
        }

        let result = self
            .reset_if_none(Self::lex_keyword)
            .or_else(|| self.reset_if_none(Self::lex_literal_start))
            .or_else(|| self.reset_if_none(Self::lex_at_index))
            .or_else(|| self.reset_if_none(Self::lex_hex_literal))
            .or_else(|| self.reset_if_none(Self::lex_number))
            .or_else(|| self.reset_if_none(Self::lex_string))
            .or_else(|| self.reset_if_none(Self::lex_identifier))
            .or_else(|| match self.peek_char()? {
                (i, '{') => {
                    self.next_char();
                    Some(Ok((i, Tok::LBrace, i + 1)))
                }
                (i, '}') => {
                    self.next_char();
                    Some(Ok((i, Tok::RBrace, i + 1)))
                }
                (i, '[') => {
                    self.next_char();
                    Some(Ok((i, Tok::LBracket, i + 1)))
                }
                (i, ']') => {
                    self.next_char();
                    Some(Ok((i, Tok::RBracket, i + 1)))
                }
                (i, '(') => {
                    self.next_char();
                    Some(Ok((i, Tok::LParen, i + 1)))
                }
                (i, ')') => {
                    self.next_char();
                    Some(Ok((i, Tok::RParen, i + 1)))
                }
                (i, '>') => {
                    self.next_char();
                    match self.peek_char() {
                        Some((_, '=')) => {
                            self.next_char();
                            Some(Ok((i, Tok::Gte, i + 2)))
                        }
                        _ => Some(Ok((i, Tok::ArrowRight, i + 1))),
                    }
                }
                (i, '<') => {
                    self.next_char();
                    match self.peek_char() {
                        Some((_, '=')) => {
                            self.next_char();
                            Some(Ok((i, Tok::Lte, i + 2)))
                        }
                        _ => Some(Ok((i, Tok::ArrowLeft, i + 1))),
                    }
                }
                (i, '=') => {
                    self.next_char();
                    match self.peek_char() {
                        Some((_, '=')) => {
                            self.next_char();
                            Some(Ok((i, Tok::EqualEqual, i + 2)))
                        }
                        _ => Some(Ok((i, Tok::Equal, i + 1))),
                    }
                }
                (i, ',') => {
                    self.next_char();
                    Some(Ok((i, Tok::Comma, i + 1)))
                }
                (i, ';') => {
                    self.next_char();
                    Some(Ok((i, Tok::Semicolon, i + 1)))
                }
                (i, ':') => {
                    self.next_char();
                    Some(Ok((i, Tok::Colon, i + 1)))
                }
                (i, '.') => {
                    self.next_char();
                    Some(Ok((i, Tok::Dot, i + 1)))
                }
                (i, '+') => {
                    self.next_char();

                    match self.peek_char() {
                        Some((_, '=')) => {
                            self.next_char();
                            Some(Ok((i, Tok::PlusEqual, i + 2)))
                        }
                        _ => Some(Ok((i, Tok::Plus, i + 1))),
                    }
                }
                (i, '-') => {
                    self.next_char();

                    match self.peek_char() {
                        Some((_, '=')) => {
                            self.next_char();
                            Some(Ok((i, Tok::MinusEqual, i + 2)))
                        }
                        _ => Some(Ok((i, Tok::Minus, i + 1))),
                    }
                }
                (i, '/') => {
                    self.next_char();
                    Some(Ok((i, Tok::Slash, i + 1)))
                }
                (i, '%') => {
                    self.next_char();
                    Some(Ok((i, Tok::Percent, i + 1)))
                }
                (i, '!') => {
                    self.next_char();
                    match self.peek_char() {
                        Some((_, '=')) => {
                            self.next_char();
                            Some(Ok((i, Tok::BangEqual, i + 2)))
                        }
                        _ => Some(Ok((i, Tok::Bang, i + 1))),
                    }
                }
                (i, '?') => {
                    self.next_char();
                    Some(Ok((i, Tok::Question, i + 1)))
                }
                (i, '~') => {
                    self.next_char();
                    Some(Ok((i, Tok::Tilde, i + 1)))
                }
                (i, '*') => {
                    self.next_char();
                    match self.peek_char() {
                        Some((_, '*')) => {
                            self.next_char();
                            Some(Ok((i, Tok::StarStar, i + 2)))
                        }
                        _ => Some(Ok((i, Tok::Star, i + 1))),
                    }
                }
                (i, '&') => {
                    self.next_char();
                    match self.peek_char() {
                        Some((_, '&')) => {
                            self.next_char();
                            Some(Ok((i, Tok::AmpersandAmpersand, i + 2)))
                        }
                        _ => Some(Ok((i, Tok::Ampersand, i + 1))),
                    }
                }
                (i, '@') => {
                    self.next_char();
                    Some(Ok((i, Tok::At, i + 1)))
                }
                (i, '^') => {
                    self.next_char();
                    Some(Ok((i, Tok::Caret, i + 1)))
                }
                (i, '|') => {
                    self.next_char();
                    match self.peek_char() {
                        Some((_, '|')) => {
                            self.next_char();
                            Some(Ok((i, Tok::PipePipe, i + 2)))
                        }
                        _ => Some(Ok((i, Tok::Pipe, i + 1))),
                    }
                }
                _ => None,
            })
            .or_else(|| {
                if let Some((i, _)) = self.peek_char() {
                    self.next_char();
                    Some(Err(LexicalError::InvalidToken { start: i, end: i }))
                } else {
                    None
                }
            });

        if let Some(Err(_)) = result {
            self.errored = true;
        }

        result
    }
}

#[cfg(test)]
mod tests {
    use super::*;

    #[test]
    fn test_lex_whitespace() {
        let mut lexer = Lexer::new("  ");
        assert_eq!(lexer.next(), None);
    }

    #[test]
    fn test_lex_whitespace_2() {
        let mut lexer = Lexer::new("  asc");
        assert_eq!(lexer.next(), Some(Ok((2, Tok::Asc, 5))));
        assert_eq!(lexer.next(), None);
    }

    #[test]
    fn test_lex_keyword() {
        let input = "desc asc";
        let mut lexer = Lexer::new(input);
        assert_eq!(lexer.next(), Some(Ok((0, Tok::Desc, 4))));
        assert_eq!(&input[0..4], "desc");
        assert_eq!(lexer.next(), Some(Ok((5, Tok::Asc, 8))));
        assert_eq!(&input[5..8], "asc");
        assert_eq!(lexer.next(), None);
    }

    #[test]
    fn test_lex_number() {
        let mut lexer = Lexer::new("123.456 987");
        assert_eq!(lexer.next(), Some(Ok((0, Tok::NumberLiteral(123.456), 7))));
        assert_eq!(lexer.next(), Some(Ok((8, Tok::NumberLiteral(987.0), 11))));
        assert_eq!(lexer.next(), None);
    }

    #[test]
    fn test_lex_number_error() {
        let mut lexer = Lexer::new("123.456.789");
        assert_eq!(
            lexer.next(),
            Some(Err(LexicalError::InvalidToken { start: 0, end: 0 }))
        );
        assert_eq!(lexer.next(), None);
    }

    #[test]
    fn test_lex_string() {
        let input = "'hello' 'world'";
        let mut lexer = Lexer::new("'hello' 'world'");
        assert_eq!(
            lexer.next(),
            Some(Ok((0, Tok::StringLiteral("'hello'"), 7)))
        );
        assert_eq!(&input[0..7], "'hello'");
        assert_eq!(
            lexer.next(),
            Some(Ok((8, Tok::StringLiteral("'world'"), 15)))
        );
        assert_eq!(&input[8..15], "'world'");
        assert_eq!(lexer.next(), None);
    }

    #[test]
    fn test_lex_double_quote_string() {
        let input = "\"hello\" \"world\"";
        let mut lexer = Lexer::new("\"hello\" \"world\"");
        assert_eq!(
            lexer.next(),
            Some(Ok((0, Tok::StringLiteral("\"hello\""), 7)))
        );
        assert_eq!(&input[0..7], "\"hello\"");
        assert_eq!(
            lexer.next(),
            Some(Ok((8, Tok::StringLiteral("\"world\""), 15)))
        );
        assert_eq!(&input[8..15], "\"world\"");
        assert_eq!(lexer.next(), None);
    }

    #[test]
    fn test_lex_string_unterminated() {
        let mut lexer = Lexer::new("'hello");
        assert_eq!(
            lexer.next(),
            Some(Err(LexicalError::UnterminatedString { start: 0, end: 6 }))
        );
        assert_eq!(lexer.next(), None);
    }

    #[test]
    fn test_lex_string_unterminated_mismatch() {
        let mut lexer = Lexer::new("'hello\"");
        assert_eq!(
            lexer.next(),
            Some(Err(LexicalError::UnterminatedString { start: 0, end: 7 }))
        );
        assert_eq!(lexer.next(), None);
    }

    #[test]
    fn test_lex_identifier() {
        let input = "hello world";
        let mut lexer = Lexer::new(input);
        assert_eq!(lexer.next(), Some(Ok((0, Tok::Identifier("hello"), 5))));
        assert_eq!(&input[0..5], "hello");
        assert_eq!(lexer.next(), Some(Ok((6, Tok::Identifier("world"), 11))));
        assert_eq!(&input[6..11], "world");
        assert_eq!(lexer.next(), None);
    }

    #[test]
    fn test_lex_identifier_dollar() {
        let input = "$hello $world";
        let mut lexer = Lexer::new(input);
        assert_eq!(lexer.next(), Some(Ok((0, Tok::Identifier("$hello"), 6))));
        assert_eq!(&input[0..6], "$hello");
        assert_eq!(lexer.next(), Some(Ok((7, Tok::Identifier("$world"), 13))));
        assert_eq!(&input[7..13], "$world");
        assert_eq!(lexer.next(), None);
    }

    #[test]
    fn test_lex_identifier_unicode_invalid() {
        let input = "ą";
        let mut lexer = Lexer::new(input);
        assert_eq!(
            lexer.next(),
            Some(Err(LexicalError::InvalidToken { start: 0, end: 0 }))
        );
    }

    #[test]
    fn test_lex_symbols() {
        let cases = [
            ("(", Tok::LParen),
            (")", Tok::RParen),
            ("[", Tok::LBracket),
            ("]", Tok::RBracket),
            ("{", Tok::LBrace),
            ("}", Tok::RBrace),
            ("+", Tok::Plus),
            ("-", Tok::Minus),
            ("*", Tok::Star),
            ("**", Tok::StarStar),
            ("/", Tok::Slash),
            ("%", Tok::Percent),
            ("!", Tok::Bang),
            ("?", Tok::Question),
            ("~", Tok::Tilde),
            ("&", Tok::Ampersand),
            ("&&", Tok::AmpersandAmpersand),
            ("@", Tok::At),
            ("^", Tok::Caret),
            ("|", Tok::Pipe),
            ("||", Tok::PipePipe),
            ("=", Tok::Equal),
            ("==", Tok::EqualEqual),
            ("!=", Tok::BangEqual),
            ("-=", Tok::MinusEqual),
            ("+=", Tok::PlusEqual),
            (",", Tok::Comma),
            (":", Tok::Colon),
            (";", Tok::Semicolon),
            (".", Tok::Dot),
            ("<", Tok::ArrowLeft),
            (">", Tok::ArrowRight),
            ("<=", Tok::Lte),
            (">=", Tok::Gte),
        ];

        for (input, expected) in cases.into_iter() {
            let mut lexer = Lexer::new(input);
            assert_eq!(lexer.next(), Some(Ok((0, expected, input.len()))));
            assert_eq!(lexer.next(), None);
        }
    }

    #[test]
    fn test_comments() {
        let input = "/* comment */";
        let mut lexer = Lexer::new(input);
        assert_eq!(lexer.next(), None);
    }

    #[test]
    fn test_comments_2() {
        let input = "/* comment */ 123";
        let mut lexer = Lexer::new(input);
        assert_eq!(lexer.next(), Some(Ok((14, Tok::NumberLiteral(123.0), 17))));
        assert_eq!(lexer.next(), None);
    }

    #[test]
    fn test_comments_single_line() {
        let input = "// comment";
        let mut lexer = Lexer::new(input);
        assert_eq!(lexer.next(), None);
    }

    #[test]
    fn test_comments_mixed() {
        let input = r#"// comment
            123
            /* comment */
            456
            /*
                multi-
                line
            */
        "#;

        let mut lexer = Lexer::new(input);
        assert_eq!(lexer.next(), Some(Ok((23, Tok::NumberLiteral(123.0), 26))));
        assert_eq!(lexer.next(), Some(Ok((65, Tok::NumberLiteral(456.0), 68))));
        assert_eq!(lexer.next(), None);
    }

    #[test]
    fn test_comments_error() {
        let input = "/* comment";
        let mut lexer = Lexer::new(input);
        assert_eq!(
            lexer.next(),
            Some(Err(LexicalError::UnterminatedComment { start: 0, end: 10 }))
        );
    }
}<|MERGE_RESOLUTION|>--- conflicted
+++ resolved
@@ -474,18 +474,11 @@
     /// or "hello" as Tok::String("\"hello\"")
     fn lex_string(&mut self) -> Option<LexerItem<'input>> {
         let (start, c) = self.peek_char()?;
-<<<<<<< HEAD
         let is_double_quoted = match c {
             '\'' => false,
             '"' => true,
             _ => return None,
         };
-=======
-        if c != '\'' && c != '"' {
-            return None;
-        }
-        let first_c = c;
->>>>>>> 2ae90981
         self.next_char();
 
         let mut end = start;
@@ -495,7 +488,6 @@
                 break false;
             };
 
-<<<<<<< HEAD
             match (is_double_quoted, c) {
                 (true, '"') | (false, '\'') => {
                     end = i;
@@ -503,12 +495,6 @@
                     break true;
                 }
                 _ => {}
-=======
-            if c == first_c {
-                end = i;
-                self.next_char();
-                break true;
->>>>>>> 2ae90981
             }
 
             end = i;

use crate::ast::*;
use crate::lexer;
use std::str::FromStr;
use lalrpop_util::ParseError;

grammar<'input>(input: &'input str);

extern {
    type Location = usize;
    type Error = lexer::LexicalError;

    enum lexer::Tok<'input> {
        identifier => lexer::Tok::Identifier(<&'input str>),
        number => lexer::Tok::NumberLiteral(<f64>),
        string => lexer::Tok::StringLiteral(<&'input str>),
        "desc" => lexer::Tok::Desc,
        "asc" => lexer::Tok::Asc,
        "true" => lexer::Tok::True,
        "false" => lexer::Tok::False,
        "string" => lexer::Tok::String,
        "number" => lexer::Tok::Number,
        "boolean" => lexer::Tok::Boolean,
        "map" => lexer::Tok::Map,
        "record" => lexer::Tok::Record,
        "PublicKey" => lexer::Tok::PublicKey,
        "bytes" => lexer::Tok::Bytes,
        "let" => lexer::Tok::Let,
        "break" => lexer::Tok::Break,
        "return" => lexer::Tok::Return,
        "throw" => lexer::Tok::Throw,
        "if" => lexer::Tok::If,
        "else" => lexer::Tok::Else,
        "while" => lexer::Tok::While,
        "for" => lexer::Tok::For,
        "function" => lexer::Tok::Function,
        "@index" => lexer::Tok::Index,
        "collection" => lexer::Tok::Collection,
        "{" => lexer::Tok::LBrace,
        "}" => lexer::Tok::RBrace,
        "[" => lexer::Tok::LBracket,
        "]" => lexer::Tok::RBracket,
        "(" => lexer::Tok::LParen,
        ")" => lexer::Tok::RParen,
        "<" => lexer::Tok::ArrowLeft,
        ">" => lexer::Tok::ArrowRight,
        ":" => lexer::Tok::Colon,
        ";" => lexer::Tok::Semicolon,
        "," => lexer::Tok::Comma,
        "." => lexer::Tok::Dot,
        "!" => lexer::Tok::Bang,
        "?" => lexer::Tok::Question,
        "~" => lexer::Tok::Tilde,
        "*" => lexer::Tok::Star,
        "/" => lexer::Tok::Slash,
        "%" => lexer::Tok::Percent,
        "+" => lexer::Tok::Plus,
        "-" => lexer::Tok::Minus,
        "&" => lexer::Tok::Ampersand,
        "**" => lexer::Tok::StarStar,
        "&&" => lexer::Tok::AmpersandAmpersand,
        "@" => lexer::Tok::At,
        "^" => lexer::Tok::Caret,
        "|" => lexer::Tok::Pipe,
        "||" => lexer::Tok::PipePipe,
        "<=" => lexer::Tok::Lte,
        ">=" => lexer::Tok::Gte,
        "=" => lexer::Tok::Equal,
        "==" => lexer::Tok::EqualEqual,
        "!=" => lexer::Tok::BangEqual,
        "-=" => lexer::Tok::MinusEqual,
        "+=" => lexer::Tok::PlusEqual,
    }
}

Ident: String = {
    <i:identifier> => i.to_string(),
    "desc" => "desc".to_string(),
    "asc" => "asc".to_string(),
};

BasicType: Type = {
    "string" => Type::String,
    "number" => Type::Number,
    "boolean" => Type::Boolean,
    "bytes" => Type::Bytes,
};

ArrayInnerType: Type = {
    <t:BasicType> => t,
    <i:Ident> => Type::ForeignRecord {
        collection: i,
    },
}

Type: Type = {
    BasicType,
    <t:ArrayInnerType> "[" "]" => Type::Array(Box::new(t)),
    "map" "<" <kt:BasicType> "," <vt:Type> ">" => Type::Map(Box::new(kt), Box::new(vt)),
    "{" <fields:(Field ";")*> "}" => Type::Object(fields.into_iter().map(|(f, _)| f).collect()),
    "PublicKey" => Type::PublicKey,
    <i:Ident> => Type::ForeignRecord {
        collection: i,
    },
};

ParameterType: ParameterType = {
    <l:@L> <t:Type> =>? match t {
        Type::String => Ok(ParameterType::String),
        Type::Number => Ok(ParameterType::Number),
        Type::Boolean => Ok(ParameterType::Boolean),
        Type::Bytes => Ok(ParameterType::Bytes),
        Type::Array(t) => Ok(ParameterType::Array(*t)),
        Type::Map(kt, vt) => Ok(ParameterType::Map(*kt, *vt)),
        Type::Object(fields) => Err(ParseError::User {
            error: lexer::LexicalError::UserError {
                start: l,
                end: l,
                message: "object type not allowed for parameter".to_string(),
            }
        }),
        Type::PublicKey => Ok(ParameterType::PublicKey),
        Type::ForeignRecord { collection } => Ok(ParameterType::ForeignRecord { collection }),
    },
    "record" => ParameterType::Record,
};

Number: f64 = {
    <n:number> => n,
};

String: String = {
    <s:string> => s[1..s.len()-1].to_string(),
};

Boolean: bool = {
    "true" => true,
    "false" => false,
};

<<<<<<< HEAD
pub Primitive: Primitive = {
    <n:Number> => Primitive::Number(n),
    <s:String> => Primitive::String(s),
=======
Primitive: Primitive = {
    <n:Number> => Primitive::Number(n),
    <s:String> => Primitive::String(s),
};

ObjectFieldValues: Vec<(String, Expression)> = {
    <id:Ident> ":" <e:Expression> => vec![(id, e)],
    <id:Ident> ":" <e:Expression> "," <fs:ObjectFieldValues> => {
        let mut fs = fs;
        fs.insert(0, (id, e));
        fs
    },
};

Array: Vec<Expression> = {
    "[" "]" => vec![],
    "[" <e:Expression> "]" => vec![e],
    "[" <e:Expression> "," <values:ArrayValues> "]" => {
        let mut values = values;
        values.insert(0, e);
        values
    },
}

ArrayValues: Vec<Expression> = {
    <e: Expression> => vec![e],
    <e: Expression> "," <es:ArrayValues> => {
        let mut es = es;
        es.insert(0, e);
        es
    },
>>>>>>> a30f98af
};

pub Expression: Expression = {
    #[precedence(level="0")]
    <p:Primitive> => Expression::Primitive(p),
    #[precedence(level="0")]
    <b:Boolean> => Expression::Boolean(b),
    #[precedence(level="0")]
    <id:Ident> => Expression::Ident(id),
    #[precedence(level="0")]
    "{" <fields:ObjectFieldValues> "}" => Expression::Object(Object { fields }),
    #[precedence(level="1")]
    <l:Expression> "[" <r:Expression> "]" => Expression::Index(Box::new(l), Box::new(r)),
    #[precedence(level="1")]
    <l:Expression> "." <id:Ident> => Expression::Dot(Box::new(l), id),
    #[precedence(level="1")]
    <l:Expression> "(" <args:ArgumentList> ")" => Expression::Call(Box::new(l), args),
    #[precedence(level="1")]
    "(" <e:Expression> ")" => e,
    #[precedence(level="2")]
    <array:Array> => Expression::Array(array),
    #[precedence(level="2")]
    "!" <l:Expression> => Expression::Not(Box::new(l)),
    #[precedence(level="2")]
    "~" <l:Expression> => Expression::BitNot(Box::new(l)),
    #[precedence(level="3")] #[assoc(side="left")]
    <l:Expression> "**" <r:Expression> => Expression::Exponent(Box::new(l), Box::new(r)),
    #[precedence(level="4")] #[assoc(side="left")]
    <l:Expression> "*" <r:Expression> => Expression::Multiply(Box::new(l), Box::new(r)),
    #[precedence(level="4")] #[assoc(side="left")]
    <l:Expression> "/" <r:Expression> => Expression::Divide(Box::new(l), Box::new(r)),
    #[precedence(level="4")] #[assoc(side="left")]
    <l:Expression> "%" <r:Expression> => Expression::Modulo(Box::new(l), Box::new(r)),
    #[precedence(level="5")] #[assoc(side="left")]
    <l:Expression> "+" <r:Expression> => Expression::Add(Box::new(l), Box::new(r)),
    #[precedence(level="5")] #[assoc(side="left")]
    <l:Expression> "-" <r:Expression> => Expression::Subtract(Box::new(l), Box::new(r)),
    #[precedence(level="6")] #[assoc(side="left")]
    <l:Expression> "<" <second:("<")?> <r:Expression> => match second {
        None => Expression::LessThan(Box::new(l), Box::new(r)),
        Some(_) => Expression::ShiftLeft(Box::new(l), Box::new(r)),
    },
    #[precedence(level="6")] #[assoc(side="left")]
    <l:Expression> ">" <second:(">")?> <r:Expression> => match second {
        None => Expression::GreaterThan(Box::new(l), Box::new(r)),
        Some(_) => Expression::ShiftRight(Box::new(l), Box::new(r)),
    },
    #[precedence(level="7")] #[assoc(side="left")]
    <l:Expression> "&" <r:Expression> => Expression::BitAnd(Box::new(l), Box::new(r)),
    #[precedence(level="8")] #[assoc(side="left")]
    <l:Expression> "^" <r:Expression> => Expression::BitXor(Box::new(l), Box::new(r)),
    #[precedence(level="9")] #[assoc(side="left")]
    <l:Expression> "|" <r:Expression> => Expression::BitOr(Box::new(l), Box::new(r)),
    #[precedence(level="10")] #[assoc(side="none")]
    <l:Expression> "<=" <r:Expression> => Expression::LessThanOrEqual(Box::new(l), Box::new(r)),
    #[precedence(level="10")] #[assoc(side="none")]
    <l:Expression> ">=" <r:Expression> => Expression::GreaterThanOrEqual(Box::new(l), Box::new(r)),
    #[precedence(level="11")] #[assoc(side="none")]
    <l:Expression> "==" <r:Expression> => Expression::Equal(Box::new(l), Box::new(r)),
    #[precedence(level="11")] #[assoc(side="none")]
    <l:Expression> "!=" <r:Expression> => Expression::NotEqual(Box::new(l), Box::new(r)),
    #[precedence(level="12")] #[assoc(side="left")]
    <l:Expression> "&&" <r:Expression> => Expression::And(Box::new(l), Box::new(r)),
    #[precedence(level="13")] #[assoc(side="left")]
    <l:Expression> "||" <r:Expression> => Expression::Or(Box::new(l), Box::new(r)),
    #[precedence(level="14")] #[assoc(side="left")]
    <l:Expression> "-=" <r:Expression> => Expression::AssignSub(Box::new(l), Box::new(r)),
    #[precedence(level="14")] #[assoc(side="left")]
    <l:Expression> "+=" <r:Expression> => Expression::AssignAdd(Box::new(l), Box::new(r)),
    #[precedence(level="14")] #[assoc(side="none")]
    <l:Expression> "=" <r:Expression> => Expression::Assign(Box::new(l), Box::new(r)),
};

ArgumentList: Vec<Expression> = {
    <e:Expression> <rest:("," Expression)*> => {
        let mut args = vec![e];
        for (_, e) in rest {
            args.push(e);
        }
        args
    },
    => vec![],
};

PrimitiveArgumentList: Vec<Primitive> = {
    <p:Primitive> <rest:("," Primitive)*> => {
        let mut args = vec![p];
        for (_, p) in rest {
            args.push(p);
        }
        args
    },
    => vec![],
};

CompoundStatement: Statement = {
    <i:If> => Statement::If(i),
    <w:While> => Statement::While(w),
    <f:For> => Statement::For(f),
};
<<<<<<< HEAD

Let: Let = {
    "let" <i:Ident> "=" <e:Expression> => Let { identifier: i, expression: e },
};
=======
>>>>>>> a30f98af

Let: Let = {
    "let" <i:Ident> "=" <e:Expression> => Let { identifier: i, expression: e },
};

SmallStatement: Statement = {
    "break" => Statement::Break,
    "return" <e:Expression> => Statement::Return(e),
    "throw" <e:Expression> => Statement::Throw(e),
    <l:Let> => Statement::Let(l),
    <e:Expression> => Statement::Expression(e),
};

SimpleStatement: Statement = {
    <s:SmallStatement> ";" => s,
};

Statement: Statement = {
    SimpleStatement,
    CompoundStatement,
};

StatementsOrSimpleStatement: Vec<Statement> = {
    "{" <s:Statement*> "}" => s,
    <s:SimpleStatement> => vec![s],
};

If: If = {
    "if" "(" <e:Expression> ")" <s:StatementsOrSimpleStatement> <s2:("else" StatementsOrSimpleStatement)?> => If {
        condition: e,
        then_statements: s,
        else_statements: s2.map(|s| s.1).unwrap_or(vec![]),
    },
};

While: While = {
    "while" "(" <e:Expression> ")" "{" <s:Statement*> "}" => While {
        condition: e,
        statements: s,
    },
};

<<<<<<< HEAD
pub For: For = {
=======
For: For = {
>>>>>>> a30f98af
    "for" "(" <init:Let> ";" <cond:Expression> ";" <post:Expression> ")" "{" <statements:Statement*> "}" => For {
        initial_statement: ForInitialStatement::Let(init),
        condition: cond,
        post_statement: post,
        statements,
    },
    "for" "(" <init:Expression> ";" <cond:Expression> ";" <post:Expression> ")" "{" <statements:Statement*> "}" => For {
        initial_statement: ForInitialStatement::Expression(init),
        condition: cond,
        post_statement: post,
        statements,
    },
};

<<<<<<< HEAD
pub ParameterList: Vec<Parameter> = {
=======
ParameterList: Vec<Parameter> = {
>>>>>>> a30f98af
    <p:Parameter> <rest:("," Parameter)*> => {
        let mut params = vec![p];
        for (_, p) in rest {
            params.push(p);
        }
        params
    },
    => vec![],
};

Parameter: Parameter = {
    <name:Ident> ":" <type_:ParameterType> => Parameter {
        name,
        type_,
        required: true,
    },
    <name:Ident> "?" ":" <type_:ParameterType> => Parameter {
        name,
        type_,
        required: false,
    },
};

RootFunction: Function = {
    "function" <i: Ident> "(" <pl:ParameterList> ")" <return_type:(":" Type)?> "{" <l:@L> <s:Statement*> <r:@R> "}" => Function {
        name: i,
        decorators: vec![],
        parameters: pl,
        return_type: return_type.map(|(_, t)| t),
        statements: s,
        statements_code: input[l..r].to_string(),
    }
};

Function: Function = {
    <decs:Decorator*> "function" <i: Ident> "(" <pl:ParameterList> ")" <return_type:(":" Type)?> "{" <l:@L> <s:Statement*> <r:@R> "}" => Function {
        name: i,
        decorators: decs,
        parameters: pl,
        return_type: return_type.map(|(_, t)| t),
        statements: s,
        statements_code: input[l..r].to_string(),
    },
    <decs:Decorator*> <i: Ident> "(" <pl:ParameterList> ")" <return_type:(":" Type)?> "{" <l:@L> <s:Statement*> <r:@R> "}" => Function {
        name: i,
        decorators: decs,
        parameters: pl,
        return_type: return_type.map(|(_, t)| t),
        statements: s,
        statements_code: input[l..r].to_string(),
    },
};

Field: Field = {
    <decs:Decorator*> <name:Ident> "?" ":" <type_:Type> => Field{
        name,
        type_,
        required: false,
        decorators: decs,
    },
    <decs:Decorator*> <name:Ident> ":" <type_:Type> => Field{
        name,
        type_,
        required: true,
        decorators: decs,
    },
};

IndexField: IndexField = {
    "[" <path:FieldPath> "," <order:Order> "]" => IndexField{
        path,
        order,
    },
    <path:FieldPath> => IndexField{
        path,
        order: Order::Asc,
    },
};

FieldPath: Vec<String> = {
    <name:Ident> <rest:("." Ident)*> => {
        let mut path = vec![name];
        for (_, name) in rest {
            path.push(name);
        }
        path
    },
};

Order: Order = {
    "asc" => Order::Asc,
    "desc" => Order::Desc,
};

Index: Index = {
    "@index" "(" <fields:IndexFields> ")"  => Index{
        fields: fields,
    },
};

DecoratorName: String = {
    <l:@L> <name:Ident> =>? match name.as_str() {
        "public" => Ok(name),
        "read" => Ok(name),
        "call" => Ok(name),
        "delegate" => Ok(name),
        _ => Err(ParseError::User {
            error: lexer::LexicalError::UserError {
                start: l,
                end: l,
                message: format!("Unknown decorator: {}", name),
            },
        }),
    }
}

Decorator: Decorator = {
    "@" <name:DecoratorName> "(" <arguments:Ident*> ")" => Decorator{
        name,
        arguments,
    },
    "@" <name:DecoratorName> => Decorator{
        name,
        arguments: vec![],
    },
};

IndexFields: Vec<IndexField> = {
    <f:IndexField> <rest:("," IndexField)*> => {
        let mut fields = vec![f];
        for (_, f) in rest {
            fields.push(f);
        }
        fields
    },
    => vec![],
};

CollectionItem: CollectionItem = {
    <f:Field> ";" => CollectionItem::Field(f),
    <i:Index> ";" => CollectionItem::Index(i),
    <f:Function> => CollectionItem::Function(f),
};

Collection: Collection = {
    <decorators:Decorator*> "collection" <name:Ident> "{" <items:CollectionItem*> "}" => Collection {
        name: name,
        decorators: decorators,
        items: items,
    },
};

RootNode: RootNode = {
    <c:Collection> => RootNode::Collection(c),
    <f:RootFunction> => RootNode::Function(f),
};

pub Program: Program = {
    <r:RootNode*> => Program{
        nodes: r,
    },
};<|MERGE_RESOLUTION|>--- conflicted
+++ resolved
@@ -137,11 +137,6 @@
     "false" => false,
 };
 
-<<<<<<< HEAD
-pub Primitive: Primitive = {
-    <n:Number> => Primitive::Number(n),
-    <s:String> => Primitive::String(s),
-=======
 Primitive: Primitive = {
     <n:Number> => Primitive::Number(n),
     <s:String> => Primitive::String(s),
@@ -173,7 +168,6 @@
         es.insert(0, e);
         es
     },
->>>>>>> a30f98af
 };
 
 pub Expression: Expression = {
@@ -274,13 +268,6 @@
     <w:While> => Statement::While(w),
     <f:For> => Statement::For(f),
 };
-<<<<<<< HEAD
-
-Let: Let = {
-    "let" <i:Ident> "=" <e:Expression> => Let { identifier: i, expression: e },
-};
-=======
->>>>>>> a30f98af
 
 Let: Let = {
     "let" <i:Ident> "=" <e:Expression> => Let { identifier: i, expression: e },
@@ -323,11 +310,7 @@
     },
 };
 
-<<<<<<< HEAD
-pub For: For = {
-=======
 For: For = {
->>>>>>> a30f98af
     "for" "(" <init:Let> ";" <cond:Expression> ";" <post:Expression> ")" "{" <statements:Statement*> "}" => For {
         initial_statement: ForInitialStatement::Let(init),
         condition: cond,
@@ -342,11 +325,7 @@
     },
 };
 
-<<<<<<< HEAD
-pub ParameterList: Vec<Parameter> = {
-=======
 ParameterList: Vec<Parameter> = {
->>>>>>> a30f98af
     <p:Parameter> <rest:("," Parameter)*> => {
         let mut params = vec![p];
         for (_, p) in rest {

use crate::{ast, stableast};
use serde::Serialize;

#[derive(Debug, Serialize, PartialEq)]
pub struct JSCollection {
    code: String,
}

pub fn generate_js_collection(collection_ast: &stableast::Collection) -> JSCollection {
    let fns = collection_ast
        .attributes
        .iter()
        .filter_map(|item| {
            if let stableast::CollectionAttribute::Method(m) = item {
                let JSFunc { name, code } = generate_js_function(&m);
                Some(format!("instance.{} = {}", &name, &code))
            } else {
                None
            }
        })
        .collect::<Vec<String>>()
        .join(";");

    JSCollection {
        code: format!(
            "function error(str) {{
                return new Error(str);
            }}
            
            const instance = $$__instance;
            {};",
            fns,
        ),
    }
}

#[derive(Debug, PartialEq)]
struct JSFunc {
    name: String,
    code: String,
}

fn generate_js_function(func_ast: &stableast::Method) -> JSFunc {
    let parameters = func_ast
        .attributes
        .iter()
        .filter_map(|item| {
            if let stableast::MethodAttribute::Parameter(p) = item {
                Some(p)
            } else {
                None
            }
        })
        .map(|p| format!("{}", p.name))
        .collect::<Vec<String>>()
        .join(", ");

    JSFunc {
        name: func_ast.name.to_string(),
        code: format!(
            "function {} ({}) {{\n{}\n}}",
            func_ast.name, parameters, &func_ast.code,
        ),
    }
}

#[cfg(test)]
mod tests {
    use super::*;

    #[test]
    fn test_generate_js_function() {
<<<<<<< HEAD
        let func_ast = ast::Function {
            name: "HelloWorld".to_string(),
            decorators: vec![],
            parameters: vec![
                ast::Parameter {
                    name: "a".to_string(),
                    type_: ast::ParameterType::String,
=======
        let func_ast = stableast::Method {
            name: "HelloWorld".into(),
            attributes: vec![
                stableast::MethodAttribute::Parameter(stableast::Parameter {
                    name: "a".into(),
                    type_: stableast::Type::Primitive(stableast::Primitive {
                        value: stableast::PrimitiveType::String,
                    }),
>>>>>>> 57d2ae6a
                    required: true,
                }),
                stableast::MethodAttribute::Parameter(stableast::Parameter {
                    name: "b".into(),
                    type_: stableast::Type::Primitive(stableast::Primitive {
                        value: stableast::PrimitiveType::Number,
                    }),
                    required: false,
                }),
                stableast::MethodAttribute::ReturnValue(stableast::ReturnValue {
                    name: "_".into(),
                    type_: stableast::Type::Primitive(stableast::Primitive {
                        value: stableast::PrimitiveType::String,
                    }),
                }),
            ],
            code: "return a".into(),
        };

        assert_eq!(
            generate_js_function(&func_ast),
            JSFunc {
                name: "HelloWorld".to_string(),
                code: "function HelloWorld (a, b) {\nreturn a\n}".to_string(),
            }
        )
    }

    #[test]
    fn test_generate_collection_function() {
        let collection_ast = ast::Collection {
            name: "CollectionName".to_string(),
            decorators: vec![],
            items: vec![
                ast::CollectionItem::Field(ast::Field {
                    name: "abc".to_string(),
                    type_: ast::Type::String,
                    required: true,
                    decorators: vec![],
                }),
                ast::CollectionItem::Function(ast::Function {
                    name: "Hello".to_string(),
                    decorators: vec![],
                    parameters: vec![
                        ast::Parameter {
                            name: "a".to_string(),
                            type_: ast::ParameterType::String,
                            required: true,
                        },
                        ast::Parameter {
                            name: "b".to_string(),
                            type_: ast::ParameterType::Number,
                            required: false,
                        },
                    ],
                    return_type: Some(ast::Type::String),
                    statements: vec![],
                    statements_code: "return a".to_string(),
                }),
                ast::CollectionItem::Function(ast::Function {
                    name: "World".to_string(),
                    decorators: vec![],
                    parameters: vec![
                        ast::Parameter {
                            name: "c".to_string(),
                            type_: ast::ParameterType::String,
                            required: true,
                        },
                        ast::Parameter {
                            name: "d".to_string(),
                            type_: ast::ParameterType::Number,
                            required: false,
                        },
                    ],
                    return_type: Some(ast::Type::String),
                    statements: vec![],
                    statements_code: "return c".to_string(),
                }),
            ],
        };

        let collection_ast = stableast::Collection {
            namespace: stableast::Namespace { value: "".into() },
            name: "CollectionName".into(),
            attributes: vec![
                stableast::CollectionAttribute::Property(stableast::Property {
                    name: "abc".into(),
                    type_: stableast::Type::Primitive(stableast::Primitive {
                        value: stableast::PrimitiveType::String,
                    }),
                    required: true,
                }),
                stableast::CollectionAttribute::Method(stableast::Method {
                    name: "Hello".into(),
                    attributes: vec![
                        stableast::MethodAttribute::Parameter(stableast::Parameter {
                            name: "a".into(),
                            type_: stableast::Type::Primitive(stableast::Primitive {
                                value: stableast::PrimitiveType::String,
                            }),
                            required: true,
                        }),
                        stableast::MethodAttribute::Parameter(stableast::Parameter {
                            name: "b".into(),
                            type_: stableast::Type::Primitive(stableast::Primitive {
                                value: stableast::PrimitiveType::Number,
                            }),
                            required: false,
                        }),
                        stableast::MethodAttribute::ReturnValue(stableast::ReturnValue {
                            name: "_".into(),
                            type_: stableast::Type::Primitive(stableast::Primitive {
                                value: stableast::PrimitiveType::String,
                            }),
                        }),
                    ],
                    code: "return a".into(),
                }),
                stableast::CollectionAttribute::Method(stableast::Method {
                    name: "World".into(),
                    attributes: vec![
                        stableast::MethodAttribute::Parameter(stableast::Parameter {
                            name: "c".into(),
                            type_: stableast::Type::Primitive(stableast::Primitive {
                                value: stableast::PrimitiveType::String,
                            }),
                            required: true,
                        }),
                        stableast::MethodAttribute::Parameter(stableast::Parameter {
                            name: "d".into(),
                            type_: stableast::Type::Primitive(stableast::Primitive {
                                value: stableast::PrimitiveType::Number,
                            }),
                            required: false,
                        }),
                        stableast::MethodAttribute::ReturnValue(stableast::ReturnValue {
                            name: "_".into(),
                            type_: stableast::Type::Primitive(stableast::Primitive {
                                value: stableast::PrimitiveType::String,
                            }),
                        }),
                    ],
                    code: "return c".into(),
                }),
            ],
        };

        assert_eq!(
            generate_js_collection(&collection_ast),
            JSCollection{
                code: "function error(str) {
                return new Error(str);
            }
            
            const instance = $$__instance;
            instance.Hello = function Hello (a, b) {\nreturn a\n};instance.World = function World (c, d) {\nreturn c\n};".to_string()
            }
        )
    }
}<|MERGE_RESOLUTION|>--- conflicted
+++ resolved
@@ -70,15 +70,6 @@
 
     #[test]
     fn test_generate_js_function() {
-<<<<<<< HEAD
-        let func_ast = ast::Function {
-            name: "HelloWorld".to_string(),
-            decorators: vec![],
-            parameters: vec![
-                ast::Parameter {
-                    name: "a".to_string(),
-                    type_: ast::ParameterType::String,
-=======
         let func_ast = stableast::Method {
             name: "HelloWorld".into(),
             attributes: vec![
@@ -87,7 +78,6 @@
                     type_: stableast::Type::Primitive(stableast::Primitive {
                         value: stableast::PrimitiveType::String,
                     }),
->>>>>>> 57d2ae6a
                     required: true,
                 }),
                 stableast::MethodAttribute::Parameter(stableast::Parameter {
@@ -96,7 +86,7 @@
                         value: stableast::PrimitiveType::Number,
                     }),
                     required: false,
-                }),
+                },
                 stableast::MethodAttribute::ReturnValue(stableast::ReturnValue {
                     name: "_".into(),
                     type_: stableast::Type::Primitive(stableast::Primitive {

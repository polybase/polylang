use base64::Engine;
use serde::Deserialize;
use std::{borrow::Cow, collections::HashMap, ops::Deref};

use crate::stableast;

#[derive(Debug, PartialEq, Clone)]
enum PathPart<'a> {
    Field(&'a str),
    Index(usize),
}

impl std::fmt::Display for PathPart<'_> {
    fn fmt(&self, f: &mut std::fmt::Formatter<'_>) -> std::fmt::Result {
        match self {
            PathPart::Field(field) => write!(f, "{}", field),
            PathPart::Index(index) => write!(f, "[{}]", index),
        }
    }
}

#[derive(Debug, PartialEq, Clone)]
pub struct PathParts<'a>(Vec<PathPart<'a>>);

impl std::fmt::Display for PathParts<'_> {
    fn fmt(&self, f: &mut std::fmt::Formatter<'_>) -> std::fmt::Result {
        // Prints [Field("a"), Index(0), Field("b")] => "a[0].b"

        let mut parts = self.0.iter();
        if let Some(part) = parts.next() {
            write!(f, "{}", part)?;

            let mut last = part;
            for part in parts {
                match (last, part) {
                    (&PathPart::Field(_), PathPart::Field(_)) => write!(f, ".")?,
                    (&PathPart::Index(_), PathPart::Field(_)) => write!(f, ".")?,
                    (&PathPart::Field(_), PathPart::Index(_)) => write!(f, "")?,
                    (&PathPart::Index(_), PathPart::Index(_)) => write!(f, "")?,
                }
                write!(f, "{}", part)?;
                last = part;
            }
        }

        Ok(())
    }
}

#[derive(Debug, PartialEq)]
pub enum ValidationError<'a> {
    InvalidType {
        path: PathParts<'a>,
        expected: stableast::Type<'a>,
    },
    MissingField {
        path: PathParts<'a>,
    },
    ExtraField {
        path: PathParts<'a>,
    },
    Base64DecodeError {
        path: PathParts<'a>,
        error: base64::DecodeError,
    },
    Other {
        path: PathParts<'a>,
        message: String,
    },
}

impl std::fmt::Display for ValidationError<'_> {
    fn fmt(&self, f: &mut std::fmt::Formatter<'_>) -> std::fmt::Result {
        match self {
            ValidationError::InvalidType { path, expected } => {
                write!(
                    f,
                    "Invalid type at path {}, expected type {:?}",
                    path, expected,
                )
            }
            ValidationError::MissingField { path } => {
                write!(f, "Missing field at path {}", path)
            }
            ValidationError::ExtraField { path } => {
                write!(f, "Extra field at path {}", path)
            }
            ValidationError::Base64DecodeError { path, error } => {
                write!(f, "Base64 decode error at path {}: {}", path, error)
            }
            ValidationError::Other { path, message } => {
                write!(f, "Error at path {}: {}", path, message)
            }
        }
    }
}

impl std::error::Error for ValidationError<'_> {}

#[derive(Debug, Deserialize, PartialEq)]
#[serde(untagged)]
pub(crate) enum Value {
    String(String),
    Number(f64),
    Boolean(bool),
    Array(Vec<Value>),
    Map(HashMap<String, Value>),
}

pub(crate) fn validate_value<'a>(
    path: &mut PathParts<'a>,
    value: &'a Value,
    expected_type: &'a stableast::Type<'a>,
) -> Result<(), ValidationError<'a>> {
    match expected_type {
        stableast::Type::Primitive(p) => match p.value {
            stableast::PrimitiveType::String => {
                if let Value::String(_) = value {
                    Ok(())
                } else {
                    Err(ValidationError::InvalidType {
                        path: path.clone(),
                        expected: expected_type.clone(),
                    })
                }
            }
            stableast::PrimitiveType::Number => {
                if let Value::Number(_) = value {
                    Ok(())
                } else {
                    Err(ValidationError::InvalidType {
                        path: path.clone(),
                        expected: expected_type.clone(),
                    })
                }
            }
            stableast::PrimitiveType::Boolean => {
                if let Value::Boolean(_) = value {
                    Ok(())
                } else {
                    Err(ValidationError::InvalidType {
                        path: path.clone(),
                        expected: expected_type.clone(),
                    })
                }
            }
        },
        stableast::Type::Array(a) => {
            if let Value::Array(arr) = value {
                for (i, item) in arr.iter().enumerate() {
                    path.0.push(PathPart::Index(i));
                    validate_value(path, item, a.value.deref())?;
                    path.0.pop();
                }

                Ok(())
            } else {
                Err(ValidationError::InvalidType {
                    path: path.clone(),
                    expected: expected_type.clone(),
                })
            }
        }
        stableast::Type::Map(m) => {
            let kt = m.key.as_ref();
            let vt = m.value.as_ref();

            if let Value::Map(map) = value {
                for (key, value) in map {
                    path.0.push(PathPart::Field(key));
                    match kt.deref() {
                        stableast::Type::Primitive(p) => match p.value {
                            stableast::PrimitiveType::String => return Ok(()),
                            stableast::PrimitiveType::Number => {
                                if key.parse::<f64>().is_err() {
                                    return Err(ValidationError::InvalidType {
                                        path: path.clone(),
                                        expected: stableast::Type::Primitive(
                                            stableast::Primitive {
                                                value: stableast::PrimitiveType::Number,
                                            },
                                        ),
                                    });
                                }
                            }
                            _ => {
                                return Err(ValidationError::InvalidType {
                                    path: path.clone(),
                                    expected: stableast::Type::Primitive(stableast::Primitive {
                                        value: stableast::PrimitiveType::String,
                                    }),
                                })
                            }
                        },
                        _ => {
                            return Err(ValidationError::InvalidType {
                                path: path.clone(),
                                expected: stableast::Type::Primitive(stableast::Primitive {
                                    value: stableast::PrimitiveType::String,
                                }),
                            })
                        }
                    }
                    validate_value(path, value, vt)?;
                    path.0.pop();
                }

                Ok(())
            } else {
                Err(ValidationError::InvalidType {
                    path: path.clone(),
                    expected: expected_type.clone(),
                })
            }
        }
        stableast::Type::Object(obj) => {
            for field in &obj.fields {
                if field.required
                    && matches!(value, Value::Map(map) if !map.contains_key(field.name.as_ref()))
                {
                    path.0.push(PathPart::Field(&field.name));
                    return Err(ValidationError::MissingField { path: path.clone() });
                }
            }

            if let Value::Map(map) = value {
                for (key, value) in map {
                    path.0.push(PathPart::Field(key));
                    if let Some(field) = obj.fields.iter().find(|f| f.name == Cow::Borrowed(key)) {
                        validate_value(path, value, &field.type_)?;
                    } else {
                        return Err(ValidationError::ExtraField { path: path.clone() });
                    }
                    path.0.pop();
                }

                Ok(())
            } else {
                return Err(ValidationError::InvalidType {
                    path: path.clone(),
                    expected: expected_type.clone(),
                });
            }
        }
<<<<<<< HEAD
        ast::Type::PublicKey => {
            if let Value::Map(map) = value {
                match (
                    map.get("kty"),
                    map.get("crv"),
                    map.get("alg"),
                    map.get("use"),
                    map.get("x"),
                    map.get("y"),
                ) {
                    (Some(kty), Some(crv), Some(alg), Some(use_), Some(x), Some(y)) => {
                        if let Some(extra_field) = map.iter().find(|(k, _)| {
                            !matches!(k.as_str(), "kty" | "crv" | "alg" | "use" | "x" | "y")
                        }) {
                            let mut path = path.clone();
                            path.0.push(PathPart::Field(extra_field.0));
                            return Err(ValidationError::ExtraField { path });
                        }

                        match kty {
                            Value::String(s) if s == "EC" => {}
                            _ => {
                                let mut path = path.clone();
                                path.0.push(PathPart::Field("kty"));
                                return Err(ValidationError::Other {
                                    path,
                                    message: "Invalid kty, should be EC".to_string(),
                                });
                            }
                        }

                        match crv {
                            Value::String(s) if s == "secp256k1" => {}
                            _ => {
                                let mut path = path.clone();
                                path.0.push(PathPart::Field("crv"));
                                return Err(ValidationError::Other {
                                    path,
                                    message: "Invalid crv, should be secp256k1".to_string(),
                                });
                            }
                        }

                        match alg {
                            Value::String(s) if s == "ES256K" => {}
                            _ => {
                                let mut path = path.clone();
                                path.0.push(PathPart::Field("alg"));
                                return Err(ValidationError::Other {
                                    path,
                                    message: "Invalid alg, should be ES256K".to_string(),
                                });
                            }
                        }

                        match use_ {
                            Value::String(s) if s == "sig" => {}
                            _ => {
                                let mut path = path.clone();
                                path.0.push(PathPart::Field("use"));
                                return Err(ValidationError::Other {
                                    path,
                                    message: "Invalid use, should be sig".to_string(),
                                });
                            }
                        }

                        let x = match x {
                            Value::String(s) => base64::engine::general_purpose::URL_SAFE
                                .decode(s.as_bytes())
                                .map_err(|err| {
                                    let mut path = path.clone();
                                    path.0.push(PathPart::Field("x"));
                                    ValidationError::Base64DecodeError { path, error: err }
                                })?,
                            _ => {
                                let mut path = path.clone();
                                path.0.push(PathPart::Field("x"));
                                return Err(ValidationError::InvalidType {
                                    path,
                                    expected: ast::Type::String,
                                });
                            }
                        };

                        let y = match y {
                            Value::String(s) => base64::engine::general_purpose::URL_SAFE
                                .decode(s.as_bytes())
                                .map_err(|err| {
                                    let mut path = path.clone();
                                    path.0.push(PathPart::Field("y"));
                                    ValidationError::Base64DecodeError { path, error: err }
                                })?,
                            _ => {
                                let mut path = path.clone();
                                path.0.push(PathPart::Field("y"));
                                return Err(ValidationError::InvalidType {
                                    path,
                                    expected: ast::Type::String,
                                });
                            }
                        };

                        if x.len() != 32 {
                            let mut path = path.clone();
                            path.0.push(PathPart::Field("x"));
                            return Err(ValidationError::Other {
                                path,
                                message: "Invalid length, expected 32 bytes".to_string(),
                            });
                        }

                        if y.len() != 32 {
                            let mut path = path.clone();
                            path.0.push(PathPart::Field("y"));
                            return Err(ValidationError::Other {
                                path,
                                message: "Invalid length, expected 32 bytes".to_string(),
                            });
                        }

                        Ok(())
                    }
                    (None, _, _, _, _, _) => {
                        let mut path = path.clone();
                        path.0.push(PathPart::Field("kty"));

                        Err(ValidationError::MissingField { path })
                    }
                    (_, None, _, _, _, _) => {
                        let mut path = path.clone();
                        path.0.push(PathPart::Field("crv"));

                        Err(ValidationError::MissingField { path })
                    }
                    (_, _, None, _, _, _) => {
                        let mut path = path.clone();
                        path.0.push(PathPart::Field("alg"));

                        Err(ValidationError::MissingField { path })
                    }
                    (_, _, _, None, _, _) => {
                        let mut path = path.clone();
                        path.0.push(PathPart::Field("use"));

                        Err(ValidationError::MissingField { path })
                    }
                    (_, _, _, _, None, _) => {
                        let mut path = path.clone();
                        path.0.push(PathPart::Field("x"));

                        Err(ValidationError::MissingField { path })
                    }
                    (_, _, _, _, _, None) => {
                        let mut path = path.clone();
                        path.0.push(PathPart::Field("y"));

                        Err(ValidationError::MissingField { path })
                    }
                }
            } else {
                Err(ValidationError::InvalidType {
                    path: path.clone(),
                    expected: expected_type.clone(),
                })
            }
        }
        ast::Type::ForeignRecord { collection } => {
            if let Value::Map(map) = value {
                if let Some(extra_field) = map.keys().filter(|k| *k != "id").nth(0) {
                    let mut path = path.clone();
                    path.0.push(PathPart::Field(extra_field));
                    return Err(ValidationError::ExtraField { path });
                }

                if let Some(id) = map.get("id") {
                    if let Value::String(_) = id {
                        Ok(())
                    } else {
                        let mut path = path.clone();
                        path.0.push(PathPart::Field("id"));
                        Err(ValidationError::InvalidType {
                            path,
                            expected: ast::Type::String,
                        })
                    }
                } else {
                    let mut path = path.clone();
                    path.0.push(PathPart::Field("id"));
                    Err(ValidationError::MissingField { path })
                }
            } else {
                Err(ValidationError::InvalidType {
                    path: path.clone(),
                    expected: expected_type.clone(),
                })
            }
=======
        stableast::Type::Record(_) => {
            return Err(ValidationError::InvalidType {
                path: path.clone(),
                expected: expected_type.clone(),
            })
        }
        stableast::Type::ForeignRecord(_) => {
            return Err(ValidationError::InvalidType {
                path: path.clone(),
                expected: expected_type.clone(),
            })
        }
        stableast::Type::Unknown => {
            return Err(ValidationError::InvalidType {
                path: path.clone(),
                expected: expected_type.clone(),
            })
>>>>>>> 57d2ae6a
        }
    }
}

pub(crate) fn validate_set<'a>(
    collection: &'a stableast::Collection,
    data: &'a HashMap<String, Value>,
) -> Result<(), ValidationError<'a>> {
    let fields = collection
        .attributes
        .iter()
        .filter_map(|item| {
            if let stableast::CollectionAttribute::Property(prop) = item {
                Some(prop)
            } else {
                None
            }
        })
        .collect::<Vec<_>>();

    for field in &fields {
        let value = data.get(field.name.as_ref());
        if field.required && value.is_none() {
            return Err(ValidationError::MissingField {
                path: PathParts(vec![PathPart::Field(&field.name)]),
            });
        }

        if let Some(value) = data.get(field.name.as_ref()) {
            validate_value(
                &mut PathParts(vec![PathPart::Field(&field.name)]),
                value,
                &field.type_,
            )?;
        }
    }

    for (key, _) in data {
        if !fields.iter().any(|item| item.name == key.as_str()) {
            return Err(ValidationError::ExtraField {
                path: PathParts(vec![PathPart::Field(key)]),
            });
        }
    }

    Ok(())
}

#[cfg(test)]
mod tests {
    use super::*;

    #[test]
    fn test_validate_set() {
<<<<<<< HEAD
        let collection = ast::Collection {
            name: "users".to_string(),
            decorators: vec![],
            items: vec![
                ast::CollectionItem::Field(ast::Field {
                    name: "name".to_string(),
                    type_: ast::Type::String,
=======
        let collection = stableast::Collection {
            namespace: stableast::Namespace { value: "ns".into() },
            name: "users".into(),
            attributes: vec![
                stableast::CollectionAttribute::Property(stableast::Property {
                    name: "name".into(),
                    type_: stableast::Type::Primitive(stableast::Primitive {
                        value: stableast::PrimitiveType::String,
                    }),
>>>>>>> 57d2ae6a
                    required: true,
                    decorators: vec![],
                }),
                stableast::CollectionAttribute::Property(stableast::Property {
                    name: "age".into(),
                    type_: stableast::Type::Primitive(stableast::Primitive {
                        value: stableast::PrimitiveType::Number,
                    }),
                    required: false,
                    decorators: vec![],
                }),
            ],
        };

        let data = HashMap::from([
            ("name".to_string(), Value::String("John".to_string())),
            ("age".to_string(), Value::Number(30.0)),
        ]);

        assert!(validate_set(&collection, &data).is_ok());
    }

    #[test]
    fn test_validate_set_array() {
<<<<<<< HEAD
        let collection = ast::Collection {
            name: "users".to_string(),
            decorators: vec![],
            items: vec![ast::CollectionItem::Field(ast::Field {
                name: "tags".to_string(),
                type_: ast::Type::Array(Box::new(ast::Type::String)),
                required: false,
                decorators: vec![],
            })],
=======
        let collection = stableast::Collection {
            namespace: stableast::Namespace { value: "ns".into() },
            name: "users".into(),
            attributes: vec![stableast::CollectionAttribute::Property(
                stableast::Property {
                    name: "tags".into(),
                    type_: stableast::Type::Array(stableast::Array {
                        value: Box::new(stableast::Type::Primitive(stableast::Primitive {
                            value: stableast::PrimitiveType::String,
                        })),
                    }),
                    required: false,
                },
            )],
>>>>>>> 57d2ae6a
        };

        let data = HashMap::from([(
            "tags".to_string(),
            Value::Array(vec![
                Value::String("tag1".to_string()),
                Value::String("tag2".to_string()),
            ]),
        )]);

        assert!(validate_set(&collection, &data).is_ok());
    }

    #[test]
    fn test_validate_set_array_invalid_array_value() {
<<<<<<< HEAD
        let collection = ast::Collection {
            name: "users".to_string(),
            decorators: vec![],
            items: vec![ast::CollectionItem::Field(ast::Field {
                name: "tags".to_string(),
                type_: ast::Type::Array(Box::new(ast::Type::String)),
                required: false,
                decorators: vec![],
            })],
=======
        let collection = stableast::Collection {
            namespace: stableast::Namespace { value: "ns".into() },
            name: "users".into(),
            attributes: vec![stableast::CollectionAttribute::Property(
                stableast::Property {
                    name: "tags".into(),
                    type_: stableast::Type::Array(stableast::Array {
                        value: Box::new(stableast::Type::Primitive(stableast::Primitive {
                            value: stableast::PrimitiveType::String,
                        })),
                    }),
                    required: false,
                },
            )],
>>>>>>> 57d2ae6a
        };

        let data = HashMap::from([(
            "tags".to_string(),
            Value::Array(vec![Value::String("tag1".to_string()), Value::Number(2.0)]),
        )]);

        let result = validate_set(&collection, &data);
        assert!(result.is_err());

        assert_eq!(
            result.unwrap_err(),
            ValidationError::InvalidType {
                path: PathParts(vec![PathPart::Field("tags"), PathPart::Index(1)]),
                expected: stableast::Type::Primitive(stableast::Primitive {
                    value: stableast::PrimitiveType::String
                }),
            }
        );
    }

    #[test]
    fn test_validate_map() {
<<<<<<< HEAD
        let collection = ast::Collection {
            name: "users".to_string(),
            decorators: vec![],
            items: vec![ast::CollectionItem::Field(ast::Field {
                name: "tags".to_string(),
                type_: ast::Type::Map(Box::new(ast::Type::String), Box::new(ast::Type::Number)),
                required: false,
                decorators: vec![],
            })],
=======
        let collection = stableast::Collection {
            namespace: stableast::Namespace { value: "ns".into() },
            name: "users".into(),
            attributes: vec![stableast::CollectionAttribute::Property(
                stableast::Property {
                    name: "tags".into(),
                    type_: stableast::Type::Map(stableast::Map {
                        key: Box::new(stableast::Type::Primitive(stableast::Primitive {
                            value: stableast::PrimitiveType::String,
                        })),
                        value: Box::new(stableast::Type::Primitive(stableast::Primitive {
                            value: stableast::PrimitiveType::Number,
                        })),
                    }),
                    required: false,
                },
            )],
>>>>>>> 57d2ae6a
        };

        let data = HashMap::from([(
            "tags".to_string(),
            Value::Map(HashMap::from([
                ("tag1".to_string(), Value::Number(1.0)),
                ("tag2".to_string(), Value::Number(2.0)),
            ])),
        )]);

        assert!(validate_set(&collection, &data).is_ok());
    }

    #[test]
    fn test_validate_nested_map() {
<<<<<<< HEAD
        let collection = ast::Collection {
            name: "users".to_string(),
            decorators: vec![],
            items: vec![ast::CollectionItem::Field(ast::Field {
                name: "tags".to_string(),
                type_: ast::Type::Map(
                    Box::new(ast::Type::String),
                    Box::new(ast::Type::Map(
                        Box::new(ast::Type::String),
                        Box::new(ast::Type::Number),
                    )),
                ),
                required: false,
                decorators: vec![],
            })],
=======
        let collection = stableast::Collection {
            namespace: stableast::Namespace { value: "ns".into() },
            name: "users".into(),
            attributes: vec![stableast::CollectionAttribute::Property(
                stableast::Property {
                    name: "tags".into(),
                    type_: stableast::Type::Map(stableast::Map {
                        key: Box::new(stableast::Type::Primitive(stableast::Primitive {
                            value: stableast::PrimitiveType::String,
                        })),
                        value: Box::new(stableast::Type::Map(stableast::Map {
                            key: Box::new(stableast::Type::Primitive(stableast::Primitive {
                                value: stableast::PrimitiveType::String,
                            })),
                            value: Box::new(stableast::Type::Primitive(stableast::Primitive {
                                value: stableast::PrimitiveType::Number,
                            })),
                        })),
                    }),
                    required: false,
                },
            )],
>>>>>>> 57d2ae6a
        };

        let data = HashMap::from([(
            "tags".to_string(),
            Value::Map(HashMap::from([
                (
                    "tag1".to_string(),
                    Value::Map(HashMap::from([
                        ("tag1.1".to_string(), Value::Number(1.0)),
                        ("tag1.2".to_string(), Value::Number(2.0)),
                    ])),
                ),
                (
                    "tag2".to_string(),
                    Value::Map(HashMap::from([
                        ("tag2.1".to_string(), Value::Number(1.0)),
                        ("tag2.2".to_string(), Value::Number(2.0)),
                    ])),
                ),
            ])),
        )]);

        assert!(validate_set(&collection, &data).is_ok());
    }

    #[test]
    fn test_validate_map_number_key() {
<<<<<<< HEAD
        let collection = ast::Collection {
            name: "users".to_string(),
            decorators: vec![],
            items: vec![ast::CollectionItem::Field(ast::Field {
                name: "tags".to_string(),
                type_: ast::Type::Map(Box::new(ast::Type::Number), Box::new(ast::Type::Number)),
                required: false,
                decorators: vec![],
            })],
=======
        let collection = stableast::Collection {
            namespace: stableast::Namespace { value: "ns".into() },
            name: "users".into(),
            attributes: vec![stableast::CollectionAttribute::Property(
                stableast::Property {
                    name: "tags".into(),
                    type_: stableast::Type::Map(stableast::Map {
                        key: Box::new(stableast::Type::Primitive(stableast::Primitive {
                            value: stableast::PrimitiveType::Number,
                        })),
                        value: Box::new(stableast::Type::Primitive(stableast::Primitive {
                            value: stableast::PrimitiveType::Number,
                        })),
                    }),
                    required: false,
                },
            )],
>>>>>>> 57d2ae6a
        };

        let data = HashMap::from([(
            "tags".to_string(),
            Value::Map(HashMap::from([
                ("1".to_string(), Value::Number(1.0)),
                ("2.3".to_string(), Value::Number(2.0)),
            ])),
        )]);

        assert!(validate_set(&collection, &data).is_ok());
    }

    #[test]
    fn test_validate_map_number_key_invalid() {
<<<<<<< HEAD
        let collection = ast::Collection {
            name: "users".to_string(),
            decorators: vec![],
            items: vec![ast::CollectionItem::Field(ast::Field {
                name: "tags".to_string(),
                type_: ast::Type::Map(Box::new(ast::Type::Number), Box::new(ast::Type::Number)),
                required: false,
                decorators: vec![],
            })],
=======
        let collection = stableast::Collection {
            namespace: stableast::Namespace { value: "ns".into() },
            name: "users".into(),
            attributes: vec![stableast::CollectionAttribute::Property(
                stableast::Property {
                    name: "tags".into(),
                    type_: stableast::Type::Map(stableast::Map {
                        key: Box::new(stableast::Type::Primitive(stableast::Primitive {
                            value: stableast::PrimitiveType::Number,
                        })),
                        value: Box::new(stableast::Type::Primitive(stableast::Primitive {
                            value: stableast::PrimitiveType::Number,
                        })),
                    }),
                    required: false,
                },
            )],
>>>>>>> 57d2ae6a
        };

        let data = HashMap::from([(
            "tags".to_string(),
            Value::Map(HashMap::from([
                ("1".to_string(), Value::Number(1.0)),
                ("str".to_string(), Value::Number(2.0)),
            ])),
        )]);

        let result = validate_set(&collection, &data);
        assert!(result.is_err());

        assert_eq!(
            result.unwrap_err(),
            ValidationError::InvalidType {
                path: PathParts(vec![PathPart::Field("tags"), PathPart::Field("str")]),
                expected: stableast::Type::Primitive(stableast::Primitive {
                    value: stableast::PrimitiveType::Number
                }),
            }
        );
    }

    #[test]
    fn test_validate_map_invalid_key() {
<<<<<<< HEAD
        let collection = ast::Collection {
            name: "users".to_string(),
            decorators: vec![],
            items: vec![ast::CollectionItem::Field(ast::Field {
                name: "tags".to_string(),
                type_: ast::Type::Map(Box::new(ast::Type::Number), Box::new(ast::Type::Number)),
                required: false,
                decorators: vec![],
            })],
=======
        let collection = stableast::Collection {
            namespace: stableast::Namespace { value: "ns".into() },
            name: "users".into(),
            attributes: vec![stableast::CollectionAttribute::Property(
                stableast::Property {
                    name: "tags".into(),
                    type_: stableast::Type::Map(stableast::Map {
                        key: Box::new(stableast::Type::Primitive(stableast::Primitive {
                            value: stableast::PrimitiveType::Number,
                        })),
                        value: Box::new(stableast::Type::Primitive(stableast::Primitive {
                            value: stableast::PrimitiveType::Number,
                        })),
                    }),
                    required: false,
                },
            )],
>>>>>>> 57d2ae6a
        };

        let data = HashMap::from([(
            "tags".to_string(),
            Value::Map(HashMap::from([
                ("tag1".to_string(), Value::Number(1.0)),
                ("2".to_string(), Value::Number(2.0)),
            ])),
        )]);

        let result = validate_set(&collection, &data);
        assert!(result.is_err());

        assert_eq!(
            result.unwrap_err(),
            ValidationError::InvalidType {
                path: PathParts(vec![PathPart::Field("tags"), PathPart::Field("tag1")]),
                expected: stableast::Type::Primitive(stableast::Primitive {
                    value: stableast::PrimitiveType::Number,
                }),
            }
        );
    }

    #[test]
    fn test_validate_object() {
        let cases = [
            (
<<<<<<< HEAD
                ast::Collection {
                    name: "users".to_string(),
                    decorators: vec![],
                    items: vec![ast::CollectionItem::Field(ast::Field {
                        name: "info".to_string(),
                        type_: ast::Type::Object(vec![ast::Field {
                            name: "name".to_string(),
                            type_: ast::Type::String,
                            required: true,
                            decorators: vec![],
                        }]),
                        required: true,
                        decorators: vec![],
                    })],
=======
                stableast::Collection {
                    namespace: stableast::Namespace { value: "ns".into() },
                    name: "users".into(),
                    attributes: vec![stableast::CollectionAttribute::Property(
                        stableast::Property {
                            name: "info".into(),
                            type_: stableast::Type::Object(stableast::Object {
                                fields: vec![stableast::ObjectField {
                                    name: "name".into(),
                                    type_: stableast::Type::Primitive(stableast::Primitive {
                                        value: stableast::PrimitiveType::String,
                                    }),
                                    required: true,
                                }],
                            }),
                            required: true,
                        },
                    )],
>>>>>>> 57d2ae6a
                },
                HashMap::from([(
                    "info".to_string(),
                    Value::Map(HashMap::from([(
                        "name".to_string(),
                        Value::String("John".to_string()),
                    )])),
                )]),
            ),
            (
<<<<<<< HEAD
                ast::Collection {
                    name: "users".to_string(),
                    decorators: vec![],
                    items: vec![ast::CollectionItem::Field(ast::Field {
                        name: "info".to_string(),
                        type_: ast::Type::Object(vec![ast::Field {
                            name: "name".to_string(),
                            type_: ast::Type::String,
                            required: false,
                            decorators: vec![],
                        }]),
                        required: true,
                        decorators: vec![],
                    })],
=======
                stableast::Collection {
                    namespace: stableast::Namespace { value: "ns".into() },
                    name: "users".into(),
                    attributes: vec![stableast::CollectionAttribute::Property(
                        stableast::Property {
                            name: "info".into(),
                            type_: stableast::Type::Object(stableast::Object {
                                fields: vec![stableast::ObjectField {
                                    name: "name".into(),
                                    type_: stableast::Type::Primitive(stableast::Primitive {
                                        value: stableast::PrimitiveType::String,
                                    }),
                                    required: false,
                                }],
                            }),
                            required: true,
                        },
                    )],
>>>>>>> 57d2ae6a
                },
                HashMap::from([("info".to_string(), Value::Map(HashMap::from([])))]),
            ),
            (
<<<<<<< HEAD
                ast::Collection {
                    name: "users".to_string(),
                    decorators: vec![],
                    items: vec![ast::CollectionItem::Field(ast::Field {
                        name: "info".to_string(),
                        type_: ast::Type::Object(vec![ast::Field {
                            name: "name".to_string(),
                            type_: ast::Type::String,
                            required: true,
                            decorators: vec![],
                        }]),
                        required: false,
                        decorators: vec![],
                    })],
=======
                stableast::Collection {
                    namespace: stableast::Namespace { value: "ns".into() },
                    name: "users".into(),
                    attributes: vec![stableast::CollectionAttribute::Property(
                        stableast::Property {
                            name: "info".into(),
                            type_: stableast::Type::Object(stableast::Object {
                                fields: vec![stableast::ObjectField {
                                    name: "name".into(),
                                    type_: stableast::Type::Primitive(stableast::Primitive {
                                        value: stableast::PrimitiveType::String,
                                    }),
                                    required: true,
                                }],
                            }),
                            required: false,
                        },
                    )],
>>>>>>> 57d2ae6a
                },
                HashMap::from([]),
            ),
        ];

        for (collection, data) in cases.into_iter() {
            assert!(
                validate_set(&collection, &data).is_ok(),
                "failed to validate: {:?}",
                data
            );
        }
    }

    #[test]
    fn test_validate_object_missing_field() {
<<<<<<< HEAD
        let collection = ast::Collection {
            name: "users".to_string(),
            decorators: vec![],
            items: vec![ast::CollectionItem::Field(ast::Field {
                name: "info".to_string(),
                type_: ast::Type::Object(vec![ast::Field {
                    name: "name".to_string(),
                    type_: ast::Type::String,
                    required: true,
                    decorators: vec![],
                }]),
                required: true,
                decorators: vec![],
            })],
=======
        let collection = stableast::Collection {
            namespace: stableast::Namespace { value: "ns".into() },
            name: "users".into(),
            attributes: vec![stableast::CollectionAttribute::Property(
                stableast::Property {
                    name: "info".into(),
                    type_: stableast::Type::Object(stableast::Object {
                        fields: vec![stableast::ObjectField {
                            name: "name".into(),
                            type_: stableast::Type::Primitive(stableast::Primitive {
                                value: stableast::PrimitiveType::String,
                            }),
                            required: true,
                        }],
                    }),
                    required: true,
                },
            )],
>>>>>>> 57d2ae6a
        };

        let data = HashMap::from([("info".to_string(), Value::Map(HashMap::from([])))]);

        let result = validate_set(&collection, &data);
        assert!(result.is_err());

        assert_eq!(
            result.unwrap_err(),
            ValidationError::MissingField {
                path: PathParts(vec![PathPart::Field("info"), PathPart::Field("name")]),
            }
        );
    }

    #[test]
    fn test_validate_object_extra_field() {
<<<<<<< HEAD
        let collection = ast::Collection {
            name: "users".to_string(),
            decorators: vec![],
            items: vec![ast::CollectionItem::Field(ast::Field {
                name: "info".to_string(),
                type_: ast::Type::Object(vec![ast::Field {
                    name: "name".to_string(),
                    type_: ast::Type::String,
                    required: true,
                    decorators: vec![],
                }]),
                required: true,
                decorators: vec![],
            })],
=======
        let collection = stableast::Collection {
            namespace: stableast::Namespace { value: "ns".into() },
            name: "users".into(),
            attributes: vec![stableast::CollectionAttribute::Property(
                stableast::Property {
                    name: "info".into(),
                    type_: stableast::Type::Object(stableast::Object {
                        fields: vec![stableast::ObjectField {
                            name: "name".into(),
                            type_: stableast::Type::Primitive(stableast::Primitive {
                                value: stableast::PrimitiveType::String,
                            }),
                            required: true,
                        }],
                    }),
                    required: true,
                },
            )],
>>>>>>> 57d2ae6a
        };

        let data = HashMap::from([(
            "info".to_string(),
            Value::Map(HashMap::from([
                ("name".to_string(), Value::String("John".to_string())),
                ("age".to_string(), Value::Number(30.0)),
            ])),
        )]);

        let result = validate_set(&collection, &data);
        assert!(result.is_err());

        let error = result.unwrap_err();
        assert_eq!(
            error,
            ValidationError::ExtraField {
                path: PathParts(vec![PathPart::Field("info"), PathPart::Field("age")]),
            },
        );
    }

    #[test]
    fn test_validate_set_missing_required_field() {
<<<<<<< HEAD
        let collection = ast::Collection {
            name: "users".to_string(),
            decorators: vec![],
            items: vec![
                ast::CollectionItem::Field(ast::Field {
                    name: "name".to_string(),
                    type_: ast::Type::String,
=======
        let collection = stableast::Collection {
            namespace: stableast::Namespace { value: "ns".into() },
            name: "users".into(),
            attributes: vec![
                stableast::CollectionAttribute::Property(stableast::Property {
                    name: "name".into(),
                    type_: stableast::Type::Primitive(stableast::Primitive {
                        value: stableast::PrimitiveType::String,
                    }),
>>>>>>> 57d2ae6a
                    required: true,
                    decorators: vec![],
                }),
                stableast::CollectionAttribute::Property(stableast::Property {
                    name: "age".into(),
                    type_: stableast::Type::Primitive(stableast::Primitive {
                        value: stableast::PrimitiveType::Number,
                    }),
                    required: false,
                    decorators: vec![],
                }),
            ],
        };

        let data = HashMap::from([("age".to_string(), Value::Number(30.0))]);

        let result = validate_set(&collection, &data);
        assert!(result.is_err());

        let error = result.unwrap_err();
        assert_eq!(
            error,
            ValidationError::MissingField {
                path: PathParts(vec![PathPart::Field("name")]),
            },
        );
    }

    #[test]
    fn test_validate_set_invalid_type() {
<<<<<<< HEAD
        let collection = ast::Collection {
            name: "users".to_string(),
            decorators: vec![],
            items: vec![
                ast::CollectionItem::Field(ast::Field {
                    name: "name".to_string(),
                    type_: ast::Type::String,
=======
        let collection = stableast::Collection {
            namespace: stableast::Namespace { value: "ns".into() },
            name: "users".into(),
            attributes: vec![
                stableast::CollectionAttribute::Property(stableast::Property {
                    name: "name".into(),
                    type_: stableast::Type::Primitive(stableast::Primitive {
                        value: stableast::PrimitiveType::String,
                    }),
>>>>>>> 57d2ae6a
                    required: true,
                    decorators: vec![],
                }),
                stableast::CollectionAttribute::Property(stableast::Property {
                    name: "age".into(),
                    type_: stableast::Type::Primitive(stableast::Primitive {
                        value: stableast::PrimitiveType::Number,
                    }),
                    required: false,
                    decorators: vec![],
                }),
            ],
        };

        let data = HashMap::from([
            ("name".to_string(), Value::Number(30.0)),
            ("age".to_string(), Value::String("30".to_string())),
        ]);

        let result = validate_set(&collection, &data);
        assert!(result.is_err());

        let error = result.unwrap_err();
        assert_eq!(
            error,
            ValidationError::InvalidType {
                path: PathParts(vec![PathPart::Field("name")]),
                expected: stableast::Type::Primitive(stableast::Primitive {
                    value: stableast::PrimitiveType::String,
                }),
            },
        );
    }

    #[test]
    fn test_validate_set_extra_field() {
<<<<<<< HEAD
        let collection = ast::Collection {
            name: "users".to_string(),
            decorators: vec![],
            items: vec![
                ast::CollectionItem::Field(ast::Field {
                    name: "name".to_string(),
                    type_: ast::Type::String,
=======
        let collection = stableast::Collection {
            namespace: stableast::Namespace { value: "ns".into() },
            name: "users".into(),
            attributes: vec![
                stableast::CollectionAttribute::Property(stableast::Property {
                    name: "name".into(),
                    type_: stableast::Type::Primitive(stableast::Primitive {
                        value: stableast::PrimitiveType::String,
                    }),
>>>>>>> 57d2ae6a
                    required: true,
                    decorators: vec![],
                }),
                stableast::CollectionAttribute::Property(stableast::Property {
                    name: "age".into(),
                    type_: stableast::Type::Primitive(stableast::Primitive {
                        value: stableast::PrimitiveType::Number,
                    }),
                    required: false,
                    decorators: vec![],
                }),
            ],
        };

        let data = HashMap::from([
            ("name".to_string(), Value::String("John".to_string())),
            ("age".to_string(), Value::Number(30.0)),
            ("extra".to_string(), Value::String("extra".to_string())),
        ]);

        let result = validate_set(&collection, &data);
        assert!(result.is_err());

        let error = result.unwrap_err();
        assert_eq!(
            error,
            ValidationError::ExtraField {
                path: PathParts(vec![PathPart::Field("extra")]),
            },
        );
    }

    #[test]
    fn test_validate_boolean() {
<<<<<<< HEAD
        let collection = ast::Collection {
            name: "users".to_string(),
            decorators: vec![],
            items: vec![ast::CollectionItem::Field(ast::Field {
                name: "is_admin".to_string(),
                type_: ast::Type::Boolean,
                required: true,
                decorators: vec![],
            })],
=======
        let collection = stableast::Collection {
            namespace: stableast::Namespace { value: "ns".into() },
            name: "users".into(),
            attributes: vec![stableast::CollectionAttribute::Property(
                stableast::Property {
                    name: "is_admin".into(),
                    type_: stableast::Type::Primitive(stableast::Primitive {
                        value: stableast::PrimitiveType::Boolean,
                    }),
                    required: true,
                },
            )],
>>>>>>> 57d2ae6a
        };

        assert!(validate_set(
            &collection,
            &HashMap::from([("is_admin".to_string(), Value::Boolean(true))])
        )
        .is_ok());

        assert!(validate_set(
            &collection,
            &HashMap::from([("is_admin".to_string(), Value::Boolean(false))])
        )
        .is_ok());

        assert_eq!(
            validate_set(
                &collection,
                &HashMap::from([("is_admin".to_string(), Value::Number(1.0))])
            ),
            Err(ValidationError::InvalidType {
                path: PathParts(vec![PathPart::Field("is_admin")]),
                expected: stableast::Type::Primitive(stableast::Primitive {
                    value: stableast::PrimitiveType::Boolean,
                }),
            })
        );
    }

    macro_rules! test_validate_public_key {
        ($name:ident, $data:expr, $expected:expr) => {
            #[test]
            fn $name() {
                let collection = ast::Collection {
                    name: "users".to_string(),
                    decorators: vec![],
                    items: vec![ast::CollectionItem::Field(ast::Field {
                        name: "public_key".to_string(),
                        type_: ast::Type::PublicKey,
                        required: true,
                        decorators: vec![],
                    })],
                };
                let data = $data;
                let result = validate_set(&collection, &data);

                assert_eq!(result, $expected, "{:?}", result);
            }
        };
    }

    test_validate_public_key!(
        test_validate_public_key_correct,
        HashMap::from([(
            "public_key".to_string(),
            Value::Map(HashMap::from([
                ("kty".to_string(), Value::String("EC".to_string())),
                ("crv".to_string(), Value::String("secp256k1".to_string())),
                ("alg".to_string(), Value::String("ES256K".to_string())),
                ("use".to_string(), Value::String("sig".to_string())),
                (
                    "x".to_string(),
                    Value::String(
                        base64::engine::general_purpose::URL_SAFE
                            .encode(&rand::random::<[u8; 32]>())
                    )
                ),
                (
                    "y".to_string(),
                    Value::String(
                        base64::engine::general_purpose::URL_SAFE
                            .encode(&rand::random::<[u8; 32]>())
                    )
                ),
            ])),
        )]),
        Ok(())
    );

    test_validate_public_key!(
        test_validate_public_key_invalid_x,
        HashMap::from([(
            "public_key".to_string(),
            Value::Map(HashMap::from([
                ("kty".to_string(), Value::String("EC".to_string())),
                ("crv".to_string(), Value::String("secp256k1".to_string())),
                ("alg".to_string(), Value::String("ES256K".to_string())),
                ("use".to_string(), Value::String("sig".to_string())),
                (
                    "x".to_string(),
                    Value::String(
                        base64::engine::general_purpose::URL_SAFE
                            .encode(&rand::random::<[u8; 16]>())
                    )
                ),
                (
                    "y".to_string(),
                    Value::String(
                        base64::engine::general_purpose::URL_SAFE
                            .encode(&rand::random::<[u8; 32]>())
                    )
                ),
            ])),
        )]),
        Err(ValidationError::Other {
            path: PathParts(vec![PathPart::Field("public_key"), PathPart::Field("x")]),
            message: "Invalid length, expected 32 bytes".to_string(),
        })
    );

    test_validate_public_key!(
        test_validate_public_key_invalid_y,
        HashMap::from([(
            "public_key".to_string(),
            Value::Map(HashMap::from([
                ("kty".to_string(), Value::String("EC".to_string())),
                ("crv".to_string(), Value::String("secp256k1".to_string())),
                ("alg".to_string(), Value::String("ES256K".to_string())),
                ("use".to_string(), Value::String("sig".to_string())),
                (
                    "x".to_string(),
                    Value::String(
                        base64::engine::general_purpose::URL_SAFE
                            .encode(&rand::random::<[u8; 32]>())
                    )
                ),
                (
                    "y".to_string(),
                    Value::String(
                        base64::engine::general_purpose::URL_SAFE
                            .encode(&rand::random::<[u8; 16]>())
                    )
                ),
            ])),
        )]),
        Err(ValidationError::Other {
            path: PathParts(vec![PathPart::Field("public_key"), PathPart::Field("y")]),
            message: "Invalid length, expected 32 bytes".to_string(),
        })
    );

    test_validate_public_key!(
        test_validate_public_key_missing_kty,
        HashMap::from([("public_key".to_string(), Value::Map(HashMap::from([])),)]),
        Err(ValidationError::MissingField {
            path: PathParts(vec![PathPart::Field("public_key"), PathPart::Field("kty")]),
        })
    );

    test_validate_public_key!(
        test_validate_public_key_missing_crv,
        HashMap::from([(
            "public_key".to_string(),
            Value::Map(HashMap::from([(
                "kty".to_string(),
                Value::String("EC".to_string())
            ),])),
        )]),
        Err(ValidationError::MissingField {
            path: PathParts(vec![PathPart::Field("public_key"), PathPart::Field("crv")]),
        })
    );

    test_validate_public_key!(
        test_validate_public_key_missing_alg,
        HashMap::from([(
            "public_key".to_string(),
            Value::Map(HashMap::from([
                ("kty".to_string(), Value::String("EC".to_string())),
                ("crv".to_string(), Value::String("secp256k1".to_string()))
            ])),
        )]),
        Err(ValidationError::MissingField {
            path: PathParts(vec![PathPart::Field("public_key"), PathPart::Field("alg")]),
        })
    );

    test_validate_public_key!(
        test_validate_public_key_missing_use,
        HashMap::from([(
            "public_key".to_string(),
            Value::Map(HashMap::from([
                ("kty".to_string(), Value::String("EC".to_string())),
                ("crv".to_string(), Value::String("secp256k1".to_string())),
                ("alg".to_string(), Value::String("ES256K".to_string()))
            ])),
        )]),
        Err(ValidationError::MissingField {
            path: PathParts(vec![PathPart::Field("public_key"), PathPart::Field("use")]),
        })
    );

    test_validate_public_key!(
        test_validate_public_key_missing_x,
        HashMap::from([(
            "public_key".to_string(),
            Value::Map(HashMap::from([
                ("kty".to_string(), Value::String("EC".to_string())),
                ("crv".to_string(), Value::String("secp256k1".to_string())),
                ("alg".to_string(), Value::String("ES256K".to_string())),
                ("use".to_string(), Value::String("sig".to_string()))
            ])),
        )]),
        Err(ValidationError::MissingField {
            path: PathParts(vec![PathPart::Field("public_key"), PathPart::Field("x")]),
        })
    );

    test_validate_public_key!(
        test_validate_public_key_missing_y,
        HashMap::from([(
            "public_key".to_string(),
            Value::Map(HashMap::from([
                ("kty".to_string(), Value::String("EC".to_string())),
                ("crv".to_string(), Value::String("secp256k1".to_string())),
                ("alg".to_string(), Value::String("ES256K".to_string())),
                ("use".to_string(), Value::String("sig".to_string())),
                (
                    "x".to_string(),
                    Value::String(
                        base64::engine::general_purpose::URL_SAFE
                            .encode(&rand::random::<[u8; 32]>())
                    )
                )
            ])),
        )]),
        Err(ValidationError::MissingField {
            path: PathParts(vec![PathPart::Field("public_key"), PathPart::Field("y")]),
        })
    );

    test_validate_public_key!(
        test_validate_public_key_extra_field,
        HashMap::from([(
            "public_key".to_string(),
            Value::Map(HashMap::from([
                ("kty".to_string(), Value::String("RSA".to_string())),
                ("crv".to_string(), Value::String("secp256k1".to_string())),
                ("alg".to_string(), Value::String("ES256K".to_string())),
                ("use".to_string(), Value::String("sig".to_string())),
                (
                    "x".to_string(),
                    Value::String(
                        base64::engine::general_purpose::URL_SAFE
                            .encode(&rand::random::<[u8; 32]>())
                    )
                ),
                (
                    "y".to_string(),
                    Value::String(
                        base64::engine::general_purpose::URL_SAFE
                            .encode(&rand::random::<[u8; 32]>())
                    )
                ),
                ("extra".to_string(), Value::String("extra".to_string()))
            ])),
        )]),
        Err(ValidationError::ExtraField {
            path: PathParts(vec![
                PathPart::Field("public_key"),
                PathPart::Field("extra")
            ]),
        })
    );

    #[test]
    fn test_validate_public_key_optional() {
        let collection = ast::Collection {
            name: "Collection".to_string(),
            decorators: vec![],
            items: vec![ast::CollectionItem::Field(ast::Field {
                name: "public_key".to_string(),
                type_: ast::Type::PublicKey,
                required: false,
                decorators: vec![],
            })],
        };

        let data = HashMap::new();

        let result = validate_set(&collection, &data);
        assert_eq!(result, Ok(()));
    }

    macro_rules! test_validate_foreign_record {
        ($name:ident, $data:expr, $expected:expr) => {
            #[test]
            fn $name() {
                let collection = ast::Collection {
                    name: "Collection".to_string(),
                    decorators: vec![],
                    items: vec![ast::CollectionItem::Field(ast::Field {
                        name: "foreign_record".to_string(),
                        type_: ast::Type::ForeignRecord {
                            collection: "ForeignCollection".to_string(),
                        },
                        required: true,
                        decorators: vec![],
                    })],
                };

                let data = $data;
                let result = validate_set(&collection, &data);
                assert_eq!(result, $expected);
            }
        };
    }

    test_validate_foreign_record!(
        test_validate_foreign_record,
        HashMap::from([(
            "foreign_record".to_string(),
            Value::Map(HashMap::from([(
                "id".to_string(),
                Value::String("id".to_string())
            )])),
        )]),
        Ok(())
    );

    test_validate_foreign_record!(
        test_validate_foreign_record_missing_id,
        HashMap::from([("foreign_record".to_string(), Value::Map(HashMap::from([])))]),
        Err(ValidationError::MissingField {
            path: PathParts(vec![
                PathPart::Field("foreign_record"),
                PathPart::Field("id")
            ]),
        })
    );

    test_validate_foreign_record!(
        test_validate_foreign_record_extra_field,
        HashMap::from([(
            "foreign_record".to_string(),
            Value::Map(HashMap::from([
                ("id".to_string(), Value::String("id".to_string())),
                ("extra".to_string(), Value::String("extra".to_string()))
            ])),
        )]),
        Err(ValidationError::ExtraField {
            path: PathParts(vec![
                PathPart::Field("foreign_record"),
                PathPart::Field("extra")
            ]),
        })
    );

    #[test]
    fn test_validate_foreign_record_optional() {
        let collection = ast::Collection {
            name: "Collection".to_string(),
            decorators: vec![],
            items: vec![ast::CollectionItem::Field(ast::Field {
                name: "foreign_record".to_string(),
                type_: ast::Type::ForeignRecord {
                    collection: "ForeignCollection".to_string(),
                },
                required: false,
                decorators: vec![],
            })],
        };

        let data = HashMap::new();

        let result = validate_set(&collection, &data);
        assert_eq!(result, Ok(()));
    }
}<|MERGE_RESOLUTION|>--- conflicted
+++ resolved
@@ -242,8 +242,7 @@
                 });
             }
         }
-<<<<<<< HEAD
-        ast::Type::PublicKey => {
+        stableast::Type::PublicKey => {
             if let Value::Map(map) = value {
                 match (
                     map.get("kty"),
@@ -410,7 +409,7 @@
                 })
             }
         }
-        ast::Type::ForeignRecord { collection } => {
+        stableast::Type::ForeignRecord(stableast::ForeignRecord { collection }) => {
             if let Value::Map(map) = value {
                 if let Some(extra_field) = map.keys().filter(|k| *k != "id").nth(0) {
                     let mut path = path.clone();
@@ -440,14 +439,8 @@
                     expected: expected_type.clone(),
                 })
             }
-=======
+        }
         stableast::Type::Record(_) => {
-            return Err(ValidationError::InvalidType {
-                path: path.clone(),
-                expected: expected_type.clone(),
-            })
-        }
-        stableast::Type::ForeignRecord(_) => {
             return Err(ValidationError::InvalidType {
                 path: path.clone(),
                 expected: expected_type.clone(),
@@ -458,7 +451,6 @@
                 path: path.clone(),
                 expected: expected_type.clone(),
             })
->>>>>>> 57d2ae6a
         }
     }
 }
@@ -513,15 +505,6 @@
 
     #[test]
     fn test_validate_set() {
-<<<<<<< HEAD
-        let collection = ast::Collection {
-            name: "users".to_string(),
-            decorators: vec![],
-            items: vec![
-                ast::CollectionItem::Field(ast::Field {
-                    name: "name".to_string(),
-                    type_: ast::Type::String,
-=======
         let collection = stableast::Collection {
             namespace: stableast::Namespace { value: "ns".into() },
             name: "users".into(),
@@ -531,17 +514,16 @@
                     type_: stableast::Type::Primitive(stableast::Primitive {
                         value: stableast::PrimitiveType::String,
                     }),
->>>>>>> 57d2ae6a
+                    decorators: vec![],
                     required: true,
-                    decorators: vec![],
                 }),
                 stableast::CollectionAttribute::Property(stableast::Property {
                     name: "age".into(),
                     type_: stableast::Type::Primitive(stableast::Primitive {
                         value: stableast::PrimitiveType::Number,
                     }),
+                    decorators: vec![],
                     required: false,
-                    decorators: vec![],
                 }),
             ],
         };
@@ -556,17 +538,6 @@
 
     #[test]
     fn test_validate_set_array() {
-<<<<<<< HEAD
-        let collection = ast::Collection {
-            name: "users".to_string(),
-            decorators: vec![],
-            items: vec![ast::CollectionItem::Field(ast::Field {
-                name: "tags".to_string(),
-                type_: ast::Type::Array(Box::new(ast::Type::String)),
-                required: false,
-                decorators: vec![],
-            })],
-=======
         let collection = stableast::Collection {
             namespace: stableast::Namespace { value: "ns".into() },
             name: "users".into(),
@@ -578,10 +549,10 @@
                             value: stableast::PrimitiveType::String,
                         })),
                     }),
+                    decorators: vec![],
                     required: false,
                 },
             )],
->>>>>>> 57d2ae6a
         };
 
         let data = HashMap::from([(
@@ -597,17 +568,6 @@
 
     #[test]
     fn test_validate_set_array_invalid_array_value() {
-<<<<<<< HEAD
-        let collection = ast::Collection {
-            name: "users".to_string(),
-            decorators: vec![],
-            items: vec![ast::CollectionItem::Field(ast::Field {
-                name: "tags".to_string(),
-                type_: ast::Type::Array(Box::new(ast::Type::String)),
-                required: false,
-                decorators: vec![],
-            })],
-=======
         let collection = stableast::Collection {
             namespace: stableast::Namespace { value: "ns".into() },
             name: "users".into(),
@@ -622,7 +582,6 @@
                     required: false,
                 },
             )],
->>>>>>> 57d2ae6a
         };
 
         let data = HashMap::from([(
@@ -646,17 +605,6 @@
 
     #[test]
     fn test_validate_map() {
-<<<<<<< HEAD
-        let collection = ast::Collection {
-            name: "users".to_string(),
-            decorators: vec![],
-            items: vec![ast::CollectionItem::Field(ast::Field {
-                name: "tags".to_string(),
-                type_: ast::Type::Map(Box::new(ast::Type::String), Box::new(ast::Type::Number)),
-                required: false,
-                decorators: vec![],
-            })],
-=======
         let collection = stableast::Collection {
             namespace: stableast::Namespace { value: "ns".into() },
             name: "users".into(),
@@ -674,7 +622,6 @@
                     required: false,
                 },
             )],
->>>>>>> 57d2ae6a
         };
 
         let data = HashMap::from([(
@@ -690,23 +637,6 @@
 
     #[test]
     fn test_validate_nested_map() {
-<<<<<<< HEAD
-        let collection = ast::Collection {
-            name: "users".to_string(),
-            decorators: vec![],
-            items: vec![ast::CollectionItem::Field(ast::Field {
-                name: "tags".to_string(),
-                type_: ast::Type::Map(
-                    Box::new(ast::Type::String),
-                    Box::new(ast::Type::Map(
-                        Box::new(ast::Type::String),
-                        Box::new(ast::Type::Number),
-                    )),
-                ),
-                required: false,
-                decorators: vec![],
-            })],
-=======
         let collection = stableast::Collection {
             namespace: stableast::Namespace { value: "ns".into() },
             name: "users".into(),
@@ -729,7 +659,6 @@
                     required: false,
                 },
             )],
->>>>>>> 57d2ae6a
         };
 
         let data = HashMap::from([(
@@ -757,17 +686,6 @@
 
     #[test]
     fn test_validate_map_number_key() {
-<<<<<<< HEAD
-        let collection = ast::Collection {
-            name: "users".to_string(),
-            decorators: vec![],
-            items: vec![ast::CollectionItem::Field(ast::Field {
-                name: "tags".to_string(),
-                type_: ast::Type::Map(Box::new(ast::Type::Number), Box::new(ast::Type::Number)),
-                required: false,
-                decorators: vec![],
-            })],
-=======
         let collection = stableast::Collection {
             namespace: stableast::Namespace { value: "ns".into() },
             name: "users".into(),
@@ -785,7 +703,6 @@
                     required: false,
                 },
             )],
->>>>>>> 57d2ae6a
         };
 
         let data = HashMap::from([(
@@ -801,17 +718,6 @@
 
     #[test]
     fn test_validate_map_number_key_invalid() {
-<<<<<<< HEAD
-        let collection = ast::Collection {
-            name: "users".to_string(),
-            decorators: vec![],
-            items: vec![ast::CollectionItem::Field(ast::Field {
-                name: "tags".to_string(),
-                type_: ast::Type::Map(Box::new(ast::Type::Number), Box::new(ast::Type::Number)),
-                required: false,
-                decorators: vec![],
-            })],
-=======
         let collection = stableast::Collection {
             namespace: stableast::Namespace { value: "ns".into() },
             name: "users".into(),
@@ -829,7 +735,6 @@
                     required: false,
                 },
             )],
->>>>>>> 57d2ae6a
         };
 
         let data = HashMap::from([(
@@ -856,17 +761,6 @@
 
     #[test]
     fn test_validate_map_invalid_key() {
-<<<<<<< HEAD
-        let collection = ast::Collection {
-            name: "users".to_string(),
-            decorators: vec![],
-            items: vec![ast::CollectionItem::Field(ast::Field {
-                name: "tags".to_string(),
-                type_: ast::Type::Map(Box::new(ast::Type::Number), Box::new(ast::Type::Number)),
-                required: false,
-                decorators: vec![],
-            })],
-=======
         let collection = stableast::Collection {
             namespace: stableast::Namespace { value: "ns".into() },
             name: "users".into(),
@@ -884,7 +778,6 @@
                     required: false,
                 },
             )],
->>>>>>> 57d2ae6a
         };
 
         let data = HashMap::from([(
@@ -913,22 +806,6 @@
     fn test_validate_object() {
         let cases = [
             (
-<<<<<<< HEAD
-                ast::Collection {
-                    name: "users".to_string(),
-                    decorators: vec![],
-                    items: vec![ast::CollectionItem::Field(ast::Field {
-                        name: "info".to_string(),
-                        type_: ast::Type::Object(vec![ast::Field {
-                            name: "name".to_string(),
-                            type_: ast::Type::String,
-                            required: true,
-                            decorators: vec![],
-                        }]),
-                        required: true,
-                        decorators: vec![],
-                    })],
-=======
                 stableast::Collection {
                     namespace: stableast::Namespace { value: "ns".into() },
                     name: "users".into(),
@@ -947,7 +824,6 @@
                             required: true,
                         },
                     )],
->>>>>>> 57d2ae6a
                 },
                 HashMap::from([(
                     "info".to_string(),
@@ -958,22 +834,6 @@
                 )]),
             ),
             (
-<<<<<<< HEAD
-                ast::Collection {
-                    name: "users".to_string(),
-                    decorators: vec![],
-                    items: vec![ast::CollectionItem::Field(ast::Field {
-                        name: "info".to_string(),
-                        type_: ast::Type::Object(vec![ast::Field {
-                            name: "name".to_string(),
-                            type_: ast::Type::String,
-                            required: false,
-                            decorators: vec![],
-                        }]),
-                        required: true,
-                        decorators: vec![],
-                    })],
-=======
                 stableast::Collection {
                     namespace: stableast::Namespace { value: "ns".into() },
                     name: "users".into(),
@@ -992,27 +852,10 @@
                             required: true,
                         },
                     )],
->>>>>>> 57d2ae6a
                 },
                 HashMap::from([("info".to_string(), Value::Map(HashMap::from([])))]),
             ),
             (
-<<<<<<< HEAD
-                ast::Collection {
-                    name: "users".to_string(),
-                    decorators: vec![],
-                    items: vec![ast::CollectionItem::Field(ast::Field {
-                        name: "info".to_string(),
-                        type_: ast::Type::Object(vec![ast::Field {
-                            name: "name".to_string(),
-                            type_: ast::Type::String,
-                            required: true,
-                            decorators: vec![],
-                        }]),
-                        required: false,
-                        decorators: vec![],
-                    })],
-=======
                 stableast::Collection {
                     namespace: stableast::Namespace { value: "ns".into() },
                     name: "users".into(),
@@ -1031,7 +874,6 @@
                             required: false,
                         },
                     )],
->>>>>>> 57d2ae6a
                 },
                 HashMap::from([]),
             ),
@@ -1048,22 +890,6 @@
 
     #[test]
     fn test_validate_object_missing_field() {
-<<<<<<< HEAD
-        let collection = ast::Collection {
-            name: "users".to_string(),
-            decorators: vec![],
-            items: vec![ast::CollectionItem::Field(ast::Field {
-                name: "info".to_string(),
-                type_: ast::Type::Object(vec![ast::Field {
-                    name: "name".to_string(),
-                    type_: ast::Type::String,
-                    required: true,
-                    decorators: vec![],
-                }]),
-                required: true,
-                decorators: vec![],
-            })],
-=======
         let collection = stableast::Collection {
             namespace: stableast::Namespace { value: "ns".into() },
             name: "users".into(),
@@ -1082,7 +908,6 @@
                     required: true,
                 },
             )],
->>>>>>> 57d2ae6a
         };
 
         let data = HashMap::from([("info".to_string(), Value::Map(HashMap::from([])))]);
@@ -1100,22 +925,6 @@
 
     #[test]
     fn test_validate_object_extra_field() {
-<<<<<<< HEAD
-        let collection = ast::Collection {
-            name: "users".to_string(),
-            decorators: vec![],
-            items: vec![ast::CollectionItem::Field(ast::Field {
-                name: "info".to_string(),
-                type_: ast::Type::Object(vec![ast::Field {
-                    name: "name".to_string(),
-                    type_: ast::Type::String,
-                    required: true,
-                    decorators: vec![],
-                }]),
-                required: true,
-                decorators: vec![],
-            })],
-=======
         let collection = stableast::Collection {
             namespace: stableast::Namespace { value: "ns".into() },
             name: "users".into(),
@@ -1134,7 +943,6 @@
                     required: true,
                 },
             )],
->>>>>>> 57d2ae6a
         };
 
         let data = HashMap::from([(
@@ -1159,15 +967,6 @@
 
     #[test]
     fn test_validate_set_missing_required_field() {
-<<<<<<< HEAD
-        let collection = ast::Collection {
-            name: "users".to_string(),
-            decorators: vec![],
-            items: vec![
-                ast::CollectionItem::Field(ast::Field {
-                    name: "name".to_string(),
-                    type_: ast::Type::String,
-=======
         let collection = stableast::Collection {
             namespace: stableast::Namespace { value: "ns".into() },
             name: "users".into(),
@@ -1177,7 +976,6 @@
                     type_: stableast::Type::Primitive(stableast::Primitive {
                         value: stableast::PrimitiveType::String,
                     }),
->>>>>>> 57d2ae6a
                     required: true,
                     decorators: vec![],
                 }),
@@ -1208,15 +1006,6 @@
 
     #[test]
     fn test_validate_set_invalid_type() {
-<<<<<<< HEAD
-        let collection = ast::Collection {
-            name: "users".to_string(),
-            decorators: vec![],
-            items: vec![
-                ast::CollectionItem::Field(ast::Field {
-                    name: "name".to_string(),
-                    type_: ast::Type::String,
-=======
         let collection = stableast::Collection {
             namespace: stableast::Namespace { value: "ns".into() },
             name: "users".into(),
@@ -1226,7 +1015,6 @@
                     type_: stableast::Type::Primitive(stableast::Primitive {
                         value: stableast::PrimitiveType::String,
                     }),
->>>>>>> 57d2ae6a
                     required: true,
                     decorators: vec![],
                 }),
@@ -1263,15 +1051,6 @@
 
     #[test]
     fn test_validate_set_extra_field() {
-<<<<<<< HEAD
-        let collection = ast::Collection {
-            name: "users".to_string(),
-            decorators: vec![],
-            items: vec![
-                ast::CollectionItem::Field(ast::Field {
-                    name: "name".to_string(),
-                    type_: ast::Type::String,
-=======
         let collection = stableast::Collection {
             namespace: stableast::Namespace { value: "ns".into() },
             name: "users".into(),
@@ -1281,7 +1060,6 @@
                     type_: stableast::Type::Primitive(stableast::Primitive {
                         value: stableast::PrimitiveType::String,
                     }),
->>>>>>> 57d2ae6a
                     required: true,
                     decorators: vec![],
                 }),
@@ -1316,17 +1094,6 @@
 
     #[test]
     fn test_validate_boolean() {
-<<<<<<< HEAD
-        let collection = ast::Collection {
-            name: "users".to_string(),
-            decorators: vec![],
-            items: vec![ast::CollectionItem::Field(ast::Field {
-                name: "is_admin".to_string(),
-                type_: ast::Type::Boolean,
-                required: true,
-                decorators: vec![],
-            })],
-=======
         let collection = stableast::Collection {
             namespace: stableast::Namespace { value: "ns".into() },
             name: "users".into(),
@@ -1339,7 +1106,6 @@
                     required: true,
                 },
             )],
->>>>>>> 57d2ae6a
         };
 
         assert!(validate_set(

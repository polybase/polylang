--- conflicted
+++ resolved
@@ -282,10 +282,6 @@
         let mut insts = Vec::new();
 
         std::mem::swap(compiler.instructions, &mut insts);
-<<<<<<< HEAD
-        // 65, 448
-=======
->>>>>>> 7d0bdf6b
         let result = super::compile_eq(compiler, el, &current_arr_element);
         std::mem::swap(compiler.instructions, &mut insts);
 
@@ -323,101 +319,6 @@
     Ok(result)
 }
 
-<<<<<<< HEAD
-pub(crate) fn push(compiler: &mut Compiler, _scope: &Scope, args: &[Symbol]) -> Result<Symbol> {
-    ensure!(
-        args.len() == 2,
-        ArgumentsCountSnafu {
-            found: args.len(),
-            expected: 2usize
-        }
-    );
-    let arr = args.get(0).unwrap();
-    let element = args.get(1).unwrap();
-    ensure_eq_type!(
-        @arr.type_.clone(),
-        @Type::Array(Box::new(element.type_.clone()))
-    );
-
-    compiler
-        .memory
-        .read(compiler.instructions, array::length(arr).memory_addr, 1);
-    // [len]
-    compiler.instructions.push(encoder::Instruction::Push(1));
-    // [1, len]
-    compiler
-        .instructions
-        .push(encoder::Instruction::U32CheckedAdd);
-    // [len + 1]
-    compiler.memory.write(
-        compiler.instructions,
-        array::length(arr).memory_addr,
-        &[ValueSource::Stack],
-    );
-    // []
-
-    grow(compiler, arr, &array::length(arr))?;
-
-    compiler
-        .memory
-        .read(compiler.instructions, array::capacity(arr).memory_addr, 1);
-    // [capacity]
-    compiler
-        .memory
-        .read(compiler.instructions, array::length(arr).memory_addr, 1);
-    // [len + 1, capacity]
-    compiler
-        .instructions
-        .push(encoder::Instruction::U32CheckedGTE);
-    // [len + 1 >= capacity]
-
-    // TODO: if false, reallocate and copy
-    compiler.instructions.push(encoder::Instruction::Assert);
-    // []
-
-    compiler
-        .memory
-        .read(compiler.instructions, array::data_ptr(arr).memory_addr, 1);
-    // [data_ptr]
-    compiler
-        .memory
-        .read(compiler.instructions, array::length(arr).memory_addr, 1);
-    compiler.instructions.push(encoder::Instruction::Push(1));
-    compiler
-        .instructions
-        .push(encoder::Instruction::U32CheckedSub);
-    // [len, data_ptr]
-    compiler
-        .instructions
-        .push(encoder::Instruction::Push(element.type_.miden_width()));
-    // [element_width, len, data_ptr]
-    compiler
-        .instructions
-        .push(encoder::Instruction::U32CheckedMul);
-    // [len * element_width, data_ptr]
-    compiler
-        .instructions
-        .push(encoder::Instruction::U32CheckedAdd);
-    // [data_ptr + len * element_width]
-    compiler.memory.read(
-        compiler.instructions,
-        element.memory_addr,
-        element.type_.miden_width(),
-    );
-    // [element, data_ptr + len * element_width]
-    compiler.instructions.push(encoder::Instruction::Swap);
-    // [data_ptr + len * element_width, element]
-    compiler
-        .instructions
-        .push(encoder::Instruction::MemStore(None));
-    // []
-
-    // Return the element, same as push does in JS
-    Ok(element.clone())
-}
-
-=======
->>>>>>> 7d0bdf6b
 fn iterate_array_elements<'a>(
     compiler: &mut Compiler<'a, '_, '_>,
     arr: &Symbol,
@@ -441,15 +342,12 @@
                 // [len, i, i]
                 Instruction::U32CheckedLT,
                 // [i < len, i]
-<<<<<<< HEAD
-=======
                 Instruction::MemLoad(Some(finished.memory_addr)),
                 // [finished, i < len, i]
                 Instruction::Not,
                 // [!finished, i < len, i]
                 Instruction::And,
                 // [i < len && !finished]
->>>>>>> 7d0bdf6b
             ],
             body: vec![
                 Instruction::Dup(None),
@@ -497,7 +395,98 @@
     ]);
 
     Ok(())
-<<<<<<< HEAD
+}
+
+pub(crate) fn push(compiler: &mut Compiler, _scope: &Scope, args: &[Symbol]) -> Result<Symbol> {
+    ensure!(
+        args.len() == 2,
+        ArgumentsCountSnafu {
+            found: args.len(),
+            expected: 2usize
+        }
+    );
+    let arr = args.get(0).unwrap();
+    let element = args.get(1).unwrap();
+    ensure_eq_type!(
+        @arr.type_.clone(),
+        @Type::Array(Box::new(element.type_.clone()))
+    );
+
+    compiler
+        .memory
+        .read(compiler.instructions, array::length(arr).memory_addr, 1);
+    // [len]
+    compiler.instructions.push(encoder::Instruction::Push(1));
+    // [1, len]
+    compiler
+        .instructions
+        .push(encoder::Instruction::U32CheckedAdd);
+    // [len + 1]
+    compiler.memory.write(
+        compiler.instructions,
+        array::length(arr).memory_addr,
+        &[ValueSource::Stack],
+    );
+    // []
+
+    grow(compiler, arr, &array::length(arr))?;
+
+    compiler
+        .memory
+        .read(compiler.instructions, array::capacity(arr).memory_addr, 1);
+    // [capacity]
+    compiler
+        .memory
+        .read(compiler.instructions, array::length(arr).memory_addr, 1);
+    // [len + 1, capacity]
+    compiler
+        .instructions
+        .push(encoder::Instruction::U32CheckedGTE);
+    // [len + 1 >= capacity]
+
+    // TODO: if false, reallocate and copy
+    compiler.instructions.push(encoder::Instruction::Assert);
+    // []
+
+    compiler
+        .memory
+        .read(compiler.instructions, array::data_ptr(arr).memory_addr, 1);
+    // [data_ptr]
+    compiler
+        .memory
+        .read(compiler.instructions, array::length(arr).memory_addr, 1);
+    compiler.instructions.push(encoder::Instruction::Push(1));
+    compiler
+        .instructions
+        .push(encoder::Instruction::U32CheckedSub);
+    // [len, data_ptr]
+    compiler
+        .instructions
+        .push(encoder::Instruction::Push(element.type_.miden_width()));
+    // [element_width, len, data_ptr]
+    compiler
+        .instructions
+        .push(encoder::Instruction::U32CheckedMul);
+    // [len * element_width, data_ptr]
+    compiler
+        .instructions
+        .push(encoder::Instruction::U32CheckedAdd);
+    // [data_ptr + len * element_width]
+    compiler.memory.read(
+        compiler.instructions,
+        element.memory_addr,
+        element.type_.miden_width(),
+    );
+    // [element, data_ptr + len * element_width]
+    compiler.instructions.push(encoder::Instruction::Swap);
+    // [data_ptr + len * element_width, element]
+    compiler
+        .instructions
+        .push(encoder::Instruction::MemStore(None));
+    // []
+
+    // Return the element, same as push does in JS
+    Ok(element.clone())
 }
 
 fn grow(compiler: &mut Compiler, arr: &Symbol, needed_len: &Symbol) -> Result<Symbol> {
@@ -887,6 +876,4 @@
     );
 
     return Ok(array_of_deletions);
-=======
->>>>>>> 7d0bdf6b
 }
--- conflicted
+++ resolved
@@ -239,10 +239,6 @@
         let mut insts = Vec::new();
 
         std::mem::swap(compiler.instructions, &mut insts);
-<<<<<<< HEAD
-        // 65, 448
-=======
->>>>>>> 3add5067
         let result = super::compile_eq(compiler, el, &current_arr_element);
         std::mem::swap(compiler.instructions, &mut insts);
 
@@ -280,7 +276,6 @@
     Ok(result)
 }
 
-<<<<<<< HEAD
 pub(crate) fn push(compiler: &mut Compiler, _scope: &Scope, args: &[Symbol]) -> Result<Symbol> {
     ensure!(
         args.len() == 2,
@@ -373,8 +368,6 @@
     Ok(element.clone())
 }
 
-=======
->>>>>>> 3add5067
 fn iterate_array_elements<'a>(
     compiler: &mut Compiler<'a, '_, '_>,
     arr: &Symbol,
@@ -398,15 +391,12 @@
                 // [len, i, i]
                 Instruction::U32CheckedLT,
                 // [i < len, i]
-<<<<<<< HEAD
-=======
                 Instruction::MemLoad(Some(finished.memory_addr)),
                 // [finished, i < len, i]
                 Instruction::Not,
                 // [!finished, i < len, i]
                 Instruction::And,
                 // [i < len && !finished]
->>>>>>> 3add5067
             ],
             body: vec![
                 Instruction::Dup(None),
@@ -454,7 +444,6 @@
     ]);
 
     Ok(())
-<<<<<<< HEAD
 }
 
 fn grow(compiler: &mut Compiler, arr: &Symbol, needed_len: &Symbol) -> Result<Symbol> {
@@ -601,6 +590,4 @@
     ]);
 
     Ok(())
-=======
->>>>>>> 3add5067
 }
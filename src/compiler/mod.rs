mod array;
mod boolean;
mod bytes;
mod encoder;
mod float32;
mod float64;
mod int32;
mod int64;
mod ir;
mod map;
mod nullable;
mod publickey;
mod string;
mod uint32;
mod uint64;

use std::collections::HashMap;

use abi::{Abi, PrimitiveType, StdVersion, Struct, Type};
use error::prelude::*;

use crate::ast::{self, Expression, Statement};

#[derive(Debug, Clone)]
enum TypeConstraint {
    Exact(Type),
    Array,
}

impl TypeConstraint {
    fn matches(&self, type_: &Type) -> bool {
        match self {
            TypeConstraint::Exact(expected) => expected == type_,
            TypeConstraint::Array => matches!(type_, Type::Array(_)),
        }
    }
}

macro_rules! comment {
    ($compiler:expr, $($arg:tt)*) => {
        #[cfg(debug_assertions)]
        $compiler.comment(format!($($arg)*));
    };
}

lazy_static::lazy_static! {
    // TODO: fix early return, so that we can do `if (length == 0) return '0';`
    static ref UINT32_TO_STRING: ast::Function = polylang_parser::parse_function(r#"
        function uint32ToString(value: number): string {
            let isZero = value == 0;

            let length = 0;
            let i = value;
            while (i >= 1) {
                i = i / 10;
                length = length + 1;
            }

            if (isZero) length = 1;

            let dataPtr = dynamicAlloc(length); 

            let offset = length;
            while (value >= 1) {
                offset = offset - 1;
                let digit = value % 10;
                value = value / 10;
                writeMemory(dataPtr + offset, digit + 48);
            }
    
            if (isZero) {
                writeMemory(dataPtr, 48);
            }
            
            return unsafeToString(length, dataPtr);
        }
    "#).unwrap();
    // TODO: rewrite this in raw instructions for better performance
    // TODO: We shouldn't have to copy the current message into a new string, but we do because `addressOf(message)` is always the same. This error surfaces when we try to log in a for or while loop.
    static ref LOG_STRING: ast::Function = polylang_parser::parse_function(r#"
        function logString(message: string) {
            let currentLog = dynamicAlloc(u32_(2));
            writeMemory(currentLog, deref(addressOf(message)));
            writeMemory(currentLog + u32_(1), deref(addressOf(message) + u32_(1)));

            let newLog = dynamicAlloc(u32_(2));
            writeMemory(newLog, deref(u32_(4)));
            writeMemory(newLog + u32_(1), deref(u32_(5)));
            writeMemory(u32_(4), newLog);
            writeMemory(u32_(5), currentLog);
        }
    "#).unwrap();
    static ref BUILTINS_SCOPE: &'static Scope<'static, 'static> = {
        let mut scope = Scope::new();

        for (name, type_, func) in HIDDEN_BUILTINS.iter() {
            match type_ {
                None => scope.add_function(name.clone(), func.clone()),
                Some(type_) => scope.add_method(TypeConstraint::Exact(type_.clone()), name.clone(), func.clone()),
            }
        }

        for (name, type_, func) in USABLE_BUILTINS.iter() {
            match type_ {
                None => scope.add_function(name.clone(), func.clone()),
                Some(type_) => scope.add_method(type_.clone(), name.clone(), func.clone()),
            }
        }

        Box::leak(Box::new(scope))
    };
    static ref HIDDEN_BUILTINS: &'static [(String, Option<Type>, Function<'static>)] = {
        let mut builtins = Vec::new();

        builtins.push((
            "hiddenNoopMarker".to_string(),
            None,
            Function::Builtin(|_, _, _| {
                panic!("this function should never be called");
            }),
        ));

        builtins.push((
            "dynamicAlloc".to_string(),
            None,
            Function::Builtin(|compiler, _scope, args| dynamic_alloc(compiler, args)),
        ));

        builtins.push((
            "writeMemory".to_string(),
            None,
            Function::Builtin(|compiler, _, args| {
                ensure!(args.len() == 2, ArgumentsCountSnafu { found: args.len(), expected: 2usize });
                let address = args.get(0).unwrap();
                let value = args.get(1).unwrap();

                ensure_eq_type!(address, Type::PrimitiveType(PrimitiveType::UInt32));
                ensure_eq_type!(value, Type::PrimitiveType(PrimitiveType::UInt32));

                compiler.memory.read(
                    compiler.instructions,
                    value.memory_addr,
                    value.type_.miden_width(),
                );
                // [value]
                compiler.memory.read(
                    compiler.instructions,
                    address.memory_addr,
                    address.type_.miden_width(),
                );
                // [address, value]
                compiler
                    .instructions
                    .push(encoder::Instruction::MemStore(None));
                // []

                Ok(Symbol {
                    type_: Type::PrimitiveType(PrimitiveType::UInt32),
                    memory_addr: 0,
                })
            }),
        ));

        builtins.push((
            "readAdvice".to_string(),
            None,
            Function::Builtin(|compiler, _, _| {
                let symbol = compiler
                    .memory
                    .allocate_symbol(Type::PrimitiveType(PrimitiveType::UInt32));

                compiler.instructions.push(encoder::Instruction::AdvPush(1));
                compiler.memory.write(
                    compiler.instructions,
                    symbol.memory_addr,
                    &[ValueSource::Stack],
                );

                Ok(symbol)
            }),
        ));

        builtins.push((
            "unsafeToString".to_string(),
            None,
            Function::Builtin(|compiler, _, args| {
                ensure!(args.len() == 2, ArgumentsCountSnafu { found: args.len(), expected: 2usize });
                let length = args.get(0).unwrap();
                let address_ptr = args.get(1).unwrap();

                ensure_eq_type!(length, Type::PrimitiveType(PrimitiveType::UInt32));
                ensure_eq_type!(address_ptr, Type::PrimitiveType(PrimitiveType::UInt32));

                let two = uint32::new(compiler, 2);
                let mut s = dynamic_alloc(compiler, &[two])?;
                s.type_ = Type::String;

                compiler.memory.read(
                    compiler.instructions,
                    length.memory_addr,
                    length.type_.miden_width(),
                );
                compiler.memory.write(
                    compiler.instructions,
                    string::length(&s).memory_addr,
                    &vec![ValueSource::Stack; length.type_.miden_width() as _],
                );

                compiler.memory.read(
                    compiler.instructions,
                    address_ptr.memory_addr,
                    address_ptr.type_.miden_width(),
                );
                compiler.memory.write(
                    compiler.instructions,
                    string::data_ptr(&s).memory_addr,
                    &vec![ValueSource::Stack; address_ptr.type_.miden_width() as _],
                );

                Ok(s)
            }),
        ));

        builtins.push((
            "unsafeToBytes".to_string(),
            None,
            Function::Builtin(|compiler, _, args| {
                ensure!(args.len() == 2, ArgumentsCountSnafu { found: args.len(), expected: 2usize });
                let length = args.get(0).unwrap();
                let address_ptr = args.get(1).unwrap();

                ensure_eq_type!(length, Type::PrimitiveType(PrimitiveType::UInt32));
                ensure_eq_type!(address_ptr, Type::PrimitiveType(PrimitiveType::UInt32));

                let s = compiler.memory.allocate_symbol(Type::Bytes);

                compiler.memory.read(
                    compiler.instructions,
                    length.memory_addr,
                    length.type_.miden_width(),
                );
                compiler.memory.write(
                    compiler.instructions,
                    string::length(&s).memory_addr,
                    &vec![ValueSource::Stack; length.type_.miden_width() as _],
                );

                compiler.memory.read(
                    compiler.instructions,
                    address_ptr.memory_addr,
                    address_ptr.type_.miden_width(),
                );
                compiler.memory.write(
                    compiler.instructions,
                    string::data_ptr(&s).memory_addr,
                    &vec![ValueSource::Stack; address_ptr.type_.miden_width() as _],
                );

                Ok(s)
            }),
        ));

        builtins.push((
            "unsafeToPublicKey".to_string(),
            None,
            Function::Builtin(|compiler, _, args| {
                let [kty, crv, alg, use_, extra_ptr] = args else {
                    return ArgumentsCountSnafu { found: args.len(), expected: 5usize }.fail().map_err(Into::into);
                };
                ensure_eq_type!(kty, Type::PrimitiveType(PrimitiveType::UInt32));
                ensure_eq_type!(crv, Type::PrimitiveType(PrimitiveType::UInt32));
                ensure_eq_type!(alg, Type::PrimitiveType(PrimitiveType::UInt32));
                ensure_eq_type!(use_, Type::PrimitiveType(PrimitiveType::UInt32));
                ensure_eq_type!(extra_ptr, Type::PrimitiveType(PrimitiveType::UInt32));

                let pk = compiler.memory.allocate_symbol(Type::PublicKey);

                compiler.memory.read(
                    compiler.instructions,
                    kty.memory_addr,
                    kty.type_.miden_width(),
                );

                compiler.memory.write(
                    compiler.instructions,
                    publickey::kty(&pk).memory_addr,
                    &vec![ValueSource::Stack; kty.type_.miden_width() as _],
                );

                compiler.memory.read(
                    compiler.instructions,
                    crv.memory_addr,
                    crv.type_.miden_width(),
                );

                compiler.memory.write(
                    compiler.instructions,
                    publickey::crv(&pk).memory_addr,
                    &vec![ValueSource::Stack; crv.type_.miden_width() as _],
                );

                compiler.memory.read(
                    compiler.instructions,
                    alg.memory_addr,
                    alg.type_.miden_width(),
                );

                compiler.memory.write(
                    compiler.instructions,
                    publickey::alg(&pk).memory_addr,
                    &vec![ValueSource::Stack; alg.type_.miden_width() as _],
                );

                compiler.memory.read(
                    compiler.instructions,
                    use_.memory_addr,
                    use_.type_.miden_width(),
                );

                compiler.memory.write(
                    compiler.instructions,
                    publickey::use_(&pk).memory_addr,
                    &vec![ValueSource::Stack; use_.type_.miden_width() as _],
                );

                compiler.memory.read(
                    compiler.instructions,
                    extra_ptr.memory_addr,
                    extra_ptr.type_.miden_width(),
                );

                compiler.memory.write(
                    compiler.instructions,
                    publickey::extra_ptr(&pk).memory_addr,
                    &vec![ValueSource::Stack; extra_ptr.type_.miden_width() as _],
                );

                Ok(pk)
            }),
        ));

        builtins.push(("deref".to_string(), None, Function::Builtin(|compiler, _, args| {
            ensure!(args.len() == 1, ArgumentsCountSnafu { found: args.len(), expected: 1usize });
            let address = args.get(0).unwrap();

            ensure_eq_type!(address, Type::PrimitiveType(PrimitiveType::UInt32));

            let result = compiler
                .memory
                .allocate_symbol(Type::PrimitiveType(PrimitiveType::UInt32));

            compiler.memory.read(
                compiler.instructions,
                address.memory_addr,
                address.type_.miden_width(),
            );
            compiler.instructions.push(encoder::Instruction::MemLoad(None));
            compiler.memory.write(
                compiler.instructions,
                result.memory_addr,
                &[ValueSource::Stack],
            );

            Ok(result)
         })));

        builtins.push(("addressOf".to_string(), None, Function::Builtin(|compiler, _, args| {
           ensure!(args.len() == 1, ArgumentsCountSnafu { found: args.len(), expected: 1usize });
           let a = args.get(0).unwrap();
           Ok(uint32::new(compiler, a.memory_addr))
        })));


        builtins.push(("hashString".to_string(), None, Function::Builtin(|compiler, scope, args| string::hash(compiler, scope, args))));

        // bytes and collection reference have the same layout as strings,
        // so we can reuse the hashing function
        builtins.push(("hashBytes".to_owned(), None, Function::Builtin(|compiler, scope, args| string::hash(compiler, scope, args))));
        builtins.push(("hashCollectionReference".to_owned(), None, Function::Builtin(|compiler, scope, args| string::hash(compiler, scope, args))));

        builtins.push(("hashArray".to_owned(), None, Function::Builtin(array::hash)));

        builtins.push(("hashMap".to_owned(), None, Function::Builtin(|compiler, _scope, args| {
           ensure!(args.len() == 1, ArgumentsCountSnafu { found: args.len(), expected: 1usize });
           let map = args.get(0).unwrap();

           let (keys, values) = map::key_values_arr(map)?;

           let (_, _, hash_array_fn) = HIDDEN_BUILTINS.iter().find(|(name, _, _)| name == "hashArray").unwrap();

           let keys_hash = compile_function_call(compiler, hash_array_fn, &[keys], None)?;
           let values_hash = compile_function_call(compiler, hash_array_fn, &[values], None)?;

           let result = compiler
               .memory
               .allocate_symbol(Type::Hash);

           compiler.memory.read(
               compiler.instructions,
               keys_hash.memory_addr,
               keys_hash.type_.miden_width(),
           );
           compiler.memory.read(
               compiler.instructions,
               values_hash.memory_addr,
               values_hash.type_.miden_width(),
           );

           compiler.instructions.push(encoder::Instruction::HMerge);

           compiler.memory.write(
               compiler.instructions,
               result.memory_addr,
               &[ValueSource::Stack, ValueSource::Stack, ValueSource::Stack, ValueSource::Stack],
           );

           Ok(result)
       })));

       builtins.push(("hashPublicKey".to_owned(), None, Function::Builtin(|compiler, _, args| {
           publickey::hash(compiler, args)
       })));

       builtins.push((
           "uintToFloat".to_string(),
           None,
           Function::Builtin(|compiler, _scope, args| {
               ensure!(args.len() == 1, ArgumentsCountSnafu { found: args.len(), expected: 1usize });
               Ok(float32::from_uint32(compiler, &args[0]))
           })
       ));

       builtins.push((
           "intToFloat".to_string(),
           None,
           Function::Builtin(|compiler, _scope, args| {
               ensure!(args.len() == 1, ArgumentsCountSnafu { found: args.len(), expected: 1usize });
               Ok(float32::from_int32(compiler, &args[0]))
           })
       ));

       Box::leak(Box::new(builtins))
    };
    static ref USABLE_BUILTINS: &'static [(String, Option<TypeConstraint>, Function<'static>)] = {
        let mut builtins = Vec::new();

        builtins.push((
            "assert".to_string(),
            None,
            Function::Builtin(|compiler, _, args| {
                ensure!(args.len() == 2, ArgumentsCountSnafu { found: args.len(), expected: 2usize });
                let condition = &args[0];
                let message = &args[1];

                ensure_eq_type!(condition, Type::PrimitiveType(PrimitiveType::Boolean));
                ensure_eq_type!(message, Type::String);

                let mut failure_branch = vec![];
                let mut failure_compiler = Compiler::new(&mut failure_branch, compiler.memory, compiler.root_scope);

                let error_fn = &USABLE_BUILTINS
                    .iter()
                    .find(|(name, _, _)| name == "error")
                    .unwrap()
                    .2;
                compile_function_call(&mut failure_compiler, error_fn, &[message.clone()], None)?;

                compiler.instructions.push(encoder::Instruction::If {
                    condition: vec![encoder::Instruction::MemLoad(Some(condition.memory_addr))],
                    then: vec![],
                    else_: failure_branch,
                });

                Ok(Symbol {
                    type_: Type::PrimitiveType(PrimitiveType::Boolean),
                    memory_addr: 0,
                })
            }),
        ));

        builtins.push((
            "error".to_string(),
            None,
            Function::Builtin(|compiler, _, args| {
                ensure!(args.len() == 1, ArgumentsCountSnafu { found: args.len(), expected: 1usize });
                let message = &args[0];
                ensure_eq_type!(message, Type::String);

                let str_len = string::length(message);
                let str_data_ptr = string::data_ptr(message);

                compiler.memory.write(
                    compiler.instructions,
                    1,
                    &[ValueSource::Memory(str_len.memory_addr),
                        ValueSource::Memory(str_data_ptr.memory_addr)],
                );

                compiler
                    .instructions
                    .push(encoder::Instruction::Push(0));
                compiler
                    .instructions
                    .push(encoder::Instruction::Assert);

                Ok(Symbol {
                    type_: Type::PrimitiveType(PrimitiveType::Boolean),
                    memory_addr: 0,
                })
            }),
        ));

        builtins.push((
            "log".to_string(),
            None,
            Function::Builtin(|compiler, _, args| {
                let old_root_scope = compiler.root_scope;
                compiler.root_scope = &BUILTINS_SCOPE;
                let mut scope = compiler.root_scope.deeper();
                let result = log(compiler, &mut scope, args);
                compiler.root_scope = old_root_scope;
                result
            }),
        ));

        builtins.push((
            "readAdviceString".to_string(),
            None,
            Function::Builtin(|compiler, _, args| {
                assert_eq!(args.len(), 0);

                let old_root_scope = compiler.root_scope;
                compiler.root_scope = &BUILTINS_SCOPE;

                let result = read_advice_string(compiler)?;
                compiler.root_scope = old_root_scope;
                Ok(result)
            }),
        ));

        builtins.push((
            "readAdviceBytes".to_string(),
            None,
            Function::Builtin(|compiler, _, _args| {
                let old_root_scope = compiler.root_scope;
                compiler.root_scope = &BUILTINS_SCOPE;

                let result_str = read_advice_string(compiler)?;
                let result = Symbol {
                    type_: Type::Bytes,
                    ..result_str
                };

                compiler.root_scope = old_root_scope;
                Ok(result)
            }),
        ));

        builtins.push((
            "readAdviceCollectionReference".to_string(),
            None,
            Function::Builtin(|compiler, _, _args| {
                let old_root_scope = compiler.root_scope;
                compiler.root_scope = &BUILTINS_SCOPE;

                let result_str = read_advice_string(compiler)?;
                let result = Symbol {
                    type_: Type::Bytes,
                    ..result_str
                };

                compiler.root_scope = old_root_scope;

                Ok(Symbol {
                    type_: Type::CollectionReference { collection: "".to_owned() },
                    ..result
                })
            }),
        ));

        builtins.push((
            "readAdvicePublicKey".to_string(),
            None,
            Function::Builtin(|compiler, _, _args| {
                let old_root_scope = compiler.root_scope;
                compiler.root_scope = &BUILTINS_SCOPE;

                let result = read_advice_public_key(compiler);

                compiler.root_scope = old_root_scope;
                result
            }),
        ));

        builtins.push(("readAdviceUInt32".to_string(), None, Function::Builtin(|compiler, _, args| {
            ensure!(args.is_empty(), ArgumentsCountSnafu { found: args.len(), expected: 0usize });

            compiler.instructions.push(encoder::Instruction::AdvPush(1));
            // TODO: assert that the number is actually a u32
            let symbol = compiler.memory.allocate_symbol(Type::PrimitiveType(PrimitiveType::UInt32));
            compiler.memory.write(compiler.instructions, symbol.memory_addr, &[ValueSource::Stack]);
            Ok(symbol)
        })));

        builtins.push(("readAdviceUInt64".to_string(), None, Function::Builtin(|compiler, _, args| {
            ensure!(args.is_empty(), ArgumentsCountSnafu { found: args.len(), expected: 0usize });

            let result = compiler.memory.allocate_symbol(Type::PrimitiveType(PrimitiveType::UInt64));

            // high
            compiler.instructions.push(encoder::Instruction::AdvPush(1));
            compiler.memory.write(compiler.instructions, result.memory_addr, &[ValueSource::Stack]);

            // low
            compiler.instructions.push(encoder::Instruction::AdvPush(1));
            compiler.memory.write(compiler.instructions, result.memory_addr + 1, &[ValueSource::Stack]);

            Ok(result)
        })));

        builtins.push(("readAdviceInt32".to_string(), None, Function::Builtin(|compiler, _, args| {
            ensure!(args.is_empty(), ArgumentsCountSnafu { found: args.len(), expected: 0usize });

            compiler.instructions.push(encoder::Instruction::AdvPush(1));
            // TODO: assert that the number is actually a u32
            let symbol = compiler.memory.allocate_symbol(Type::PrimitiveType(PrimitiveType::Int32));
            compiler.memory.write(compiler.instructions, symbol.memory_addr, &[ValueSource::Stack]);
            Ok(symbol)
        })));

        builtins.push(("readAdviceInt64".to_string(), None, Function::Builtin(|compiler, _, args| {
            ensure!(args.is_empty(), ArgumentsCountSnafu { found: args.len(), expected: 0usize });

            let result = compiler.memory.allocate_symbol(Type::PrimitiveType(PrimitiveType::Int64));

            // high
            compiler.instructions.push(encoder::Instruction::AdvPush(1));
            compiler.memory.write(compiler.instructions, result.memory_addr, &[ValueSource::Stack]);

            // low
            compiler.instructions.push(encoder::Instruction::AdvPush(1));
            compiler.memory.write(compiler.instructions, result.memory_addr + 1, &[ValueSource::Stack]);

            Ok(result)
        })));

        builtins.push(("readAdviceFloat32".to_string(), None, Function::Builtin(|compiler, _, args| {
            ensure!(args.is_empty(), ArgumentsCountSnafu { found: args.len(), expected: 0usize });

            compiler.instructions.push(encoder::Instruction::AdvPush(1));
            // TODO: assert that the number is actually a u32
            let symbol = compiler.memory.allocate_symbol(Type::PrimitiveType(PrimitiveType::Float32));
            compiler.memory.write(compiler.instructions, symbol.memory_addr, &[ValueSource::Stack]);
            Ok(symbol)
        })));


        builtins.push(("readAdviceFloat64".to_string(), None, Function::Builtin(|compiler, _, args| {
            ensure!(args.is_empty(), ArgumentsCountSnafu { found: args.len(), expected: 0usize });

            let result = compiler.memory.allocate_symbol(Type::PrimitiveType(PrimitiveType::Float64));

            // high
            compiler.instructions.push(encoder::Instruction::AdvPush(1));
            compiler.memory.write(compiler.instructions, result.memory_addr, &[ValueSource::Stack]);

            // low
            compiler.instructions.push(encoder::Instruction::AdvPush(1));
            compiler.memory.write(compiler.instructions, result.memory_addr + 1, &[ValueSource::Stack]);

            Ok(result)
        })));

        builtins.push(("readAdviceBoolean".to_string(), None, Function::Builtin(|compiler, _, args| {
            ensure!(args.is_empty(), ArgumentsCountSnafu { found: args.len(), expected: 0usize });

            compiler.instructions.push(encoder::Instruction::AdvPush(1));
            // TODO: assert that the number is actually a boolean
            let symbol = compiler.memory.allocate_symbol(Type::PrimitiveType(PrimitiveType::Boolean));
            compiler.memory.write(compiler.instructions, symbol.memory_addr, &[ValueSource::Stack]);
            Ok(symbol)
        })));

        builtins.push(("uint32ToString".to_string(), None, Function::Builtin(|compiler, _, args| {
            let old_root_scope = compiler.root_scope;
            compiler.root_scope = &BUILTINS_SCOPE;
            let result = compile_ast_function_call(&UINT32_TO_STRING, compiler, args, None);
            compiler.root_scope = old_root_scope;
            result
        })));

        builtins.push(("uint32WrappingAdd".to_string(), None, Function::Builtin(|compiler, _, args| {
            ensure!(args.len() == 2, ArgumentsCountSnafu { found: args.len(), expected: 2usize });
            let a = &args[0];
            let b = &args[1];
            ensure_eq_type!(a, Type::PrimitiveType(PrimitiveType::UInt32));
            ensure_eq_type!(b, Type::PrimitiveType(PrimitiveType::UInt32));

            let symbol = compiler.memory.allocate_symbol(Type::PrimitiveType(PrimitiveType::UInt32));

            compiler.memory.read(
                compiler.instructions,
                a.memory_addr,
                a.type_.miden_width(),
            );
            compiler.memory.read(
                compiler.instructions,
                b.memory_addr,
                b.type_.miden_width(),
            );
            compiler.instructions.push(encoder::Instruction::U32WrappingAdd);
            compiler.memory.write(compiler.instructions, symbol.memory_addr, &[ValueSource::Stack]);
            Ok(symbol)
        })));

        builtins.push(("uint32WrappingSub".to_string(), None, Function::Builtin(|compiler, _, args| {
            ensure!(args.len() == 2, ArgumentsCountSnafu { found: args.len(), expected: 2usize });
            let a = &args[0];
            let b = &args[1];
            ensure_eq_type!(a, Type::PrimitiveType(PrimitiveType::UInt32));
            ensure_eq_type!(b, Type::PrimitiveType(PrimitiveType::UInt32));

            let symbol = compiler.memory.allocate_symbol(Type::PrimitiveType(PrimitiveType::UInt32));

            compiler.memory.read(
                compiler.instructions,
                a.memory_addr,
                a.type_.miden_width(),
            );
            compiler.memory.read(
                compiler.instructions,
                b.memory_addr,
                b.type_.miden_width(),
            );
            compiler.instructions.push(encoder::Instruction::U32WrappingSub);
            compiler.memory.write(compiler.instructions, symbol.memory_addr, &[ValueSource::Stack]);
            Ok(symbol)
        })));

        builtins.push(("uint32WrappingMul".to_string(), None, Function::Builtin(|compiler, _, args| {
            ensure!(args.len() == 2, ArgumentsCountSnafu { found: args.len(), expected: 2usize });
            let a = &args[0];
            let b = &args[1];
            ensure_eq_type!(a, Type::PrimitiveType(PrimitiveType::UInt32));
            ensure_eq_type!(b, Type::PrimitiveType(PrimitiveType::UInt32));

            let symbol = compiler.memory.allocate_symbol(Type::PrimitiveType(PrimitiveType::UInt32));

            compiler.memory.read(
                compiler.instructions,
                a.memory_addr,
                a.type_.miden_width(),
            );
            compiler.memory.read(
                compiler.instructions,
                b.memory_addr,
                b.type_.miden_width(),
            );
            compiler.instructions.push(encoder::Instruction::U32WrappingMul);
            compiler.memory.write(compiler.instructions, symbol.memory_addr, &[ValueSource::Stack]);
            Ok(symbol)
        })));

        builtins.push(("uint32CheckedXor".to_string(), None, Function::Builtin(|compiler, _, args| {
            ensure!(args.len() == 2, ArgumentsCountSnafu { found: args.len(), expected: 2usize });
            let a = &args[0];
            let b = &args[1];
            ensure_eq_type!(a, Type::PrimitiveType(PrimitiveType::UInt32));
            ensure_eq_type!(b, Type::PrimitiveType(PrimitiveType::UInt32));

            let result = compiler.memory.allocate_symbol(Type::PrimitiveType(PrimitiveType::UInt32));

            compiler.memory.read(
                compiler.instructions,
                a.memory_addr,
                a.type_.miden_width(),
            );
            compiler.memory.read(
                compiler.instructions,
                b.memory_addr,
                b.type_.miden_width(),
            );
            compiler.instructions.push(encoder::Instruction::U32CheckedXOR);
            compiler.memory.write(compiler.instructions, result.memory_addr, &[ValueSource::Stack]);
            Ok(result)
        })));

        builtins.push(("int32".to_string(), None, Function::Builtin(|compiler, _, args| {
            ensure!(args.len() == 1, ArgumentsCountSnafu { found: args.len(), expected: 1usize });
            let a = &args[0];
            ensure_eq_type!(a, Type::PrimitiveType(PrimitiveType::UInt32));

            let symbol = compiler.memory.allocate_symbol(Type::PrimitiveType(PrimitiveType::Int32));

            compiler.memory.read(
                compiler.instructions,
                a.memory_addr,
                a.type_.miden_width(),
            );
            compiler.memory.write(compiler.instructions, symbol.memory_addr, &[ValueSource::Stack]);

            Ok(symbol)
        })));

        builtins.push((
            "toHex".to_string(),
            Some(TypeConstraint::Exact(Type::PublicKey)),
            Function::Builtin(|compiler, _, args| {
                let old_root_scope = compiler.root_scope;
                compiler.root_scope = &BUILTINS_SCOPE;
                let result = publickey::to_hex(compiler, args);
                compiler.root_scope = old_root_scope;
                Ok(result)
            }),
        ));

        builtins.push((
            "indexOf".to_string(),
            Some(TypeConstraint::Array),
            Function::Builtin(|compiler, _, args| {
                ensure!(args.len() == 2, ArgumentsCountSnafu { found: args.len(), expected: 2usize });

                let old_root_scope = compiler.root_scope;
                compiler.root_scope = &BUILTINS_SCOPE;
                let result = array::find_index(compiler, &args[0], &args[1])?;
                compiler.root_scope = old_root_scope;

                Ok(result)
            }),
        ));

        builtins.push((
            "includes".to_string(),
            Some(TypeConstraint::Array),
            Function::Builtin(|compiler, _, args| {
                ensure!(args.len() == 2, ArgumentsCountSnafu { found: args.len(), expected: 2usize });

                let old_root_scope = compiler.root_scope;
                compiler.root_scope = &BUILTINS_SCOPE;
                let result = array::includes(compiler, &args[0], &args[1])?;
                compiler.root_scope = old_root_scope;

                Ok(result)
            }),
        ));

        builtins.push((
            "push".to_string(),
            Some(TypeConstraint::Array),
            Function::Builtin(|compiler, scope, args| {
                array::push(compiler, scope, args)
            }),
        ));

        builtins.push((
            "splice".to_string(),
            Some(TypeConstraint::Array),
            Function::Builtin(|compiler, _scope, args| {
                ensure!(args.len() == 3, ArgumentsCountSnafu { found: args.len(), expected: 3usize });
                let arr = &args[0];
                let start = &args[1];
                let delete_count = &args[2];

                array::splice(compiler, arr, start, delete_count)
            }),
        ));

        builtins.push((
            "slice".to_string(),
            Some(TypeConstraint::Array),
            Function::Builtin(|compiler, _scope, args| {
                ensure!(args.len() <= 3, ArgumentsCountSnafu { found: args.len(), expected: 3usize });
                let arr = &args[0];
                let start = args.get(1);
                let end = args.get(2);

                array::slice(compiler, arr, start.cloned(), end)
            }),
        ));

        builtins.push((
            "mapLength".to_string(),
            None,
            Function::Builtin(|_compiler, _scope, args| {
                ensure!(args.len() == 1, ArgumentsCountSnafu { found: args.len(), expected: 1usize });
                let m = &args[0];
                ensure_eq_type!(m, Type::Map(_, _));

                Ok(array::length(&map::keys_arr(m)?))
            })
        ));

        builtins.push((
            "selfdestruct".to_string(),
            None,
            Function::Builtin(|compiler, _scope, _args| {
                compiler.memory.write(
                    compiler.instructions,
                    6,
                    &[ValueSource::Immediate(1)],
                );

                Ok(Symbol {
                    type_: Type::PrimitiveType(PrimitiveType::Boolean),
                    memory_addr: 0,
                })
            }),
        ));

<<<<<<< HEAD
        builtins.extend(string::builtins());
=======
        builtins.push((
            "hashRPO".to_string(),
            None,
            Function::Builtin(Box::new(&|compiler, scope, args| {
                ensure!(args.len() == 1, ArgumentsCountSnafu { found: args.len(), expected: 1usize });

                array::hash(compiler, scope, args)
            })),
        ));

        builtins.push((
            "hashSHA256".to_string(),
            None,
            Function::Builtin(Box::new(&|compiler, _scope, args| {
                ensure!(args.len() == 1, ArgumentsCountSnafu { found: args.len(), expected: 1usize });

                array::hash_sha256_blake3(compiler, &args[0], array::HashFn::Sha256)
            })),
        ));

        builtins.push((
            "hashBlake3".to_string(),
            None,
            Function::Builtin(Box::new(&|compiler, _scope, args| {
                ensure!(args.len() == 1, ArgumentsCountSnafu { found: args.len(), expected: 1usize });

                array::hash_sha256_blake3(compiler, &args[0], array::HashFn::Blake3)
            })),
        ));
>>>>>>> 52c388e5

        Box::leak(Box::new(builtins))
    };
}

fn struct_field(
    _compiler: &mut Compiler,
    struct_symbol: &Symbol,
    field_name: &str,
) -> Result<Symbol> {
    let struct_ = match &struct_symbol.type_ {
        Type::Struct(struct_) => struct_,
        Type::CollectionReference { collection: _ } if field_name == "id" => {
            return Ok(Symbol {
                type_: Type::String,
                memory_addr: struct_symbol.memory_addr,
            });
        }
        Type::String if field_name == "length" => {
            return Ok(string::length(struct_symbol));
        }
        Type::Array(_) if field_name == "length" => {
            return Ok(array::length(struct_symbol));
        }
        t => {
            return Err(ErrorKind::TypeMismatch {
                context: format!("expected struct, got: {:?}", t),
            }
            .into())
        }
    };

    let mut offset = 0;
    for (name, field_type) in &struct_.fields {
        if name == field_name {
            return Ok(Symbol {
                type_: field_type.clone(),
                memory_addr: struct_symbol.memory_addr + offset,
            });
        }

        offset += field_type.miden_width();
    }

    NotFoundSnafu {
        type_name: "struct field",
        item: field_name,
    }
    .fail()
    .map_err(Into::into)
}

#[derive(Debug, Clone, Default)]
pub(crate) struct Symbol {
    type_: Type,
    memory_addr: u32,
}

#[derive(Debug, Clone)]
pub(crate) struct CollectionField {
    name: String,
    type_: Type,
    delegate: bool,
    read: bool,
}

#[derive(Debug, Clone)]
struct Collection<'ast> {
    name: String,
    fields: Vec<CollectionField>,
    functions: Vec<(String, &'ast ast::Function)>,
    call_directive: bool,
    read_directive: bool,
}

impl From<Collection<'_>> for Struct {
    fn from(collection: Collection<'_>) -> Self {
        let mut fields = Vec::new();
        for field in collection.fields {
            fields.push((field.name, field.type_));
        }

        Struct {
            name: collection.name,
            fields,
        }
    }
}

type BuiltinFn = fn(&mut Compiler, &mut Scope, &[Symbol]) -> Result<Symbol>;

#[derive(Clone)]
enum Function<'ast> {
    Ast(&'ast ast::Function),
    Builtin(BuiltinFn),
}

impl std::fmt::Debug for Function<'_> {
    fn fmt(&self, f: &mut std::fmt::Formatter<'_>) -> std::fmt::Result {
        match self {
            Function::Ast(ast) => write!(f, "Function::AST({:?})", ast),
            Function::Builtin(_) => write!(f, "Function::Builtin"),
        }
    }
}

#[derive(Debug, Clone)]
pub(crate) struct Scope<'ast, 'b> {
    parent: Option<&'b Scope<'ast, 'b>>,
    symbols: Vec<(String, Symbol)>,
    non_null_symbol_addrs: Vec<u32>,
    functions: Vec<(String, Function<'ast>)>,
    methods: Vec<(TypeConstraint, String, Function<'ast>)>,
    collections: Vec<(String, Collection<'ast>)>,
}

impl<'ast> Scope<'ast, '_> {
    fn new() -> Self {
        Scope {
            parent: None,
            symbols: vec![],
            non_null_symbol_addrs: vec![],
            functions: vec![],
            methods: vec![],
            collections: vec![],
        }
    }

    fn deeper<'b>(&'b self) -> Scope<'ast, 'b> {
        Scope {
            parent: Some(self),
            symbols: vec![],
            non_null_symbol_addrs: vec![],
            functions: vec![],
            methods: vec![],
            collections: vec![],
        }
    }

    fn add_symbol(&mut self, name: String, symbol: Symbol) {
        self.symbols.push((name, symbol));
    }

    fn find_symbol(&self, name: &str) -> Option<Symbol> {
        if let Some(symbol) = self
            .symbols
            .iter()
            .rev()
            .find(|(n, _)| n == name)
            .map(|(_, s)| s)
        {
            return Some(symbol.clone());
        }

        if let Some(parent) = self.parent.as_ref() {
            return parent.find_symbol(name);
        }

        None
    }

    fn add_function(&mut self, name: String, function: Function<'ast>) {
        self.functions.push((name, function));
    }

    fn find_function(&self, name: &str) -> Option<&Function<'ast>> {
        if let Some(func) = self
            .functions
            .iter()
            .rev()
            .find(|(n, _)| n == name)
            .map(|(_, f)| f)
        {
            return Some(func);
        }

        if let Some(parent) = self.parent.as_ref() {
            return parent.find_function(name);
        }

        None
    }

    fn add_method(&mut self, type_: TypeConstraint, name: String, function: Function<'ast>) {
        self.methods.push((type_, name, function));
    }

    fn find_method(&self, type_: &Type, name: &str) -> Option<&Function<'ast>> {
        if let Some(func) = self
            .methods
            .iter()
            .rev()
            .find(|(t, n, _)| n == name && t.matches(type_))
            .map(|(_, _, f)| f)
        {
            return Some(func);
        }

        if let Some(parent) = self.parent.as_ref() {
            return parent.find_method(type_, name);
        }

        None
    }

    fn add_collection(&mut self, name: String, collection: Collection<'ast>) {
        if self.find_collection(&name).is_some() {
            panic!("Collection {} already exists", name);
        }

        self.collections.push((name, collection));
    }

    fn find_collection(&self, name: &str) -> Option<&Collection<'ast>> {
        if let Some(collection) = self
            .collections
            .iter()
            .rev()
            .find(|(n, _)| n == name)
            .map(|(_, c)| c)
        {
            return Some(collection);
        }

        self.parent.and_then(|p| p.find_collection(name))
    }
}

#[derive(Copy, Clone)]
enum ValueSource {
    Immediate(u32),
    Memory(u32),
    Stack,
}

impl ValueSource {
    fn load(&self, instructions: &mut Vec<encoder::Instruction>) {
        match self {
            ValueSource::Immediate(v) => instructions.push(encoder::Instruction::Push(*v)),
            ValueSource::Memory(addr) => {
                instructions.push(encoder::Instruction::MemLoad(Some(*addr)));
            }
            ValueSource::Stack => {}
        }
    }
}

struct Memory {
    static_alloc_ptr: u32,
}

impl Memory {
    fn new() -> Self {
        Memory {
            // 0 is reserved for the null pointer
            // 1, 2 and reserved for the error string
            // 3 is reserved for the dynamic allocation pointer
            // 4, 5 are reserved for logging
            // 6 is reserved for the selfdestruct flag
            static_alloc_ptr: 7,
        }
    }

    fn allocate(&mut self, size: u32) -> u32 {
        let addr = self.static_alloc_ptr;
        self.static_alloc_ptr += size;
        addr
    }

    fn allocate_symbol(&mut self, type_: Type) -> Symbol {
        let addr = self.allocate(type_.miden_width());
        Symbol {
            type_,
            memory_addr: addr,
        }
    }

    /// write(vec![], addr, &[ValueSource::Immediate(0), ValueSource::Immediate(1)])
    /// will set addr to 0 and addr + 1 to 1
    fn write(
        &self,
        instructions: &mut Vec<encoder::Instruction>,
        start_addr: u32,
        values: &[ValueSource],
    ) {
        let mut addr = start_addr;
        for v in values {
            v.load(instructions);
            instructions.push(encoder::Instruction::MemStore(Some(addr)));
            addr += 1;
        }
    }

    /// read reads the values from the memory starting at start_addr and pushes them to the stack.
    ///
    /// The top most stack item will be the value of start_addr.
    ///
    /// The bottom most stack item will be the value of start_addr + count - 1.
    fn read(&self, instructions: &mut Vec<encoder::Instruction>, start_addr: u32, count: u32) {
        for i in 1..=count {
            ValueSource::Memory(start_addr + count - i).load(instructions);
        }
    }
}

pub(crate) struct Compiler<'ast, 'c, 's> {
    instructions: &'c mut Vec<encoder::Instruction<'ast>>,
    memory: &'c mut Memory,
    root_scope: &'c Scope<'ast, 's>,
    record_depenencies: Vec<(abi::RecordHashes, Symbol)>,
}

impl<'ast, 'c, 's> Compiler<'ast, 'c, 's> {
    fn new(
        instructions: &'c mut Vec<encoder::Instruction<'ast>>,
        memory: &'c mut Memory,
        root_scope: &'c Scope<'ast, 's>,
    ) -> Self {
        Compiler {
            instructions,
            memory,
            root_scope,
            record_depenencies: Vec::new(),
        }
    }

    fn comment(&mut self, comment: String) {
        self.instructions
            .push(encoder::Instruction::Comment(comment));
    }

    fn get_record_dependency(&mut self, col: &Collection) -> Option<Symbol> {
        self.record_depenencies
            .iter()
            .find(|(hashes, _)| hashes.collection == col.name)
            .map(|(_, symbol)| symbol.clone())
    }
}

/// Returns None if converting would result in silent truncation
fn convert_f64_to_f32(n: f64) -> Option<f32> {
    if n as f32 as f64 != n {
        None
    } else {
        Some(n as f32)
    }
}

fn compile_expression(expr: &Expression, compiler: &mut Compiler, scope: &Scope) -> Result<Symbol> {
    comment!(compiler, "Compiling expression {expr:?}");

    maybe_start!(expr.span());

    use ast::ExpressionKind;
    let symbol: Symbol = match &**expr {
        ExpressionKind::Ident(id) => scope.find_symbol(id).not_found("symbol", id)?,
        ExpressionKind::Primitive(ast::Primitive::Number(n, _has_decimal_point)) => {
            let n = convert_f64_to_f32(*n).ok_or_else(|| Error::simple("silent f64 truncation"))?;

            float32::new(compiler, n)
        }
        ExpressionKind::Primitive(ast::Primitive::String(s)) => string::new(compiler, s).0,
        ExpressionKind::Boolean(b) => boolean::new(compiler, *b),
        ExpressionKind::Add(a, b) => {
            let a = compile_expression(a, compiler, scope)?;
            let b = compile_expression(b, compiler, scope)?;

            compile_add(compiler, &a, &b)?
        }
        ExpressionKind::Subtract(a, b) => {
            let a = compile_expression(a, compiler, scope)?;
            let b = compile_expression(b, compiler, scope)?;

            compile_sub(compiler, &a, &b)
        }
        ExpressionKind::Modulo(a, b) => {
            let a = compile_expression(a, compiler, scope)?;
            let b = compile_expression(b, compiler, scope)?;

            compile_mod(compiler, &a, &b)
        }
        ExpressionKind::Divide(a, b) => {
            let a = compile_expression(a, compiler, scope)?;
            let b = compile_expression(b, compiler, scope)?;

            compile_div(compiler, &a, &b)
        }
        ExpressionKind::Multiply(a, b) => {
            let a = compile_expression(a, compiler, scope)?;
            let b = compile_expression(b, compiler, scope)?;

            compile_mul(compiler, &a, &b)
        }
        ExpressionKind::Equal(a, b) => {
            let a = compile_expression(a, compiler, scope)?;
            let b = compile_expression(b, compiler, scope)?;

            compile_eq(compiler, &a, &b)
        }
        ExpressionKind::NotEqual(a, b) => {
            let a = compile_expression(a, compiler, scope)?;
            let b = compile_expression(b, compiler, scope)?;

            compile_neq(compiler, &a, &b)
        }
        ExpressionKind::Not(x) => {
            let x = compile_expression(x, compiler, scope)?;
            match x.type_ {
                Type::PrimitiveType(PrimitiveType::Boolean) => {
                    compiler.memory.read(
                        compiler.instructions,
                        x.memory_addr,
                        x.type_.miden_width(),
                    );
                    compiler.instructions.push(encoder::Instruction::Not);

                    let result = compiler
                        .memory
                        .allocate_symbol(Type::PrimitiveType(PrimitiveType::Boolean));
                    compiler.memory.write(
                        compiler.instructions,
                        result.memory_addr,
                        &[ValueSource::Stack],
                    );
                    result
                }
                Type::Nullable(_) => {
                    compiler.memory.read(
                        compiler.instructions,
                        nullable::is_not_null(&x).memory_addr,
                        nullable::is_not_null(&x).type_.miden_width(),
                    );
                    compiler.instructions.push(encoder::Instruction::Not);

                    let result = compiler
                        .memory
                        .allocate_symbol(Type::PrimitiveType(PrimitiveType::Boolean));
                    compiler.memory.write(
                        compiler.instructions,
                        result.memory_addr,
                        &[ValueSource::Stack],
                    );
                    result
                }
                _ => panic!("expected boolean or nullable for NOT (!)"),
            }
        }
        ExpressionKind::Call(func, args) => {
            let is_in_hidden_builtin = scope.find_function("hiddenNoopMarker").is_some();
            let (func, args_symbols) = match &***func {
                ExpressionKind::Ident(id) if id == "u32_" && is_in_hidden_builtin => {
                    ensure!(
                        args.len() == 1,
                        ArgumentsCountSnafu {
                            found: args.len(),
                            expected: 1usize
                        }
                    );

                    match &*args[0] {
                        ExpressionKind::Primitive(ast::Primitive::Number(
                            n,
                            _has_decimal_point,
                        )) => return Ok(uint32::new(compiler, *n as u32)),
                        _ => {
                            return TypeMismatchSnafu {
                                context: "expected number at u32_",
                            }
                            .fail()
                            .map_err(Into::into)
                        }
                    }
                }
                ExpressionKind::Ident(func_name) => (
                    scope
                        .find_function(func_name)
                        .not_found("function", func_name)?,
                    args.iter()
                        .map(|arg| compile_expression(arg, compiler, scope))
                        .collect::<Result<Vec<_>>>()?,
                ),
                ExpressionKind::Dot(obj_expr, func_name) => {
                    let obj = compile_expression(obj_expr, compiler, scope)?;

                    let func = scope
                        .find_method(&obj.type_, func_name)
                        .not_found("object method", func_name)?;

                    (func, {
                        let mut args_symbols = vec![obj];
                        for arg in args {
                            args_symbols.push(compile_expression(arg, compiler, scope)?);
                        }
                        args_symbols
                    })
                }
                _ => {
                    return TypeMismatchSnafu {
                        context: "tried to call function by not ident",
                    }
                    .fail()
                    .map_err(Into::into)
                }
            };

            compile_function_call(compiler, func, &args_symbols, None)?
        }
        ExpressionKind::Assign(a, b) => {
            if let (ExpressionKind::Index(a, index), b) = (&***a, b) {
                let a = compile_expression(a, compiler, scope)?;
                let b = compile_expression(b, compiler, scope)?;
                let index = compile_expression(index, compiler, scope)?;

                let (_key, _value, value_ptr, did_find) = map::get(compiler, &a, &index)?;

                let mut if_found_instructions = vec![];
                {
                    std::mem::swap(compiler.instructions, &mut if_found_instructions);

                    // write b to value_ptr
                    for i in 0..b.type_.miden_width() {
                        compiler
                            .memory
                            .read(compiler.instructions, b.memory_addr + i, 1);
                        // [b[i]]
                        compiler
                            .memory
                            .read(compiler.instructions, value_ptr.memory_addr, 1);
                        // [value_ptr, b[i]]
                        compiler.instructions.push(encoder::Instruction::Push(i));
                        // [1, value_ptr, b[i]]
                        compiler
                            .instructions
                            .push(encoder::Instruction::U32CheckedAdd);
                        // [value_ptr + i, b[i]]
                        compiler
                            .instructions
                            .push(encoder::Instruction::MemStore(None));
                        // []
                    }

                    std::mem::swap(compiler.instructions, &mut if_found_instructions);
                }

                let mut if_not_found = vec![];
                {
                    std::mem::swap(compiler.instructions, &mut if_not_found);

                    let (keys, values) = map::key_values_arr(&a)?;
                    array::push(compiler, scope, &[keys, index])?;
                    array::push(compiler, scope, &[values, b.clone()])?;

                    std::mem::swap(compiler.instructions, &mut if_not_found);
                }

                compiler.instructions.extend([encoder::Instruction::If {
                    condition: vec![encoder::Instruction::MemLoad(Some(did_find.memory_addr))],
                    then: if_found_instructions,
                    else_: if_not_found,
                }]);

                return Ok(b);
            }

            let a = compile_expression(a, compiler, scope)?;
            let b = compile_expression(b, compiler, scope)?;

            match (&a.type_, &b.type_) {
                (Type::Struct(a_struct), Type::Struct(_b_struct)) => {
                    for (field, ty) in &a_struct.fields {
                        let a_field = struct_field(compiler, &a, field)?;
                        let b_field = struct_field(compiler, &b, field)?;

                        ensure_eq_type!(b_field, @ty);

                        compiler.memory.read(
                            compiler.instructions,
                            b_field.memory_addr,
                            ty.miden_width(),
                        );
                        compiler.memory.write(
                            compiler.instructions,
                            a_field.memory_addr,
                            &vec![ValueSource::Stack; ty.miden_width() as usize],
                        );
                    }
                }
                (Type::Nullable(a_inner_type), b_type) if !matches!(b_type, Type::Nullable(_)) => {
                    ensure_eq_type!(@a_inner_type.as_ref(), @b_type);

                    compiler.memory.write(
                        compiler.instructions,
                        nullable::is_not_null(&a).memory_addr,
                        &[ValueSource::Immediate(1)],
                    );

                    compiler.memory.read(
                        compiler.instructions,
                        b.memory_addr,
                        b_type.miden_width(),
                    );
                    compiler.memory.write(
                        compiler.instructions,
                        nullable::value(a.clone()).memory_addr,
                        &vec![ValueSource::Stack; b_type.miden_width() as usize],
                    );
                }
                (a_type, b_type) => {
                    ensure_eq_type!(@a_type, @b_type);

                    compiler.memory.read(
                        compiler.instructions,
                        b.memory_addr,
                        b_type.miden_width(),
                    );
                    compiler.memory.write(
                        compiler.instructions,
                        a.memory_addr,
                        &vec![ValueSource::Stack; b_type.miden_width() as usize],
                    );
                }
            }

            a
        }
        ExpressionKind::AssignAdd(a, b) => compile_expression(
            &Expression::T(ExpressionKind::Assign(
                a.clone(),
                Box::new(Expression::T(ExpressionKind::Add(
                    Box::new(*a.clone()),
                    b.clone(),
                ))),
            )),
            compiler,
            scope,
        )?,
        ExpressionKind::Dot(a, b) => {
            let a = compile_expression(a, compiler, scope)?;

            struct_field(compiler, &a, b)?
        }
        ExpressionKind::GreaterThanOrEqual(a, b) => {
            let a = compile_expression(a, compiler, scope)?;
            let b = compile_expression(b, compiler, scope)?;

            compile_gte(compiler, &a, &b)
        }
        ExpressionKind::GreaterThan(a, b) => {
            let a = compile_expression(a, compiler, scope)?;
            let b = compile_expression(b, compiler, scope)?;

            compile_gt(compiler, &a, &b)
        }
        ExpressionKind::LessThanOrEqual(a, b) => {
            let a = compile_expression(a, compiler, scope)?;
            let b = compile_expression(b, compiler, scope)?;

            compile_lte(compiler, &a, &b)
        }
        ExpressionKind::LessThan(a, b) => {
            let a = compile_expression(a, compiler, scope)?;
            let b = compile_expression(b, compiler, scope)?;

            compile_lt(compiler, &a, &b)
        }
        ExpressionKind::ShiftLeft(a, b) => {
            let a = compile_expression(a, compiler, scope)?;
            let b = compile_expression(b, compiler, scope)?;

            compile_shift_left(compiler, &a, &b)
        }
        ExpressionKind::ShiftRight(a, b) => {
            let a = compile_expression(a, compiler, scope)?;
            let b = compile_expression(b, compiler, scope)?;

            compile_shift_right(compiler, &a, &b)
        }
        ExpressionKind::And(a, b) => {
            let a = compile_expression(a, compiler, scope)?;
            let b = compile_expression(b, compiler, scope)?;

            boolean::compile_and(compiler, &a, &b)
        }
        ExpressionKind::Or(a, b) => {
            let a = compile_expression(a, compiler, scope)?;
            let b = compile_expression(b, compiler, scope)?;

            boolean::compile_or(compiler, &a, &b)
        }
        ExpressionKind::Array(exprs) => {
            let all_zeros = exprs.iter().all(|expr| match &**expr {
                ExpressionKind::Primitive(ast::Primitive::Number(n, _has_decimal_point)) => {
                    *n == 0.0
                }
                _ => false,
            });
            let mut symbols = vec![];
            if !all_zeros {
                for expr in exprs {
                    symbols.push(compile_expression(expr, compiler, scope)?);
                }
            }
            let type_ = if symbols.is_empty() {
                Type::PrimitiveType(PrimitiveType::Float32)
            } else {
                symbols[0].type_.clone()
            };

            for (a, b) in symbols.iter().zip(symbols.iter().skip(1)) {
                ensure_eq_type!(@a.type_, @b.type_);
            }

            if exprs.is_empty() {
                array::new(
                    compiler,
                    0,
                    // TODO: We need to infer what the type of the array is,
                    // for example, if the user does `this.array = []` we need
                    // the type to be the same as this.array
                    type_.clone(),
                )
                .0
            } else {
                let (array, data_ptr) = array::new(compiler, exprs.len() as u32, type_);

                for (i, symbol) in symbols.iter().enumerate() {
                    compiler.memory.read(
                        compiler.instructions,
                        symbol.memory_addr,
                        symbol.type_.miden_width(),
                    );
                    compiler.memory.write(
                        compiler.instructions,
                        data_ptr + i as u32 * symbols[0].type_.miden_width(),
                        &vec![ValueSource::Stack; symbol.type_.miden_width() as usize],
                    );
                }

                array
            }
        }
        ExpressionKind::Object(obj) => {
            let mut types = Vec::new();
            let mut values = Vec::new();
            for (field, expr) in &obj.fields {
                let symbol = compile_expression(expr, compiler, scope)?;
                types.push((field.clone(), symbol.type_.clone()));
                values.push((field, symbol));
            }

            let struct_type = Type::Struct(Struct {
                name: "anonymous".to_owned(),
                fields: types,
            });

            let symbol = compiler.memory.allocate_symbol(struct_type);
            for (field, expr_symbol) in values {
                let field = struct_field(compiler, &symbol, field)?;
                compiler.memory.read(
                    compiler.instructions,
                    expr_symbol.memory_addr,
                    field.type_.miden_width(),
                );
                compiler.memory.write(
                    compiler.instructions,
                    field.memory_addr,
                    &vec![ValueSource::Stack; field.type_.miden_width() as usize],
                );
            }

            symbol
        }
        ExpressionKind::Index(a, b) => {
            let a = compile_expression(a, compiler, scope)?;
            let b = compile_expression(b, compiler, scope)?;

            compile_index(compiler, &a, &b)?
        }
        e => return Err(Error::unimplemented(format!("compile {e:?}"))),
    };

    let symbol = match &symbol.type_ {
        Type::Nullable(_)
            if scope
                .non_null_symbol_addrs
                .iter()
                .any(|addr| *addr == symbol.memory_addr) =>
        {
            nullable::value(symbol)
        }
        _ => symbol,
    };

    comment!(
        compiler,
        "Compiled expression {expr:?} to symbol {symbol:?}",
    );

    Ok(symbol)
}

fn compile_statement(
    statement: &Statement,
    compiler: &mut Compiler,
    scope: &mut Scope,
    return_result: &mut Symbol,
) -> Result<()> {
    maybe_start!(statement.span());
    match &**statement {
        ast::StatementKind::Return(expr) => {
            let symbol = compile_expression(expr, compiler, scope)?;
            compiler.memory.read(
                compiler.instructions,
                symbol.memory_addr,
                symbol.type_.miden_width(),
            );
            compiler.memory.write(
                compiler.instructions,
                return_result.memory_addr,
                &vec![ValueSource::Stack; symbol.type_.miden_width() as usize],
            );
            compiler.instructions.push(encoder::Instruction::Abstract(
                encoder::AbstractInstruction::Return,
            ));
        }
        ast::StatementKind::Break => {
            compiler.instructions.push(encoder::Instruction::Abstract(
                encoder::AbstractInstruction::Break,
            ));
        }
        ast::StatementKind::If(ast::If {
            condition,
            then_statements,
            else_statements,
        }) => {
            let mut scope = scope.deeper();
            let mut condition_instructions = vec![];
            let mut condition_compiler = Compiler::new(
                &mut condition_instructions,
                compiler.memory,
                compiler.root_scope,
            );
            let condition_symbol = compile_expression(condition, &mut condition_compiler, &scope)?;
            // let mut then_cleanup = None;
            let mut then_scope = scope.deeper();
            let condition_symbol = match condition_symbol.type_ {
                Type::PrimitiveType(PrimitiveType::Boolean) => condition_symbol,
                Type::Nullable(ref _t) => {
                    then_scope
                        .non_null_symbol_addrs
                        .push(condition_symbol.memory_addr);

                    nullable::is_not_null(&condition_symbol)
                }
                _ => panic!(
                    "if condition must be a boolean or optional, got {:?}",
                    condition_symbol.type_
                ),
            };
            condition_compiler.memory.read(
                condition_compiler.instructions,
                condition_symbol.memory_addr,
                condition_symbol.type_.miden_width(),
            );

            let mut body_instructions = vec![];
            let mut body_compiler =
                Compiler::new(&mut body_instructions, compiler.memory, compiler.root_scope);
            for statement in then_statements {
                compile_statement(
                    statement,
                    &mut body_compiler,
                    &mut then_scope,
                    return_result,
                )?;
            }
            // then_cleanup.map(|f| f());

            let mut else_body_instructions = vec![];
            let mut else_body_compiler = Compiler::new(
                &mut else_body_instructions,
                compiler.memory,
                compiler.root_scope,
            );
            for statement in else_statements {
                compile_statement(
                    statement,
                    &mut else_body_compiler,
                    &mut scope,
                    return_result,
                )?;
            }

            compiler.instructions.push(encoder::Instruction::If {
                condition: condition_instructions,
                then: body_instructions,
                else_: else_body_instructions,
            })
        }
        ast::StatementKind::While(ast::While {
            condition,
            statements,
        }) => {
            let mut scope = scope.deeper();
            let mut condition_instructions = vec![];
            let mut condition_compiler = Compiler::new(
                &mut condition_instructions,
                compiler.memory,
                compiler.root_scope,
            );
            let condition_symbol = compile_expression(condition, &mut condition_compiler, &scope)?;
            ensure_eq_type!(
                condition_symbol,
                Type::PrimitiveType(PrimitiveType::Boolean)
            );
            condition_compiler.memory.read(
                condition_compiler.instructions,
                condition_symbol.memory_addr,
                condition_symbol.type_.miden_width(),
            );

            let mut body_instructions = vec![];
            let mut body_compiler =
                Compiler::new(&mut body_instructions, compiler.memory, compiler.root_scope);
            for statement in statements {
                compile_statement(statement, &mut body_compiler, &mut scope, return_result)?;
            }

            compiler.instructions.push(encoder::Instruction::While {
                condition: condition_instructions,
                body: body_instructions,
            })
        }
        ast::StatementKind::For(ast::For {
            for_kind,
            statements,
        }) => {
            // There is no `for` instruction, we have to use `while` instead
            let mut scope = scope.deeper();

            let mut initial_instructions = vec![];
            let mut condition_instructions = vec![];
            let mut pre_instructions = vec![];
            let mut post_instructions = vec![];
            match for_kind {
                ast::ForKind::Basic {
                    initial_statement,
                    condition,
                    post_statement,
                } => {
                    let mut initial_compiler = Compiler::new(
                        &mut initial_instructions,
                        compiler.memory,
                        compiler.root_scope,
                    );
                    match initial_statement {
                        ast::ForInitialStatement::Let(l) => {
                            compile_let_statement(l, &mut initial_compiler, &mut scope)
                        }
                        ast::ForInitialStatement::Expression(e) => {
                            compile_expression(e, &mut initial_compiler, &scope).map(|_| ())
                        }
                    }?;

                    let mut condition_compiler = Compiler::new(
                        &mut condition_instructions,
                        compiler.memory,
                        compiler.root_scope,
                    );
                    let condition_symbol =
                        compile_expression(condition, &mut condition_compiler, &scope)?;
                    ensure_eq_type!(
                        condition_symbol,
                        Type::PrimitiveType(PrimitiveType::Boolean)
                    );
                    condition_compiler.memory.read(
                        condition_compiler.instructions,
                        condition_symbol.memory_addr,
                        condition_symbol.type_.miden_width(),
                    );

                    let mut post_compiler =
                        Compiler::new(&mut post_instructions, compiler.memory, compiler.root_scope);
                    compile_expression(post_statement, &mut post_compiler, &scope)?;
                }
                ast::ForKind::ForEach {
                    for_each_type,
                    identifier,
                    iterable,
                } => {
                    let mut initial_compiler = Compiler::new(
                        &mut initial_instructions,
                        compiler.memory,
                        compiler.root_scope,
                    );
                    let foreach_index_identifier = "#internal_foreach_index";
                    let foreach_index_symbol = uint32::new(&mut initial_compiler, 0);
                    scope.add_symbol(
                        foreach_index_identifier.to_string(),
                        foreach_index_symbol.clone(),
                    );

                    let mut condition_compiler = Compiler::new(
                        &mut condition_instructions,
                        compiler.memory,
                        compiler.root_scope,
                    );
                    let iterable_symbol =
                        compile_expression(iterable, &mut condition_compiler, &scope)?;
                    let foreach_len_symbol = match &iterable_symbol.type_ {
                        Type::Array(_) => array::length(&iterable_symbol),
                        Type::Map(_, _) => array::length(&map::keys_arr(&iterable_symbol)?),
                        ty => {
                            return Err(Error::unimplemented(format!(
                                "cannot iterate for-{for_each_type} with type {:?}",
                                ty
                            )));
                        }
                    };

                    let foreach_len_identifier = "#internal_foreach_len";
                    scope.add_symbol(foreach_len_identifier.to_string(), foreach_len_symbol);
                    let condition_symbol = compile_expression(
                        &ast::ExpressionKind::LessThan(
                            Box::new(
                                ast::ExpressionKind::Ident(foreach_index_identifier.to_string())
                                    .into(),
                            ),
                            Box::new(
                                ast::ExpressionKind::Ident(foreach_len_identifier.to_string())
                                    .into(),
                            ),
                        )
                        .into(),
                        &mut condition_compiler,
                        &scope,
                    )?;
                    condition_compiler.memory.read(
                        condition_compiler.instructions,
                        condition_symbol.memory_addr,
                        condition_symbol.type_.miden_width(),
                    );

                    let mut pre_compiler =
                        Compiler::new(&mut pre_instructions, compiler.memory, compiler.root_scope);
                    match (for_each_type, &iterable_symbol.type_) {
                        (ast::ForEachType::In, Type::Array(_)) => {
                            scope.add_symbol(identifier.clone(), foreach_index_symbol.clone());
                        }
                        (ast::ForEachType::In, Type::Map(_, _)) => {
                            // XXX: Optimize?
                            let keys = map::keys_arr(&iterable_symbol)?;
                            let key = array::get(&mut pre_compiler, &keys, &foreach_index_symbol);
                            scope.add_symbol(identifier.clone(), key);
                        }
                        (ast::ForEachType::Of, Type::Array(_)) => {
                            let symbol = array::get(
                                &mut pre_compiler,
                                &iterable_symbol,
                                &foreach_index_symbol,
                            );
                            scope.add_symbol(identifier.clone(), symbol);
                        }
                        (ast::ForEachType::Of, Type::Map(_, _)) => {
                            // XXX: Optimize?
                            let values = map::values_arr(&iterable_symbol)?;
                            let value =
                                array::get(&mut pre_compiler, &values, &foreach_index_symbol);
                            scope.add_symbol(identifier.clone(), value);
                        }
                        ty => {
                            return Err(Error::unimplemented(format!(
                                "cannot iterate for-{for_each_type} with type {:?}",
                                ty
                            )));
                        }
                    }

                    let post_compiler =
                        Compiler::new(&mut post_instructions, compiler.memory, compiler.root_scope);
                    post_compiler.instructions.extend([
                        encoder::Instruction::MemLoad(Some(foreach_index_symbol.memory_addr)),
                        encoder::Instruction::Push(1),
                        encoder::Instruction::U32CheckedAdd,
                        encoder::Instruction::MemStore(Some(foreach_index_symbol.memory_addr)),
                    ]);
                }
            }

            let body = {
                let mut body_instructions = pre_instructions;
                let mut body_compiler =
                    Compiler::new(&mut body_instructions, compiler.memory, compiler.root_scope);
                let mut body_scope = scope.deeper();
                for statement in statements {
                    compile_statement(
                        statement,
                        &mut body_compiler,
                        &mut body_scope,
                        return_result,
                    )?;
                }
                body_instructions.extend(post_instructions);
                body_instructions
            };

            compiler.instructions.extend(initial_instructions);
            compiler.instructions.push(encoder::Instruction::While {
                condition: condition_instructions,
                body,
            });
        }
        ast::StatementKind::Let(let_statement) => {
            compile_let_statement(let_statement, compiler, scope)?
        }
        ast::StatementKind::Expression(expr) => {
            compile_expression(expr, compiler, scope)?;
        }
        ast::StatementKind::Throw(expr) => {
            compile_expression(expr, compiler, scope)?;
        }
    }

    Ok(())
}

fn add_new_symbol(expr: &Expression, compiler: &mut Compiler, scope: &Scope) -> Result<Symbol> {
    let symbol = compile_expression(expr, compiler, scope)?;
    // we need to copy symbol to a new symbol,
    // because Ident expressions return symbols of variables
    let new_symbol = compiler.memory.allocate_symbol(symbol.type_);
    compiler.memory.read(
        compiler.instructions,
        symbol.memory_addr,
        new_symbol.type_.miden_width(),
    );
    compiler.memory.write(
        compiler.instructions,
        new_symbol.memory_addr,
        &vec![ValueSource::Stack; new_symbol.type_.miden_width() as usize],
    );

    Ok(new_symbol)
}

fn compile_let_statement(
    let_statement: &ast::Let,
    compiler: &mut Compiler,
    scope: &mut Scope,
) -> Result<()> {
    let new_symbol = add_new_symbol(&let_statement.expression, compiler, scope)?;

    scope.add_symbol(let_statement.identifier.to_string(), new_symbol);
    Ok(())
}

fn compile_ast_function_call(
    function: &ast::Function,
    compiler: &mut Compiler,
    args: &[Symbol],
    this: Option<Symbol>,
) -> Result<Symbol> {
    let mut function_instructions = vec![];
    let mut function_compiler = Compiler::new(
        &mut function_instructions,
        compiler.memory,
        compiler.root_scope,
    );

    let scope = &mut Scope::new();
    scope.parent = Some(compiler.root_scope);

    if let Some(this) = this {
        scope.add_symbol("this".to_string(), this);
    }

    let mut return_result = function_compiler
        .memory
        .allocate_symbol(match &function.return_type {
            None => Type::PrimitiveType(PrimitiveType::Boolean),
            Some(ast::Type::Number) => Type::PrimitiveType(PrimitiveType::Float32),
            Some(ast::Type::F32) => Type::PrimitiveType(PrimitiveType::Float32),
            Some(ast::Type::F64) => Type::PrimitiveType(PrimitiveType::Float64),
            Some(ast::Type::U32) => Type::PrimitiveType(PrimitiveType::UInt32),
            Some(ast::Type::U64) => Type::PrimitiveType(PrimitiveType::UInt64),
            Some(ast::Type::I32) => Type::PrimitiveType(PrimitiveType::Int32),
            Some(ast::Type::I64) => Type::PrimitiveType(PrimitiveType::Int64),
            Some(ast::Type::String) => Type::String,
            Some(ast::Type::PublicKey) => Type::PublicKey,
            Some(ast::Type::Bytes) => Type::Bytes,
            Some(ast::Type::ForeignRecord { collection }) => Type::CollectionReference {
                collection: collection.clone(),
            },
            Some(ast::Type::Boolean) => {
                return Err(Error::simple("unexpected function call of boolean"))
            }
            Some(ast::Type::Array(_)) => {
                return Err(Error::simple("unexpected function call of array"))
            }
            Some(ast::Type::Map(_, _)) => {
                return Err(Error::simple("unexpected function call of map"))
            }
            Some(ast::Type::Object(_)) => {
                return Err(Error::simple("unexpected function call of object"))
            }
        });
    for (arg, param) in args.iter().zip(function.parameters.iter()) {
        // We need to make a copy of the arg, because Ident expressions return symbols of variables.
        // Modifying them in a function would modify the original variable.
        // TODO: fix this
        let new_arg = function_compiler.memory.allocate_symbol(arg.type_.clone());
        function_compiler.memory.read(
            function_compiler.instructions,
            arg.memory_addr,
            arg.type_.miden_width(),
        );
        function_compiler.memory.write(
            function_compiler.instructions,
            new_arg.memory_addr,
            &vec![ValueSource::Stack; new_arg.type_.miden_width() as usize],
        );

        scope.add_symbol(param.name.clone(), new_arg);
    }

    for statement in &function.statements {
        compile_statement(statement, &mut function_compiler, scope, &mut return_result)?;
    }

    compiler.instructions.push(encoder::Instruction::Abstract(
        encoder::AbstractInstruction::InlinedFunction(function_instructions),
    ));

    Ok(return_result)
}

fn compile_function_call(
    compiler: &mut Compiler,
    function: &Function,
    args: &[Symbol],
    this: Option<Symbol>,
) -> Result<Symbol> {
    match function {
        Function::Ast(a) => compile_ast_function_call(a, compiler, args, this),
        Function::Builtin(b) => b(compiler, &mut Scope::new(), args),
    }
}

fn cast(compiler: &mut Compiler, from: &Symbol, to: &Symbol) {
    match (&from.type_, &to.type_) {
        (
            Type::PrimitiveType(PrimitiveType::UInt32),
            Type::PrimitiveType(PrimitiveType::UInt64),
        ) => uint64::cast_from_uint32(compiler, from, to),
        x => unimplemented!("{:?}", x),
    }
}

fn compile_add(compiler: &mut Compiler, a: &Symbol, b: &Symbol) -> Result<Symbol> {
    Ok(match (&a.type_, &b.type_) {
        (
            Type::PrimitiveType(PrimitiveType::UInt32),
            Type::PrimitiveType(PrimitiveType::UInt32),
        ) => uint32::add(compiler, a, b),
        (
            Type::PrimitiveType(PrimitiveType::UInt64),
            Type::PrimitiveType(PrimitiveType::UInt64),
        ) => uint64::add(compiler, a, b),
        (Type::PrimitiveType(PrimitiveType::Int32), Type::PrimitiveType(PrimitiveType::Int32)) => {
            int32::add(compiler, a, b)
        }
        (
            Type::PrimitiveType(PrimitiveType::UInt64),
            Type::PrimitiveType(PrimitiveType::UInt32),
        ) => {
            let b_u64 = compiler
                .memory
                .allocate_symbol(Type::PrimitiveType(PrimitiveType::UInt64));
            cast(compiler, b, &b_u64);

            uint64::add(compiler, a, &b_u64)
        }
        (
            Type::PrimitiveType(PrimitiveType::Float32),
            Type::PrimitiveType(PrimitiveType::Float32),
        ) => float32::add(compiler, a, b),
        (Type::String, Type::String) => string::concat(compiler, a, b)?,
        (a, b) => return Err(Error::unimplemented(format!("{a:?} add {b:?}"))),
    })
}

fn compile_sub(compiler: &mut Compiler, a: &Symbol, b: &Symbol) -> Symbol {
    match (&a.type_, &b.type_) {
        (
            Type::PrimitiveType(PrimitiveType::UInt32),
            Type::PrimitiveType(PrimitiveType::UInt32),
        ) => uint32::sub(compiler, a, b),
        (
            Type::PrimitiveType(PrimitiveType::UInt64),
            Type::PrimitiveType(PrimitiveType::UInt64),
        ) => uint64::sub(compiler, a, b),
        (Type::PrimitiveType(PrimitiveType::Int32), Type::PrimitiveType(PrimitiveType::Int32)) => {
            int32::sub(compiler, a, b)
        }
        (
            Type::PrimitiveType(PrimitiveType::UInt64),
            Type::PrimitiveType(PrimitiveType::UInt32),
        ) => {
            let b_u64 = compiler
                .memory
                .allocate_symbol(Type::PrimitiveType(PrimitiveType::UInt64));
            cast(compiler, b, &b_u64);

            uint64::sub(compiler, a, &b_u64)
        }
        (
            Type::PrimitiveType(PrimitiveType::Float32),
            Type::PrimitiveType(PrimitiveType::Float32),
        ) => float32::sub(compiler, a, b),
        e => unimplemented!("{:?}", e),
    }
}

fn compile_mod(compiler: &mut Compiler, a: &Symbol, b: &Symbol) -> Symbol {
    match (&a.type_, &b.type_) {
        (
            Type::PrimitiveType(PrimitiveType::UInt32),
            Type::PrimitiveType(PrimitiveType::UInt32),
        ) => uint32::modulo(compiler, a, b),
        (
            Type::PrimitiveType(PrimitiveType::UInt64),
            Type::PrimitiveType(PrimitiveType::UInt64),
        ) => uint64::modulo(compiler, a, b),
        (Type::PrimitiveType(PrimitiveType::Int32), Type::PrimitiveType(PrimitiveType::Int32)) => {
            int32::modulo(compiler, a, b)
        }
        (
            Type::PrimitiveType(PrimitiveType::UInt64),
            Type::PrimitiveType(PrimitiveType::UInt32),
        ) => {
            let b_u64 = compiler
                .memory
                .allocate_symbol(Type::PrimitiveType(PrimitiveType::UInt64));
            cast(compiler, b, &b_u64);

            uint64::modulo(compiler, a, &b_u64)
        }
        e => unimplemented!("{:?}", e),
    }
}

fn compile_div(compiler: &mut Compiler, a: &Symbol, b: &Symbol) -> Symbol {
    match (&a.type_, &b.type_) {
        (
            Type::PrimitiveType(PrimitiveType::UInt32),
            Type::PrimitiveType(PrimitiveType::UInt32),
        ) => uint32::div(compiler, a, b),
        (
            Type::PrimitiveType(PrimitiveType::UInt64),
            Type::PrimitiveType(PrimitiveType::UInt64),
        ) => uint64::div(compiler, a, b),
        (Type::PrimitiveType(PrimitiveType::Int32), Type::PrimitiveType(PrimitiveType::Int32)) => {
            int32::div(compiler, a, b)
        }
        (
            Type::PrimitiveType(PrimitiveType::UInt64),
            Type::PrimitiveType(PrimitiveType::UInt32),
        ) => {
            let b_u64 = compiler
                .memory
                .allocate_symbol(Type::PrimitiveType(PrimitiveType::UInt64));
            cast(compiler, b, &b_u64);

            uint64::div(compiler, a, &b_u64)
        }
        (
            Type::PrimitiveType(PrimitiveType::Float32),
            Type::PrimitiveType(PrimitiveType::Float32),
        ) => float32::div(compiler, a, b),
        e => unimplemented!("{:?}", e),
    }
}

fn compile_mul(compiler: &mut Compiler, a: &Symbol, b: &Symbol) -> Symbol {
    match (&a.type_, &b.type_) {
        (
            Type::PrimitiveType(PrimitiveType::UInt32),
            Type::PrimitiveType(PrimitiveType::UInt32),
        ) => uint32::mul(compiler, a, b),
        (
            Type::PrimitiveType(PrimitiveType::UInt64),
            Type::PrimitiveType(PrimitiveType::UInt64),
        ) => uint64::mul(compiler, a, b),
        (Type::PrimitiveType(PrimitiveType::Int32), Type::PrimitiveType(PrimitiveType::Int32)) => {
            int32::mul(compiler, a, b)
        }
        (
            Type::PrimitiveType(PrimitiveType::UInt64),
            Type::PrimitiveType(PrimitiveType::UInt32),
        ) => {
            let b_u64 = compiler
                .memory
                .allocate_symbol(Type::PrimitiveType(PrimitiveType::UInt64));
            cast(compiler, b, &b_u64);

            uint64::mul(compiler, a, &b_u64)
        }
        (
            Type::PrimitiveType(PrimitiveType::Float32),
            Type::PrimitiveType(PrimitiveType::Float32),
        ) => float32::mul(compiler, a, b),
        e => unimplemented!("{:?}", e),
    }
}

fn compile_eq(compiler: &mut Compiler, a: &Symbol, b: &Symbol) -> Symbol {
    match (&a.type_, &b.type_) {
        (
            Type::PrimitiveType(PrimitiveType::UInt32),
            Type::PrimitiveType(PrimitiveType::UInt32),
        ) => uint32::eq(compiler, a, b),
        (
            Type::PrimitiveType(PrimitiveType::UInt64),
            Type::PrimitiveType(PrimitiveType::UInt64),
        ) => uint64::eq(compiler, a, b),
        (
            Type::PrimitiveType(PrimitiveType::UInt64),
            Type::PrimitiveType(PrimitiveType::UInt32),
        ) => {
            let b_u64 = compiler
                .memory
                .allocate_symbol(Type::PrimitiveType(PrimitiveType::UInt64));
            cast(compiler, b, &b_u64);

            uint64::eq(compiler, a, &b_u64)
        }
        (Type::PrimitiveType(PrimitiveType::Int32), Type::PrimitiveType(PrimitiveType::Int32)) => {
            uint32::eq(compiler, a, b)
        }
        (
            Type::PrimitiveType(PrimitiveType::Float32),
            Type::PrimitiveType(PrimitiveType::Float32),
        ) => float32::eq(compiler, a, b),
        (Type::Hash, Type::Hash) => {
            let result = compiler
                .memory
                .allocate_symbol(Type::PrimitiveType(PrimitiveType::Boolean));

            compiler
                .instructions
                .push(encoder::Instruction::Push(true as _));
            for i in 0..a.type_.miden_width() {
                compiler
                    .memory
                    .read(compiler.instructions, a.memory_addr + i, 1);
                compiler
                    .memory
                    .read(compiler.instructions, b.memory_addr + i, 1);
                compiler.instructions.push(encoder::Instruction::Eq);
                compiler.instructions.push(encoder::Instruction::And);
            }
            compiler.memory.write(
                compiler.instructions,
                result.memory_addr,
                &[ValueSource::Stack],
            );
            result
        }
        (Type::PublicKey, Type::PublicKey) => publickey::eq(compiler, a, b),
        (Type::String, Type::String) => string::eq(compiler, a, b),
        (Type::Nullable(lt), Type::Nullable(rt)) if lt == rt => nullable::eq(compiler, a, b),
        (Type::Nullable(type_from_nullable), not_null_type)
        | (not_null_type, Type::Nullable(type_from_nullable))
            if &**type_from_nullable == not_null_type =>
        {
            // a is the nullable type, b is the not null type
            let (a, b) = if a.type_ == Type::Nullable(type_from_nullable.clone()) {
                (a, b)
            } else {
                (b, a)
            };

            let mut eq_instructions = vec![];
            std::mem::swap(compiler.instructions, &mut eq_instructions);
            let eq_result = compile_eq(compiler, &nullable::value(a.clone()), &b);
            std::mem::swap(compiler.instructions, &mut eq_instructions);

            compiler.instructions.push(encoder::Instruction::If {
                condition: vec![encoder::Instruction::MemLoad(Some(
                    nullable::is_not_null(&a).memory_addr,
                ))],
                then: eq_instructions,
                else_: vec![],
            });

            eq_result
        }
        e => unimplemented!("{:?}", e),
    }
}

fn compile_neq(compiler: &mut Compiler, a: &Symbol, b: &Symbol) -> Symbol {
    if a.type_ == Type::PrimitiveType(PrimitiveType::Float32)
        && b.type_ == Type::PrimitiveType(PrimitiveType::Float32)
    {
        return float32::ne(compiler, a, b);
    }

    let eq = compile_eq(compiler, a, b);
    let result = compiler
        .memory
        .allocate_symbol(Type::PrimitiveType(PrimitiveType::Boolean));
    compiler.memory.read(
        compiler.instructions,
        eq.memory_addr,
        eq.type_.miden_width(),
    );
    compiler.instructions.push(encoder::Instruction::Not);
    compiler.memory.write(
        compiler.instructions,
        result.memory_addr,
        &vec![ValueSource::Stack; result.type_.miden_width() as _],
    );
    result
}

fn compile_gte(compiler: &mut Compiler, a: &Symbol, b: &Symbol) -> Symbol {
    match (&a.type_, &b.type_) {
        (
            Type::PrimitiveType(PrimitiveType::UInt32),
            Type::PrimitiveType(PrimitiveType::UInt32),
        ) => uint32::gte(compiler, a, b),
        (
            Type::PrimitiveType(PrimitiveType::UInt64),
            Type::PrimitiveType(PrimitiveType::UInt64),
        ) => uint64::gte(compiler, a, b),
        (Type::PrimitiveType(PrimitiveType::Int32), Type::PrimitiveType(PrimitiveType::Int32)) => {
            int32::gte(compiler, a, b)
        }
        (
            Type::PrimitiveType(PrimitiveType::UInt64),
            Type::PrimitiveType(PrimitiveType::UInt32),
        ) => {
            let b_u64 = compiler
                .memory
                .allocate_symbol(Type::PrimitiveType(PrimitiveType::UInt64));
            cast(compiler, b, &b_u64);

            uint64::gte(compiler, a, &b_u64)
        }
        (
            Type::PrimitiveType(PrimitiveType::Float32),
            Type::PrimitiveType(PrimitiveType::Float32),
        ) => float32::gte(compiler, a, b),
        e => unimplemented!("{:?}", e),
    }
}

fn compile_gt(compiler: &mut Compiler, a: &Symbol, b: &Symbol) -> Symbol {
    match (&a.type_, &b.type_) {
        (
            Type::PrimitiveType(PrimitiveType::UInt32),
            Type::PrimitiveType(PrimitiveType::UInt32),
        ) => uint32::gt(compiler, a, b),
        (
            Type::PrimitiveType(PrimitiveType::UInt64),
            Type::PrimitiveType(PrimitiveType::UInt64),
        ) => uint64::gt(compiler, a, b),
        (Type::PrimitiveType(PrimitiveType::Int32), Type::PrimitiveType(PrimitiveType::Int32)) => {
            int32::gt(compiler, a, b)
        }
        (
            Type::PrimitiveType(PrimitiveType::UInt64),
            Type::PrimitiveType(PrimitiveType::UInt32),
        ) => {
            let b_u64 = compiler
                .memory
                .allocate_symbol(Type::PrimitiveType(PrimitiveType::UInt64));
            cast(compiler, b, &b_u64);

            uint64::gt(compiler, a, &b_u64)
        }
        (
            Type::PrimitiveType(PrimitiveType::Float32),
            Type::PrimitiveType(PrimitiveType::Float32),
        ) => float32::gt(compiler, a, b),
        e => unimplemented!("{:?}", e),
    }
}

fn compile_lte(compiler: &mut Compiler, a: &Symbol, b: &Symbol) -> Symbol {
    match (&a.type_, &b.type_) {
        (
            Type::PrimitiveType(PrimitiveType::UInt32),
            Type::PrimitiveType(PrimitiveType::UInt32),
        ) => uint32::lte(compiler, a, b),
        (
            Type::PrimitiveType(PrimitiveType::UInt64),
            Type::PrimitiveType(PrimitiveType::UInt64),
        ) => uint64::lte(compiler, a, b),
        (Type::PrimitiveType(PrimitiveType::Int32), Type::PrimitiveType(PrimitiveType::Int32)) => {
            int32::lte(compiler, a, b)
        }
        (
            Type::PrimitiveType(PrimitiveType::UInt64),
            Type::PrimitiveType(PrimitiveType::UInt32),
        ) => {
            let b_u64 = compiler
                .memory
                .allocate_symbol(Type::PrimitiveType(PrimitiveType::UInt64));
            cast(compiler, b, &b_u64);

            uint64::lte(compiler, a, &b_u64)
        }
        (
            Type::PrimitiveType(PrimitiveType::Float32),
            Type::PrimitiveType(PrimitiveType::Float32),
        ) => float32::lte(compiler, a, b),
        e => unimplemented!("{:?}", e),
    }
}

fn compile_lt(compiler: &mut Compiler, a: &Symbol, b: &Symbol) -> Symbol {
    match (&a.type_, &b.type_) {
        (
            Type::PrimitiveType(PrimitiveType::UInt32),
            Type::PrimitiveType(PrimitiveType::UInt32),
        ) => uint32::lt(compiler, a, b),
        (
            Type::PrimitiveType(PrimitiveType::UInt64),
            Type::PrimitiveType(PrimitiveType::UInt64),
        ) => uint64::lt(compiler, a, b),
        (Type::PrimitiveType(PrimitiveType::Int32), Type::PrimitiveType(PrimitiveType::Int32)) => {
            int32::lt(compiler, a, b)
        }
        (
            Type::PrimitiveType(PrimitiveType::UInt64),
            Type::PrimitiveType(PrimitiveType::UInt32),
        ) => {
            let b_u64 = compiler
                .memory
                .allocate_symbol(Type::PrimitiveType(PrimitiveType::UInt64));
            cast(compiler, b, &b_u64);

            uint64::lt(compiler, a, &b_u64)
        }
        (
            Type::PrimitiveType(PrimitiveType::Float32),
            Type::PrimitiveType(PrimitiveType::Float32),
        ) => float32::lt(compiler, a, b),
        e => unimplemented!("{:?}", e),
    }
}

fn compile_shift_left(compiler: &mut Compiler, a: &Symbol, b: &Symbol) -> Symbol {
    match (&a.type_, &b.type_) {
        (
            Type::PrimitiveType(PrimitiveType::UInt32),
            Type::PrimitiveType(PrimitiveType::UInt32),
        ) => uint32::shift_left(compiler, a, b),
        (
            Type::PrimitiveType(PrimitiveType::UInt64),
            Type::PrimitiveType(PrimitiveType::UInt64),
        ) => uint64::shift_left(compiler, a, b),
        (Type::PrimitiveType(PrimitiveType::Int32), Type::PrimitiveType(PrimitiveType::Int32)) => {
            int32::shift_left(compiler, a, b)
        }
        (
            Type::PrimitiveType(PrimitiveType::UInt64),
            Type::PrimitiveType(PrimitiveType::UInt32),
        ) => {
            let b_u64 = compiler
                .memory
                .allocate_symbol(Type::PrimitiveType(PrimitiveType::UInt64));
            cast(compiler, b, &b_u64);

            uint64::shift_left(compiler, a, &b_u64)
        }
        e => unimplemented!("{:?}", e),
    }
}

fn compile_shift_right(compiler: &mut Compiler, a: &Symbol, b: &Symbol) -> Symbol {
    match (&a.type_, &b.type_) {
        (
            Type::PrimitiveType(PrimitiveType::UInt32),
            Type::PrimitiveType(PrimitiveType::UInt32),
        ) => uint32::shift_right(compiler, a, b),
        (
            Type::PrimitiveType(PrimitiveType::UInt64),
            Type::PrimitiveType(PrimitiveType::UInt64),
        ) => uint64::shift_right(compiler, a, b),
        (Type::PrimitiveType(PrimitiveType::Int32), Type::PrimitiveType(PrimitiveType::Int32)) => {
            int32::shift_right(compiler, a, b)
        }
        (
            Type::PrimitiveType(PrimitiveType::UInt64),
            Type::PrimitiveType(PrimitiveType::UInt32),
        ) => {
            let b_u64 = compiler
                .memory
                .allocate_symbol(Type::PrimitiveType(PrimitiveType::UInt64));
            cast(compiler, b, &b_u64);

            uint64::shift_right(compiler, a, &b_u64)
        }
        e => unimplemented!("{:?}", e),
    }
}

fn compile_index(compiler: &mut Compiler, a: &Symbol, b: &Symbol) -> Result<Symbol> {
    match &a.type_ {
        Type::Map(k, _v) => {
            ensure_eq_type!(@k.as_ref(), @&b.type_);

            let (_key, value, _value_ptr, _found) = map::get(compiler, a, b)?;
            Ok(value)
        }
        Type::Array(_) => {
            ensure_eq_type!(
                b,
                Type::PrimitiveType(PrimitiveType::UInt32)
                    // TODO: ideally we should parse it as generic `Number` and instantiate into a real time lately.
                    // so e.g here no need to do a reinterpret back as integer.
                    | Type::PrimitiveType(PrimitiveType::Float32)
            );

            Ok(array::get(compiler, a, b))
        }
        x => TypeMismatchSnafu {
            context: format!("cannot index {x:?}"),
        }
        .fail()
        .map_err(Into::into),
    }
}

fn dynamic_alloc(compiler: &mut Compiler, args: &[Symbol]) -> Result<Symbol> {
    let size = &args[0];
    ensure!(
        matches!(size.type_, Type::PrimitiveType(PrimitiveType::UInt32)),
        TypeMismatchSnafu {
            context: "cannot alloc of size other than UInt32"
        }
    );

    let addr = compiler
        .memory
        .allocate_symbol(Type::PrimitiveType(PrimitiveType::UInt32));

    compiler
        .instructions
        .push(encoder::Instruction::MemLoad(Some(3)));
    compiler.instructions.push(encoder::Instruction::Dup(None));
    compiler.memory.write(
        compiler.instructions,
        addr.memory_addr,
        &[ValueSource::Stack],
    );
    compiler.memory.read(
        compiler.instructions,
        size.memory_addr,
        size.type_.miden_width(),
    );
    // old addr + size
    compiler
        .instructions
        .push(encoder::Instruction::U32CheckedAdd);

    // store new addr
    compiler
        .instructions
        .push(encoder::Instruction::MemStore(Some(3)));

    // return old addr
    Ok(addr)
}

fn log(compiler: &mut Compiler, scope: &mut Scope, args: &[Symbol]) -> Result<Symbol> {
    let mut str_args = vec![];

    for arg in args {
        let message = match &arg.type_ {
            Type::String => arg.clone(),
            Type::PrimitiveType(PrimitiveType::UInt32) => compile_function_call(
                compiler,
                scope.find_function("uint32ToString").unwrap(),
                &[arg.clone()],
                None,
            )?,
            Type::PrimitiveType(PrimitiveType::Boolean) => compile_function_call(
                compiler,
                scope.find_function("uint32ToString").unwrap(),
                &[Symbol {
                    type_: Type::PrimitiveType(PrimitiveType::UInt32),
                    ..arg.clone()
                }],
                None,
            )?,
            t => {
                return Err(Error::unimplemented(format!(
                    "logging of {t:?} is not supported yet"
                )))
            }
        };

        str_args.push(message);
    }

    for arg in str_args {
        compile_function_call(compiler, &Function::Ast(&LOG_STRING), &[arg], None)?;
    }

    Ok(Symbol {
        type_: Type::PrimitiveType(PrimitiveType::Boolean),
        memory_addr: 0,
    })
}

fn read_advice_collection_reference(compiler: &mut Compiler, collection: String) -> Result<Symbol> {
    let r = compile_function_call(
        compiler,
        BUILTINS_SCOPE
            .find_function("readAdviceCollectionReference")
            .unwrap(),
        &[],
        None,
    )?;

    Ok(Symbol {
        type_: Type::CollectionReference { collection },
        ..r
    })
}

fn read_advice_public_key(compiler: &mut Compiler) -> Result<Symbol> {
    let result = compiler.memory.allocate_symbol(Type::PublicKey);

    compiler.instructions.push(encoder::Instruction::AdvPush(1));
    compiler.memory.write(
        compiler.instructions,
        publickey::kty(&result).memory_addr,
        &[ValueSource::Stack],
    );

    compiler.instructions.push(encoder::Instruction::AdvPush(1));
    compiler.memory.write(
        compiler.instructions,
        publickey::crv(&result).memory_addr,
        &[ValueSource::Stack],
    );

    compiler.instructions.push(encoder::Instruction::AdvPush(1));
    compiler.memory.write(
        compiler.instructions,
        publickey::alg(&result).memory_addr,
        &[ValueSource::Stack],
    );

    compiler.instructions.push(encoder::Instruction::AdvPush(1));
    compiler.memory.write(
        compiler.instructions,
        publickey::use_(&result).memory_addr,
        &[ValueSource::Stack],
    );

    let n64 = uint32::new(compiler, 64);
    let extra_ptr = dynamic_alloc(compiler, &[n64])?;

    compiler
        .memory
        .read(compiler.instructions, extra_ptr.memory_addr, 1);
    // [extra_ptr]

    compiler.instructions.push(encoder::Instruction::Dup(None));
    // [extra_ptr, extra_ptr]

    compiler.memory.write(
        compiler.instructions,
        publickey::extra_ptr(&result).memory_addr,
        &[ValueSource::Stack],
    );
    // [extra_ptr]

    for _ in 0..64 {
        compiler.instructions.push(encoder::Instruction::AdvPush(1));
        // [byte, extra_ptr]
        compiler
            .instructions
            .push(encoder::Instruction::Dup(Some(1)));
        // [extra_ptr, byte, extra_ptr]
        compiler
            .instructions
            .push(encoder::Instruction::MemStore(None));
        // [extra_ptr]
        compiler.instructions.push(encoder::Instruction::Push(1));
        // [1, extra_ptr]
        compiler
            .instructions
            .push(encoder::Instruction::U32CheckedAdd);
        // [extra_ptr + 1]
    }

    compiler.instructions.push(encoder::Instruction::Drop);
    // []

    Ok(result)
}

fn read_advice_string(compiler: &mut Compiler) -> Result<Symbol> {
    let result = compiler.memory.allocate_symbol(Type::String);

    compiler.instructions.push(encoder::Instruction::AdvPush(1));
    // [str_len]

    compiler.instructions.push(encoder::Instruction::Dup(None));
    // [str_len, str_len]
    let str_len = string::length(&result);
    compiler.memory.write(
        compiler.instructions,
        str_len.memory_addr,
        &[ValueSource::Stack],
    );
    // [str_len]

    let data_ptr = dynamic_alloc(compiler, &[str_len])?;
    compiler.memory.write(
        compiler.instructions,
        string::data_ptr(&result).memory_addr,
        &[ValueSource::Memory(data_ptr.memory_addr)],
    );
    let data_ptr = string::data_ptr(&result);

    compiler.memory.read(
        compiler.instructions,
        data_ptr.memory_addr,
        data_ptr.type_.miden_width(),
    );
    // [data_ptr, str_len]

    compiler.instructions.extend_from_slice(&[
        encoder::Instruction::Swap,
        // [str_len, data_ptr]
        encoder::Instruction::While {
            condition: vec![
                encoder::Instruction::Dup(None),
                // [str_len, str_len, data_ptr]
                encoder::Instruction::Push(0),
                // [0, str_len, str_len, data_ptr]
                encoder::Instruction::U32CheckedGT,
                // [str_len > 0, str_len, data_ptr]
            ],
            body: vec![
                // [str_len, data_ptr]
                encoder::Instruction::Push(1),
                // [1, str_len, data_ptr]
                encoder::Instruction::U32CheckedSub,
                // [str_len - 1, data_ptr]
                encoder::Instruction::Swap,
                // [data_ptr, str_len - 1]
                encoder::Instruction::AdvPush(1),
                // [byte, data_ptr, str_len - 1]
                encoder::Instruction::Dup(Some(1)),
                // [data_ptr, byte, data_ptr, str_len - 1]
                encoder::Instruction::MemStore(None),
                // [data_ptr, str_len - 1]
                encoder::Instruction::Push(1),
                // [1, data_ptr, str_len - 1]
                encoder::Instruction::U32CheckedAdd,
                // [data_ptr + 1, str_len - 1]
                encoder::Instruction::Swap,
                // [str_len - 1, data_ptr + 1]
            ],
        },
        // [0, data_ptr]
        encoder::Instruction::Drop,
        // [data_ptr]
        encoder::Instruction::Drop,
        // []
    ]);

    Ok(result)
}

fn read_advice_array(compiler: &mut Compiler, element_type: &Type) -> Result<Symbol> {
    compiler.instructions.push(encoder::Instruction::AdvPush(1));
    // [array_len]

    compiler.instructions.push(encoder::Instruction::Dup(None));
    // [array_len, array_len]
    let array_len = compiler
        .memory
        .allocate_symbol(Type::PrimitiveType(PrimitiveType::UInt32));
    compiler.memory.write(
        compiler.instructions,
        array_len.memory_addr,
        &[ValueSource::Stack],
    );
    // [array_len]

    let capacity = compiler
        .memory
        .allocate_symbol(Type::PrimitiveType(PrimitiveType::UInt32));
    compiler.instructions.push(encoder::Instruction::Push(2));
    // [2, array_len]
    // capacity is 2x the length, because reallocating is expensive
    compiler
        .instructions
        .push(encoder::Instruction::U32CheckedMul);
    // [capacity = array_len * 2]
    compiler.memory.write(
        compiler.instructions,
        capacity.memory_addr,
        &[ValueSource::Stack],
    );
    // []

    let data_ptr = dynamic_alloc(compiler, &[capacity])?;

    let read_element_advice_insts = {
        let mut insts = vec![];
        std::mem::swap(compiler.instructions, &mut insts);

        let el = read_advice_generic(compiler, element_type)?;
        compiler.memory.read(
            compiler.instructions,
            el.memory_addr,
            element_type.miden_width(),
        );

        std::mem::swap(compiler.instructions, &mut insts);
        insts
    };

    compiler
        .memory
        .read(compiler.instructions, data_ptr.memory_addr, 1);
    // [data_ptr]
    compiler
        .memory
        .read(compiler.instructions, array_len.memory_addr, 1);
    // [array_len, data_ptr]
    compiler.instructions.push(encoder::Instruction::While {
        condition: vec![
            // [array_len, data_ptr]
            encoder::Instruction::Dup(None),
            // [array_len, array_len, data_ptr]
            encoder::Instruction::Push(0),
            // [0, array_len, array_len, data_ptr]
            encoder::Instruction::U32CheckedGT,
            // [array_len > 0, array_len, data_ptr]
        ],
        body: [
            // [array_len, data_ptr]
            encoder::Instruction::Push(1),
            // [1, array_len, data_ptr]
            encoder::Instruction::U32CheckedSub,
            // [array_len - 1, data_ptr]
            encoder::Instruction::Swap,
            // [data_ptr, array_len - 1]
        ]
        .into_iter()
        .chain(read_element_advice_insts)
        .chain({
            // [bytes... (width), data_ptr, array_len - 1]
            let mut v = vec![];

            for i in 0..element_type.miden_width() {
                v.push(encoder::Instruction::Dup(Some(
                    element_type.miden_width() - i,
                )));
                // [data_ptr, bytes..., data_ptr, array_len - 1]
                v.push(encoder::Instruction::Push(i));
                // [i, data_ptr, bytes..., data_ptr, array_len - 1]
                v.push(encoder::Instruction::U32CheckedAdd);
                // [data_ptr + i, bytes..., data_ptr, array_len - 1]
                v.push(encoder::Instruction::MemStore(None));
                // [bytes..., data_ptr, array_len - 1]
            }

            v.into_iter()
        })
        .chain([
            // [data_ptr, array_len - 1]
            encoder::Instruction::Push(element_type.miden_width()),
            // [width, data_ptr, array_len - 1]
            encoder::Instruction::U32CheckedAdd,
            // [data_ptr + width, array_len - 1]
            encoder::Instruction::Swap,
            // [array_len - 1, data_ptr + width]
        ])
        .collect(),
    });

    // [0, end_data_ptr]
    compiler.instructions.push(encoder::Instruction::Drop);
    compiler.instructions.push(encoder::Instruction::Drop);
    // []

    let arr = compiler
        .memory
        .allocate_symbol(Type::Array(Box::new(element_type.clone())));

    compiler.memory.write(
        compiler.instructions,
        array::length(&arr).memory_addr,
        &[ValueSource::Memory(array_len.memory_addr)],
    );

    compiler
        .memory
        .read(compiler.instructions, array::length(&arr).memory_addr, 1);
    // [array_len]
    compiler.instructions.push(encoder::Instruction::Push(2));
    // [2, array_len]
    compiler
        .instructions
        .push(encoder::Instruction::U32CheckedMul);
    // [capacity = array_len * 2]
    compiler.memory.write(
        compiler.instructions,
        array::capacity(&arr).memory_addr,
        &[ValueSource::Stack],
    );
    // []

    compiler.memory.write(
        compiler.instructions,
        array::data_ptr(&arr).memory_addr,
        &[ValueSource::Memory(data_ptr.memory_addr)],
    );

    Ok(arr)
}

fn read_advice_map(compiler: &mut Compiler, key_type: &Type, value_type: &Type) -> Result<Symbol> {
    // Maps are serialized as [keys_arr..., values_arr...]
    let result = compiler.memory.allocate_symbol(Type::Map(
        Box::new(key_type.clone()),
        Box::new(value_type.clone()),
    ));

    let key_array = read_advice_array(compiler, key_type)?;
    let value_array = read_advice_array(compiler, value_type)?;

    let (keys, values) = map::key_values_arr(&result)?;
    compiler.memory.write(
        compiler.instructions,
        keys.memory_addr,
        &[
            ValueSource::Memory(array::capacity(&key_array).memory_addr),
            ValueSource::Memory(array::length(&key_array).memory_addr),
            ValueSource::Memory(array::data_ptr(&key_array).memory_addr),
        ],
    );

    compiler.memory.write(
        compiler.instructions,
        values.memory_addr,
        &[
            ValueSource::Memory(array::capacity(&value_array).memory_addr),
            ValueSource::Memory(array::length(&value_array).memory_addr),
            ValueSource::Memory(array::data_ptr(&value_array).memory_addr),
        ],
    );

    Ok(result)
}

fn read_advice_nullable(compiler: &mut Compiler, type_: Type) -> Result<Symbol> {
    let value_type = match &type_ {
        Type::Nullable(value_type) => value_type,
        _ => {
            return TypeMismatchSnafu {
                context: format!("read_advice_nullable for non-null type: {type_:?}"),
            }
            .fail()
            .map_err(Into::into)
        }
    };

    let is_not_null = compile_function_call(
        compiler,
        BUILTINS_SCOPE.find_function("readAdviceBoolean").unwrap(),
        &[],
        None,
    )?;

    let (value, read_value_insts) = {
        let mut insts = vec![];
        std::mem::swap(compiler.instructions, &mut insts);

        let value = read_advice_generic(compiler, value_type)?;
        std::mem::swap(compiler.instructions, &mut insts);

        (value, insts)
    };

    compiler.instructions.push(encoder::Instruction::If {
        condition: vec![encoder::Instruction::MemLoad(Some(is_not_null.memory_addr))],
        then: read_value_insts,
        else_: vec![],
    });

    let s = compiler.memory.allocate_symbol(type_);
    compiler.memory.read(
        compiler.instructions,
        is_not_null.memory_addr,
        is_not_null.type_.miden_width(),
    );
    compiler.memory.write(
        compiler.instructions,
        nullable::is_not_null(&s).memory_addr,
        &vec![ValueSource::Stack; is_not_null.type_.miden_width() as _],
    );
    compiler.memory.read(
        compiler.instructions,
        value.memory_addr,
        value.type_.miden_width(),
    );
    compiler.memory.write(
        compiler.instructions,
        nullable::value(s.clone()).memory_addr,
        &vec![ValueSource::Stack; value.type_.miden_width() as _],
    );

    Ok(s)
}

/// A generic hash function that can hash any symbol by hashing each of it's field elements.
/// Not useful for hashing strings, or any data structure that uses pointers.
fn generic_hash(compiler: &mut Compiler, value: &Symbol) -> Symbol {
    let result = compiler.memory.allocate_symbol(Type::Hash);

    compiler.instructions.extend([
        encoder::Instruction::Push(0),
        encoder::Instruction::Push(0),
        encoder::Instruction::Push(0),
        encoder::Instruction::Push(0),
    ]);
    // [h[3], h[2], h[1], h[0]]
    for i in 0..value.type_.miden_width() {
        compiler
            .memory
            .read(compiler.instructions, value.memory_addr + i, 1);
        compiler.instructions.extend([
            encoder::Instruction::Push(0),
            encoder::Instruction::Push(0),
            encoder::Instruction::Push(0),
        ]);
        // [0, 0, 0, data, h[3], h[2], h[1], h[0]]
        compiler.instructions.push(encoder::Instruction::HMerge);
        // [h[3], h[2], h[1], h[0]]
    }

    compiler.memory.write(
        compiler.instructions,
        result.memory_addr,
        &[
            ValueSource::Stack,
            ValueSource::Stack,
            ValueSource::Stack,
            ValueSource::Stack,
        ],
    );

    result
}

fn hash(compiler: &mut Compiler, value: Symbol) -> Result<Symbol> {
    let result = match &value.type_ {
        Type::Nullable(_) => {
            let h = compiler.memory.allocate_symbol(Type::Hash);

            let mut hash_value_instructions = vec![];
            std::mem::swap(compiler.instructions, &mut hash_value_instructions);
            let non_null_value_hash = hash(compiler, nullable::value(value.clone()))?;
            std::mem::swap(compiler.instructions, &mut hash_value_instructions);

            compiler.instructions.extend([encoder::Instruction::If {
                condition: vec![encoder::Instruction::MemLoad(Some(
                    nullable::is_not_null(&value).memory_addr,
                ))],
                then: hash_value_instructions
                    .into_iter()
                    .chain({
                        let mut instructions = vec![];
                        compiler.memory.read(
                            &mut instructions,
                            non_null_value_hash.memory_addr,
                            non_null_value_hash.type_.miden_width(),
                        );
                        compiler.memory.write(
                            &mut instructions,
                            h.memory_addr,
                            &vec![
                                ValueSource::Stack;
                                non_null_value_hash.type_.miden_width() as usize
                            ],
                        );
                        instructions
                    })
                    .collect(),
                // leave h at 0 if value is null
                else_: vec![],
            }]);

            h
        }
        Type::PrimitiveType(_) => generic_hash(compiler, &value),
        Type::Hash => generic_hash(compiler, &value),
        Type::Hash8 => generic_hash(compiler, &value),
        Type::String => compile_function_call(
            compiler,
            BUILTINS_SCOPE.find_function("hashString").unwrap(),
            &[value],
            None,
        )?,
        Type::Bytes => compile_function_call(
            compiler,
            BUILTINS_SCOPE.find_function("hashBytes").unwrap(),
            &[value],
            None,
        )?,
        Type::CollectionReference { .. } => compile_function_call(
            compiler,
            BUILTINS_SCOPE
                .find_function("hashCollectionReference")
                .unwrap(),
            &[value],
            None,
        )?,
        Type::Array(_) => compile_function_call(
            compiler,
            BUILTINS_SCOPE.find_function("hashArray").unwrap(),
            &[value],
            None,
        )?,
        Type::Map(_, _) => compile_function_call(
            compiler,
            BUILTINS_SCOPE.find_function("hashMap").unwrap(),
            &[value],
            None,
        )?,
        Type::PublicKey => compile_function_call(
            compiler,
            BUILTINS_SCOPE.find_function("hashPublicKey").unwrap(),
            &[value],
            None,
        )?,
        Type::Struct(s) => {
            let mut offset = 0;
            let struct_hash = compiler.memory.allocate_symbol(Type::Hash);
            for (_, field_type) in &s.fields {
                let width = field_type.miden_width();
                let field = Symbol {
                    type_: field_type.clone(),
                    memory_addr: value.memory_addr + offset,
                };
                offset += width;

                let field_hash = hash(compiler, field)?;

                compiler.memory.read(
                    compiler.instructions,
                    struct_hash.memory_addr,
                    struct_hash.type_.miden_width(),
                );
                compiler.memory.read(
                    compiler.instructions,
                    field_hash.memory_addr,
                    field_hash.type_.miden_width(),
                );

                compiler.instructions.push(encoder::Instruction::HMerge);

                compiler.memory.write(
                    compiler.instructions,
                    struct_hash.memory_addr,
                    &[
                        ValueSource::Stack,
                        ValueSource::Stack,
                        ValueSource::Stack,
                        ValueSource::Stack,
                    ],
                );
            }

            struct_hash
        }
    };

    ensure_eq_type!(result, Type::Hash);

    Ok(result)
}

fn add_salt_to_hash(compiler: &mut Compiler, hash: &Symbol, salt: &Symbol) -> Result<Symbol> {
    ensure_eq_type!(hash, Type::Hash);
    ensure_eq_type!(salt, Type::PrimitiveType(PrimitiveType::UInt32));

    let result = compiler.memory.allocate_symbol(Type::Hash);

    compiler.memory.read(
        compiler.instructions,
        hash.memory_addr,
        hash.type_.miden_width(),
    );
    compiler.memory.read(
        compiler.instructions,
        salt.memory_addr,
        salt.type_.miden_width(),
    );
    for _ in 0..3 {
        compiler.instructions.push(encoder::Instruction::Push(0));
    }
    compiler.instructions.push(encoder::Instruction::HMerge);

    compiler.memory.write(
        compiler.instructions,
        result.memory_addr,
        &[
            ValueSource::Stack,
            ValueSource::Stack,
            ValueSource::Stack,
            ValueSource::Stack,
        ],
    );

    Ok(result)
}

fn hash_record_with_salts(
    compiler: &mut Compiler,
    struct_symbol: &Symbol,
    field_salts: &[Symbol],
) -> Result<Symbol> {
    ensure_eq_type!(struct_symbol, Type::Struct(_));
    let Type::Struct(struct_) = &struct_symbol.type_ else {
        unreachable!()
    };

    let result = compiler.memory.allocate_symbol(Type::Hash);
    for (i, (field_name, _)) in struct_.fields.iter().enumerate() {
        let salt = &field_salts[i];
        let field_symbol = struct_field(compiler, struct_symbol, field_name)?;

        let field_hash = hash(
            compiler,
            Symbol {
                type_: field_symbol.type_.clone(),
                memory_addr: field_symbol.memory_addr,
            },
        )?;
        let field_hash = add_salt_to_hash(compiler, &field_hash, salt)?;

        compiler.memory.read(
            compiler.instructions,
            result.memory_addr,
            result.type_.miden_width(),
        );
        compiler.memory.read(
            compiler.instructions,
            field_hash.memory_addr,
            field_hash.type_.miden_width(),
        );
        compiler.instructions.push(encoder::Instruction::HMerge);
        compiler.memory.write(
            compiler.instructions,
            result.memory_addr,
            &[
                ValueSource::Stack,
                ValueSource::Stack,
                ValueSource::Stack,
                ValueSource::Stack,
            ],
        );
    }

    Ok(result)
}

fn read_advice_generic(compiler: &mut Compiler, type_: &Type) -> Result<Symbol> {
    match type_ {
        Type::Nullable(_) => read_advice_nullable(compiler, type_.clone()),
        Type::PrimitiveType(PrimitiveType::Boolean) => compile_function_call(
            compiler,
            BUILTINS_SCOPE.find_function("readAdviceBoolean").unwrap(),
            &[],
            None,
        ),
        Type::PrimitiveType(PrimitiveType::UInt32) => compile_function_call(
            compiler,
            BUILTINS_SCOPE.find_function("readAdviceUInt32").unwrap(),
            &[],
            None,
        ),
        Type::PrimitiveType(PrimitiveType::UInt64) => compile_function_call(
            compiler,
            BUILTINS_SCOPE.find_function("readAdviceUInt64").unwrap(),
            &[],
            None,
        ),
        Type::PrimitiveType(PrimitiveType::Int32) => compile_function_call(
            compiler,
            BUILTINS_SCOPE.find_function("readAdviceInt32").unwrap(),
            &[],
            None,
        ),
        Type::PrimitiveType(PrimitiveType::Int64) => compile_function_call(
            compiler,
            BUILTINS_SCOPE.find_function("readAdviceInt64").unwrap(),
            &[],
            None,
        ),
        Type::PrimitiveType(PrimitiveType::Float32) => compile_function_call(
            compiler,
            BUILTINS_SCOPE.find_function("readAdviceFloat32").unwrap(),
            &[],
            None,
        ),
        Type::PrimitiveType(PrimitiveType::Float64) => compile_function_call(
            compiler,
            BUILTINS_SCOPE.find_function("readAdviceFloat64").unwrap(),
            &[],
            None,
        ),
        Type::String => compile_function_call(
            compiler,
            BUILTINS_SCOPE.find_function("readAdviceString").unwrap(),
            &[],
            None,
        ),
        Type::Bytes => compile_function_call(
            compiler,
            BUILTINS_SCOPE.find_function("readAdviceBytes").unwrap(),
            &[],
            None,
        ),
        Type::CollectionReference { collection } => {
            read_advice_collection_reference(compiler, collection.clone())
        }
        Type::Array(t) => read_advice_array(compiler, t),
        Type::Struct(s) => {
            let symbol = compiler.memory.allocate_symbol(type_.clone());
            read_struct_from_advice_tape(compiler, &symbol, s, None)?;
            Ok(symbol)
        }
        Type::PublicKey => compile_function_call(
            compiler,
            BUILTINS_SCOPE.find_function("readAdvicePublicKey").unwrap(),
            &[],
            None,
        ),
        Type::Map(k, v) => read_advice_map(compiler, k, v),
        _ => Err(Error::unimplemented(format!(
            "read_advice_generic {type_:?}"
        ))),
    }
}

/// `lazy` is an array of boolean `Symbol`s, as many as there as struct fields.
/// If `lazy[i]` is true, then the field will be read, if false, it will be skipped.
fn read_struct_from_advice_tape(
    compiler: &mut Compiler,
    struct_symbol: &Symbol,
    struct_type: &Struct,
    lazy: Option<&[Symbol]>,
) -> Result<()> {
    for (i, (name, type_)) in struct_type.fields.iter().enumerate() {
        let (_field, field_insts) = {
            let mut insts = vec![];
            std::mem::swap(compiler.instructions, &mut insts);

            let value = read_advice_generic(compiler, type_)?;
            let sf = struct_field(compiler, struct_symbol, name)?;
            compiler.memory.read(
                compiler.instructions,
                value.memory_addr,
                value.type_.miden_width(),
            );
            compiler.memory.write(
                compiler.instructions,
                sf.memory_addr,
                &vec![ValueSource::Stack; value.type_.miden_width() as _],
            );

            std::mem::swap(compiler.instructions, &mut insts);
            (sf, insts)
        };

        match lazy {
            Some(lazy) => {
                compiler.instructions.push(encoder::Instruction::If {
                    condition: vec![encoder::Instruction::MemLoad(Some(lazy[i].memory_addr))],
                    then: [
                        encoder::Instruction::Push(struct_symbol.memory_addr + i as u32),
                        encoder::Instruction::Push(0),
                        encoder::Instruction::Push(0),
                        encoder::Instruction::Push(1),
                        encoder::Instruction::AdvPushMapval,
                    ]
                    .into_iter()
                    .chain(field_insts)
                    .collect(),
                    else_: vec![],
                });
            }
            None => compiler.instructions.extend(field_insts),
        }
    }

    Ok(())
}

/// Returns (Option<(salts, this)>, args)
fn read_collection_inputs(
    compiler: &mut Compiler,
    this_struct: Option<Struct>,
    args: &[Type],
    lazy: Option<&[Symbol]>,
) -> Result<(Option<(Vec<Symbol>, Symbol)>, Vec<Symbol>)> {
    let this = this_struct.map(|ts| compiler.memory.allocate_symbol(Type::Struct(ts)));
    let mut salts = vec![];

    if let Some(this) = this.as_ref() {
        let struct_ty = match &this.type_ {
            Type::Struct(s) => s,
            _ => unreachable!(),
        };

        salts = struct_ty
            .fields
            .iter()
            .map(|_| read_advice_generic(compiler, &Type::PrimitiveType(PrimitiveType::UInt32)))
            .collect::<Result<Vec<_>>>()?;

        read_struct_from_advice_tape(compiler, this, struct_ty, lazy)?;
    }

    let mut args_symbols = Vec::new();
    for arg in args {
        args_symbols.push(read_advice_generic(compiler, arg)?);
    }

    Ok((this.map(|t| (salts, t)), args_symbols))
}

fn prepare_scope(program: &ast::Program) -> Scope {
    let mut scope = Scope::new();

    for (name, type_, func) in USABLE_BUILTINS.iter() {
        match type_ {
            Some(type_) => scope.add_method(type_.clone(), name.clone(), func.clone()),
            None => scope.add_function(name.clone(), func.clone()),
        }
    }

    for node in &program.nodes {
        match node {
            ast::RootNode::Collection(c) => {
                let mut collection = Collection {
                    name: c.name.clone(),
                    functions: vec![],
                    fields: vec![],
                    call_directive: match c
                        .decorators
                        .iter()
                        .find(|d| d.name == "call" || d.name == "public")
                    {
                        Some(d) if d.arguments.len() == 0 => true,
                        Some(d) => {
                            panic!("Invalid {} directive, call() takes no arguments", &d.name)
                        }
                        None => false,
                    },
                    read_directive: match c
                        .decorators
                        .iter()
                        .find(|d| d.name == "read" || d.name == "public")
                    {
                        Some(d) if d.arguments.len() == 0 => true,
                        Some(d) => {
                            panic!("Invalid {} directive, read() takes no arguments", &d.name)
                        }
                        None => false,
                    },
                };

                for item in &c.items {
                    match item {
                        ast::CollectionItem::Field(f) => {
                            collection.fields.push(CollectionField {
                                name: f.name.clone(),
                                type_: ast_type_to_type(f.required, &f.type_),
                                delegate: f.decorators.iter().any(|d| d.name == "delegate"),
                                read: f.decorators.iter().any(|d| d.name == "read"),
                            });
                        }
                        ast::CollectionItem::Function(f) => {
                            collection.functions.push((f.name.clone(), f));
                        }
                        ast::CollectionItem::Index(_) => {}
                    }
                }

                scope.add_collection(collection.name.clone(), collection);
            }
            ast::RootNode::Function(function) => scope
                .functions
                .push((function.name.clone(), Function::Ast(function))),
        }
    }

    scope
}

pub fn compile(
    program: ast::Program,
    collection_name: Option<&str>,
    function_name: &str,
) -> Result<(String, Abi)> {
    let mut scope = prepare_scope(&program);
    let collection = collection_name.map(|name| scope.find_collection(name).cloned().unwrap());
    let collection = collection.as_ref();
    let collection_struct = collection.map(|c| Struct::from(c.clone()));

    let (function, param_types) = match function_name {
        ".readAuth" => (None, vec![]),
        _ => {
            let function = collection
                .and_then(|c| {
                    c.functions
                        .iter()
                        .find(|(name, _)| name == function_name)
                        .map(|(_, f)| *f)
                })
                .or_else(|| match scope.find_function(function_name) {
                    Some(Function::Ast(f)) => Some(f),
                    Some(Function::Builtin(_)) => todo!(),
                    None => None,
                })
                .not_found("function", function_name)?;

            let param_types = function
                .parameters
                .iter()
                .map(|p| ast_param_type_to_type(p.required, &p.type_, collection_struct.as_ref()))
                .collect::<Result<Vec<_>>>()?;

            (Some(function), param_types)
        }
    };

    let mut instructions = vec![];
    let mut memory = Memory::new();
    let this_addr;
    // A vector of hashmaps for each field, mapping the address of one of the field elements to the count of times it was used
    let mut used_fields_count: Vec<HashMap<u32, usize>>;
    let mut dependent_fields = Vec::<(String, Type)>::new();
    // hashing will generate read instructions
    const USED_FIELD_COUNT_THRESHOLD: usize = 2;

    let ctx_struct = Struct {
        name: "Context".to_string(),
        fields: vec![(
            "publicKey".to_owned(),
            Type::Nullable(Box::new(Type::PublicKey)),
        )],
    };
    let ctx = memory.allocate_symbol(Type::Struct(ctx_struct.clone()));

    scope.add_symbol("ctx".to_string(), ctx.clone());

    let all_possible_record_dependencies = scope
        .collections
        .iter()
        .map(|c| {
            (
                abi::RecordHashes {
                    collection: c.0.clone(),
                },
                memory.allocate_symbol(Type::Array(Box::new(Type::Hash))),
            )
        })
        .collect::<Vec<_>>();

    {
        let mut compiler = Compiler::new(&mut instructions, &mut memory, &scope);
        compiler.record_depenencies = all_possible_record_dependencies.clone();

        let fields_in_use = collection_struct
            .as_ref()
            .iter()
            .flat_map(|s| &s.fields)
            .map(|_| {
                let enabled = compiler
                    .memory
                    .allocate_symbol(Type::PrimitiveType(PrimitiveType::Boolean));

                enabled
            })
            .collect::<Vec<_>>();

        let expected_hashes = collection_struct
            .as_ref()
            .iter()
            .flat_map(|s| &s.fields)
            .enumerate()
            .map(|(i, _)| {
                let hash = compiler.memory.allocate_symbol(Type::Hash);
                compiler.instructions.extend([encoder::Instruction::If {
                    condition: vec![encoder::Instruction::MemLoad(Some(
                        fields_in_use[i].memory_addr,
                    ))],
                    then: vec![
                        encoder::Instruction::MemStore(Some(hash.memory_addr)),
                        encoder::Instruction::MemStore(Some(hash.memory_addr + 1)),
                        encoder::Instruction::MemStore(Some(hash.memory_addr + 2)),
                        encoder::Instruction::MemStore(Some(hash.memory_addr + 3)),
                    ],
                    else_: vec![],
                }]);
                hash
            })
            .collect::<Vec<_>>();

        for (_, symbol) in &all_possible_record_dependencies {
            let array_length = compiler
                .memory
                .allocate_symbol(Type::PrimitiveType(PrimitiveType::UInt32));
            let full_width = compiler
                .memory
                .allocate_symbol(Type::PrimitiveType(PrimitiveType::UInt32));

            compiler.instructions.extend([
                // array_len is provided by the host on the stack
                // [array_len]
                encoder::Instruction::Dup(None),
                // [array_len, array_len]
                encoder::Instruction::MemStore(Some(array_length.memory_addr)),
                // [array_len]
                encoder::Instruction::Push(4), // miden width of hash
                // [4, array_len]
                encoder::Instruction::U32CheckedMul,
                // [full_width = array_len * 4]
                encoder::Instruction::Dup(None),
                // [full_width, full_width]
                encoder::Instruction::MemStore(Some(full_width.memory_addr)),
                // [full_width]
            ]);

            let ptr = dynamic_alloc(&mut compiler, &[full_width.clone()])?;

            compiler.instructions.extend([
                encoder::Instruction::While {
                    condition: vec![
                        // [full_width]
                        encoder::Instruction::Dup(None),
                        // [full_width, full_width]
                        encoder::Instruction::Push(0),
                        // [0, full_width, full_width]
                        encoder::Instruction::U32CheckedGT,
                        // [full_width > 0, full_width]
                    ],
                    body: vec![
                        // [full_width]
                        encoder::Instruction::Dup(None),
                        // [full_width, full_width]
                        encoder::Instruction::MemLoad(Some(full_width.memory_addr)),
                        // [original_full_width, full_width, full_width]
                        encoder::Instruction::Swap,
                        encoder::Instruction::U32CheckedSub,
                        // [offset = original_full_width - full_width, full_width]
                        encoder::Instruction::MemLoad(Some(ptr.memory_addr)),
                        // [ptr, offset, full_width]
                        encoder::Instruction::U32CheckedAdd,
                        // [target = ptr + offset, full_width]
                        encoder::Instruction::MovUp(2),
                        // [value, target, full_width]
                        encoder::Instruction::Swap,
                        // [target, value, full_width]
                        encoder::Instruction::MemStore(None),
                        // [full_width]
                        encoder::Instruction::Push(1),
                        // [1, full_width]
                        encoder::Instruction::U32CheckedSub,
                        // [full_width - 1]
                    ],
                },
                encoder::Instruction::Drop,
                // []
            ]);

            compiler.memory.write(
                compiler.instructions,
                array::length(symbol).memory_addr,
                &[ValueSource::Memory(array_length.memory_addr)],
            );

            compiler.memory.write(
                compiler.instructions,
                array::capacity(symbol).memory_addr,
                &[ValueSource::Memory(array_length.memory_addr)],
            );

            compiler.memory.write(
                compiler.instructions,
                array::data_ptr(symbol).memory_addr,
                &[ValueSource::Memory(ptr.memory_addr)],
            );
        }

        read_struct_from_advice_tape(&mut compiler, &ctx, &ctx_struct, None)?;

        let (salts_this_symbol, arg_symbols) = read_collection_inputs(
            &mut compiler,
            collection_struct.clone(),
            &param_types,
            Some(&fields_in_use),
        )?;

        let ctx_pk = struct_field(&mut compiler, &ctx, "publicKey")?;
        if salts_this_symbol.is_some() && function.is_some() {
            let auth_result = compile_call_authorization_proof(
                &mut compiler,
                &ctx_pk,
                &salts_this_symbol.as_ref().unwrap().1,
                collection_name.unwrap(),
                function_name,
            )?;

            let assert_fn = compiler.root_scope.find_function("assert").unwrap();
            let (error_str, _) = string::new(
                &mut compiler,
                "You are not authorized to call this function",
            );
            compile_function_call(&mut compiler, assert_fn, &[auth_result, error_str], None)?;
        }

        this_addr = salts_this_symbol.as_ref().map(|(_, ts)| ts.memory_addr);

        if let Some((salts, this_symbol)) = &salts_this_symbol {
            for (i, field) in collection_struct
                .as_ref()
                .unwrap()
                .fields
                .iter()
                .enumerate()
            {
                let field_used_instructions = {
                    let mut insts = vec![];
                    std::mem::swap(compiler.instructions, &mut insts);

                    let field_symbol = struct_field(&mut compiler, this_symbol, &field.0)?;
                    let expected_field_hash = expected_hashes[i].clone();
                    let actual_field_hash = hash(&mut compiler, field_symbol.clone())?;
                    let actual_field_hash =
                        add_salt_to_hash(&mut compiler, &actual_field_hash, &salts[i])?;

                    let is_eq = compile_eq(&mut compiler, &expected_field_hash, &actual_field_hash);
                    let assert_fn = compiler.root_scope.find_function("assert").unwrap();
                    let (error_str, _) = string::new(
                        &mut compiler,
                        &format!("Hash of field {} does not match the expected hash", field.0),
                    );
                    compile_function_call(&mut compiler, assert_fn, &[is_eq, error_str], None)?;

                    std::mem::swap(compiler.instructions, &mut insts);
                    insts
                };
                compiler.instructions.extend([encoder::Instruction::If {
                    condition: vec![encoder::Instruction::MemLoad(Some(
                        fields_in_use[i].memory_addr,
                    ))],
                    then: field_used_instructions,
                    else_: vec![],
                }]);
            }
        }

        let result = match function {
            // read auth
            None => compile_read_authorization_proof(
                &mut compiler,
                &salts_this_symbol.as_ref().unwrap().1,
                collection.as_ref().unwrap(),
                &ctx_pk,
            )?,
            Some(function) => compile_ast_function_call(
                function,
                &mut compiler,
                &arg_symbols,
                salts_this_symbol.as_ref().map(|(_, ts)| ts).cloned(),
            )?,
        };

        comment!(compiler, "Reading result from memory");
        compiler.memory.read(
            compiler.instructions,
            result.memory_addr,
            result.type_.miden_width(),
        );

        if let Some((salts, this_symbol)) = &salts_this_symbol {
            for (i, (field_name, _)) in collection_struct
                .as_ref()
                .unwrap()
                .fields
                .iter()
                .enumerate()
            {
                let if_in_use_then_insts = {
                    let mut insts = vec![];
                    std::mem::swap(compiler.instructions, &mut insts);

                    let field_symbol = struct_field(&mut compiler, &this_symbol, &field_name)?;
                    let field_hash = hash(&mut compiler, field_symbol.clone())?;
                    let field_hash = add_salt_to_hash(&mut compiler, &field_hash, &salts[i])?;
                    comment!(compiler, "Reading output field `{}` hash", field_name);
                    compiler.memory.read(
                        &mut compiler.instructions,
                        field_hash.memory_addr,
                        field_hash.type_.miden_width(),
                    );

                    std::mem::swap(compiler.instructions, &mut insts);
                    insts
                };

                compiler.instructions.push(encoder::Instruction::If {
                    condition: vec![encoder::Instruction::MemLoad(Some(
                        fields_in_use[i].memory_addr,
                    ))],
                    then: if_in_use_then_insts,
                    else_: vec![],
                });
            }

            comment!(compiler, "Reading selfdestruct flag");
            compiler.memory.read(compiler.instructions, 6, 1);
        }

        assert_eq!(
            compiler.record_depenencies.len(),
            all_possible_record_dependencies.len()
        );

        used_fields_count = vec![HashMap::new(); fields_in_use.len()];
        let field_addr_ranges = collection_struct
            .as_ref()
            .map(|s| {
                s.fields
                    .iter()
                    .map(|(field_name, _)| {
                        let symbol = struct_field(
                            &mut compiler,
                            &salts_this_symbol.as_ref().unwrap().1,
                            &field_name,
                        )?;

                        let start = symbol.memory_addr;
                        let end = symbol.memory_addr + symbol.type_.miden_width();
                        Ok(start..end)
                    })
                    .collect::<Result<Vec<_>>>()
            })
            .transpose()?
            .unwrap_or_default();
        let struct_addr_range = salts_this_symbol.map(|(_, this_symbol)| {
            let start = this_symbol.memory_addr;
            let end = this_symbol.memory_addr + this_symbol.type_.miden_width();
            start..end
        });
        if let Some(struct_addr_range) = struct_addr_range.as_ref() {
            encoder::walk(&compiler.instructions, &mut |inst| {
                match inst {
                    encoder::Instruction::MemLoad(Some(addr)) => {
                        // First, check if the address is in the struct
                        if !struct_addr_range.contains(addr) {
                            return;
                        }

                        for (i, field_addr_range) in field_addr_ranges.iter().enumerate() {
                            if field_addr_range.contains(addr) {
                                *used_fields_count[i].entry(*addr).or_default() += 1;
                                return;
                            }
                        }
                    }
                    _ => {}
                }
            });
        }

        for (i, used) in used_fields_count.iter().enumerate() {
            let mut insts = vec![];
            std::mem::swap(compiler.instructions, &mut insts);

            let max_used = used
                .iter()
                .max_by_key(|(_, count)| *count)
                .map(|(_, count)| *count)
                .unwrap_or(0);

            if max_used > USED_FIELD_COUNT_THRESHOLD {
                let field_in_use = &fields_in_use[i];
                compiler.memory.write(
                    compiler.instructions,
                    field_in_use.memory_addr,
                    &[ValueSource::Immediate(1)],
                );

                dependent_fields.push(
                    collection_struct
                        .as_ref()
                        .unwrap()
                        .fields
                        .get(i)
                        .unwrap()
                        .clone(),
                );
            }

            std::mem::swap(compiler.instructions, &mut insts);
            insts.extend(compiler.instructions.drain(..));
            std::mem::swap(compiler.instructions, &mut insts);
        }

        assert_eq!(
            compiler.record_depenencies.len(),
            all_possible_record_dependencies.len()
        );
    }

    let instructions = encoder::unabstract(
        instructions,
        &mut |size| memory.allocate(size),
        &mut None,
        &mut None,
        &mut false,
        false,
    );

    let abi = Abi {
        dependent_fields,
        this_addr,
        this_type: collection_struct.map(Type::Struct),
        param_types,
        other_collection_types: scope
            .collections
            .iter()
            .map(|c| Type::Struct(Struct::from(c.1.clone())))
            .collect(),
        other_records: all_possible_record_dependencies
            .into_iter()
            .map(|x| x.0)
            .collect(),
        std_version: Some(StdVersion::V0_6_1),
    };

    let mut uses_sha256 = false;
    let mut uses_blake3 = false;
    encoder::walk(&instructions, &mut |inst| match inst {
        encoder::Instruction::Exec(name) if name.starts_with("sha256::") => {
            uses_sha256 = true;
        }
        encoder::Instruction::Exec(name) if name.starts_with("blake3::") => {
            uses_blake3 = true;
        }
        _ => {}
    });

    let mut miden_code = String::new();
    miden_code.push_str(format!("# ABI: {}\n", serde_json::to_string(&abi).unwrap()).as_str());
    miden_code.push_str("use.std::math::u64\n");
    if uses_sha256 {
        miden_code.push_str("use.std::crypto::hashes::sha256\n");
    }
    if uses_blake3 {
        miden_code.push_str("use.std::crypto::hashes::blake3\n");
    }
    miden_code.push_str("begin\n");
    miden_code.push_str("  push.");
    miden_code.push_str(&memory.static_alloc_ptr.to_string());
    miden_code.push_str("\n  mem_store.3\n"); // dynamic allocation pointer
    for instruction in instructions {
        instruction
            .encode(unsafe { miden_code.as_mut_vec() }, 1)
            .context(IoSnafu)?;
        miden_code.push('\n');
    }
    miden_code.push_str("end\n");

    Ok((miden_code, abi))
}

fn compile_read_authorization_proof(
    compiler: &mut Compiler,
    struct_symbol: &Symbol,
    collection: &Collection,
    auth_pk: &Symbol,
) -> Result<Symbol> {
    let result = compiler
        .memory
        .allocate_symbol(Type::PrimitiveType(PrimitiveType::Boolean));

    if collection.read_directive {
        compiler.instructions.push(encoder::Instruction::Push(1));
        compiler
            .instructions
            .push(encoder::Instruction::MemStore(Some(result.memory_addr)));
        return Ok(result);
    }

    for field in collection.fields.iter().filter(|f| f.read) {
        let field_symbol = struct_field(compiler, &struct_symbol, &field.name)?;
        compiler.memory.read(
            &mut compiler.instructions,
            field_symbol.memory_addr,
            field_symbol.type_.miden_width(),
        );

        let passed = compile_check_eq_or_ownership(compiler, field_symbol, auth_pk)?;
        compiler.instructions.push(encoder::Instruction::If {
            condition: vec![encoder::Instruction::MemLoad(Some(passed.memory_addr))],
            then: vec![
                encoder::Instruction::Push(1),
                encoder::Instruction::MemStore(Some(result.memory_addr)),
            ],
            else_: vec![],
        });
    }

    Ok(result)
}

fn compile_call_authorization_proof(
    compiler: &mut Compiler,
    // Symbol of type Type::Nullable(Type::PublicKey)
    auth_pk: &Symbol,
    collection_symbol: &Symbol,
    collection_name: &str,
    function_name: &str,
) -> Result<Symbol> {
    let result = compiler
        .memory
        .allocate_symbol(Type::PrimitiveType(PrimitiveType::Boolean));

    if function_name == "constructor" {
        compiler.instructions.push(encoder::Instruction::Push(1));
        compiler
            .instructions
            .push(encoder::Instruction::MemStore(Some(result.memory_addr)));
        return Ok(result);
    }

    let scope = compiler.root_scope;
    let Some(collection) = scope.find_collection(collection_name) else {
        return Err(Error::simple(format!(
            "Collection not found: {}",
            collection_name
        )));
    };
    // let collection_struct = Struct::from(collection.clone());
    let Some((_, function)) = collection
        .functions
        .iter()
        .find(|(name, _)| name == function_name)
    else {
        panic!("Function not found");
    };

    let mut call_decorators = function
        .decorators
        .iter()
        .filter(|d| d.name == "call")
        .peekable();

    let function_has_call_directive = call_decorators.peek().is_some();
    match (collection.call_directive, function_has_call_directive) {
        // Function call directive overrides the collection call directive.
        (_, true) => {}
        // The collection has a @call directive, but the function does not,
        // anyone can call it.
        (true, false) => {
            compiler.instructions.push(encoder::Instruction::Push(1));
            compiler
                .instructions
                .push(encoder::Instruction::MemStore(Some(result.memory_addr)));
            return Ok(result);
        }
        // Neither the collection nor the function have a @call directive,
        // no calls are allowed.
        (false, false) => return Ok(result),
    }

    let mut call_args = call_decorators
        .flat_map(|d| d.arguments.iter().map(|a| (d.span(), a)))
        .peekable();

    if function_has_call_directive && call_args.peek().is_none() {
        // The call is just `@call` with no fields, so no authorization required.
        compiler.instructions.push(encoder::Instruction::Push(1));
        compiler
            .instructions
            .push(encoder::Instruction::MemStore(Some(result.memory_addr)));
        return Ok(result);
    }

    for (decorator_span, call_arg) in call_args {
        maybe_start!(decorator_span);

        let arg_value = match call_arg {
            ast::DecoratorArgument::Identifier(id) => {
                let mut current_field = collection_symbol.clone();
                for field in &[id] {
                    current_field = struct_field(compiler, &current_field, field)?;
                }

                current_field
            }
            ast::DecoratorArgument::Literal(l) => match l {
                ast::Literal::Eth(pk) => {
                    let key = abi::publickey::Key::from_secp256k1_bytes(&pk).wrap_err()?;
                    publickey::new(compiler, key)
                }
            },
        };

        let passed = compile_check_eq_or_ownership(compiler, arg_value, auth_pk)?;
        compiler.instructions.push(encoder::Instruction::If {
            condition: vec![encoder::Instruction::MemLoad(Some(passed.memory_addr))],
            then: vec![
                encoder::Instruction::Push(1),
                encoder::Instruction::MemStore(Some(result.memory_addr)),
            ],
            else_: vec![],
        });
    }

    Ok(result)
}

fn compile_check_eq_or_ownership(
    compiler: &mut Compiler,
    field: Symbol,
    auth_pk: &Symbol,
) -> Result<Symbol> {
    let result = compiler
        .memory
        .allocate_symbol(Type::PrimitiveType(PrimitiveType::Boolean));

    let is_eq = match &field.type_ {
        Type::PublicKey => compile_eq(compiler, &field, auth_pk),
        Type::Nullable(t) if **t == Type::PublicKey => compile_eq(compiler, &field, auth_pk),
        Type::CollectionReference { collection } => {
            let collection_type = compiler.root_scope.find_collection(&collection).unwrap();
            let collection_record_hashes = compiler.get_record_dependency(collection_type).unwrap();
            let id = struct_field(compiler, &field, "id").unwrap();

            let hash_id = hash(compiler, id.clone())?;
            compiler.memory.read(
                compiler.instructions,
                hash_id.memory_addr,
                hash_id.type_.miden_width(),
            );
            // [...id_hash]
            compiler
                .instructions
                .push(encoder::Instruction::AdvPushMapval);
            // advice = [Nullable(public_record_hash_position), ...record_data]
            compiler.instructions.push(encoder::Instruction::Dropw);
            // []

            let public_hash_position = read_advice_generic(
                compiler,
                &Type::Nullable(Box::new(Type::PrimitiveType(PrimitiveType::UInt32))),
            )?;

            let (not_null_instructions, result) = {
                let mut insts = vec![];
                std::mem::swap(compiler.instructions, &mut insts);

                let public_hash_position = nullable::value(public_hash_position.clone());

                let record_public_hash =
                    array::get(compiler, &collection_record_hashes, &public_hash_position);

                let record = compiler
                    .memory
                    .allocate_symbol(Type::Struct(Struct::from(collection_type.clone())));
                compiler.instructions.push(encoder::Instruction::AdvPush(
                    collection_type.fields.len() as u32,
                ));
                let salts = collection_type
                    .fields
                    .iter()
                    .map(|_| {
                        let salt = compiler
                            .memory
                            .allocate_symbol(Type::PrimitiveType(PrimitiveType::UInt32));
                        compiler.memory.write(
                            compiler.instructions,
                            salt.memory_addr,
                            &[ValueSource::Stack],
                        );
                        salt
                    })
                    .collect::<Vec<_>>();
                read_struct_from_advice_tape(
                    compiler,
                    &record,
                    &Struct::from(collection_type.clone()),
                    None,
                )?;
                let actual_record_hash = hash_record_with_salts(compiler, &record, &salts)?;
                compiler.memory.read(
                    compiler.instructions,
                    actual_record_hash.memory_addr,
                    actual_record_hash.type_.miden_width(),
                );

                let is_hash_eq = compile_eq(compiler, &record_public_hash, &actual_record_hash);
                let assert = compiler.root_scope.find_function("assert").unwrap();
                let (error_str, _) =
                    string::new(compiler, "Record hash does not match the expected hash");
                compile_function_call(compiler, assert, &[is_hash_eq, error_str], None)?;

                let record_id = struct_field(compiler, &record, "id")?;
                let is_id_eq = compile_eq(compiler, &record_id, &id);
                let (error_str, _) = string::new(compiler, "Record id does not match");
                compile_function_call(compiler, assert, &[is_id_eq, error_str], None)?;

                let result = compile_check_ownership(compiler, &record, collection_type, auth_pk)?;

                std::mem::swap(compiler.instructions, &mut insts);
                (insts, result)
            };

            compiler.instructions.push(encoder::Instruction::If {
                condition: vec![encoder::Instruction::MemLoad(Some(
                    nullable::is_not_null(&public_hash_position).memory_addr,
                ))],
                then: not_null_instructions,
                else_: vec![],
            });

            result
        }
        Type::Array(_) => {
            // We need to iterate over the array and check if any of the elements match
            let index = compiler
                .memory
                .allocate_symbol(Type::PrimitiveType(PrimitiveType::UInt32));

            let (current_array_element, current_array_element_insts) = {
                let mut insts = vec![];
                std::mem::swap(compiler.instructions, &mut insts);

                let result = array::get(compiler, &field, &index);

                std::mem::swap(compiler.instructions, &mut insts);
                (result, insts)
            };

            let (passed, ownership_check_insts) = {
                let mut insts = vec![];
                std::mem::swap(compiler.instructions, &mut insts);

                let result = compile_check_eq_or_ownership(
                    compiler,
                    current_array_element.clone(),
                    auth_pk,
                )?;

                std::mem::swap(compiler.instructions, &mut insts);
                (result, insts)
            };

            compiler.instructions.extend([
                encoder::Instruction::MemLoad(Some(array::length(&field).memory_addr)),
                // [array_len]
                encoder::Instruction::While {
                    condition: vec![
                        encoder::Instruction::Dup(None),
                        // [array_len, array_len]
                        encoder::Instruction::Push(0),
                        encoder::Instruction::U32CheckedGT,
                        // [array_len > 0, array_len]
                        encoder::Instruction::MemLoad(Some(passed.memory_addr)),
                        // [passed, array_len > 0, array_len]
                        encoder::Instruction::Not,
                        // [!passed, array_len > 0, array_len]
                        encoder::Instruction::And,
                        // [array_len > 0 && !passed, array_len]
                    ],
                    body: [
                        // [array_len]
                        encoder::Instruction::Push(1),
                        // [1, array_len]
                        encoder::Instruction::U32CheckedSub,
                        // [array_len - 1]
                        encoder::Instruction::Dup(None),
                        encoder::Instruction::MemStore(Some(index.memory_addr)),
                        // [array_len - 1]
                    ]
                    .into_iter()
                    .chain(current_array_element_insts)
                    .chain(ownership_check_insts)
                    .collect(),
                },
            ]);

            passed
        }
        _ => todo!(),
    };

    compiler.instructions.push(encoder::Instruction::If {
        condition: vec![encoder::Instruction::MemLoad(Some(is_eq.memory_addr))],
        then: vec![
            encoder::Instruction::Push(1),
            encoder::Instruction::MemStore(Some(result.memory_addr)),
        ],
        else_: vec![],
    });

    Ok(result)
}

fn compile_check_ownership(
    compiler: &mut Compiler,
    struct_symbol: &Symbol,
    collection: &Collection,
    auth_pk: &Symbol,
) -> Result<Symbol> {
    let result = compiler
        .memory
        .allocate_symbol(Type::PrimitiveType(PrimitiveType::Boolean));

    for delegate_field in collection.fields.iter().filter(|f| f.delegate) {
        let delegate_symbol = struct_field(compiler, struct_symbol, &delegate_field.name)?;
        let is_eq = compile_check_eq_or_ownership(compiler, delegate_symbol, auth_pk)?;

        compiler.instructions.push(encoder::Instruction::If {
            condition: vec![encoder::Instruction::MemLoad(Some(is_eq.memory_addr))],
            then: vec![
                encoder::Instruction::Push(1),
                encoder::Instruction::MemStore(Some(result.memory_addr)),
            ],
            else_: vec![],
        });
    }

    Ok(result)
}

/// collection_struct is the type used for `record` types
fn ast_param_type_to_type(
    required: bool,
    type_: &ast::ParameterType,
    collection_struct: Option<&Struct>,
) -> Result<Type> {
    let t = match type_ {
        ast::ParameterType::String => Type::String,
        ast::ParameterType::Number => Type::PrimitiveType(PrimitiveType::Float32),
        ast::ParameterType::F32 => Type::PrimitiveType(PrimitiveType::Float32),
        ast::ParameterType::F64 => Type::PrimitiveType(PrimitiveType::Float64),
        ast::ParameterType::U32 => Type::PrimitiveType(PrimitiveType::UInt32),
        ast::ParameterType::U64 => Type::PrimitiveType(PrimitiveType::UInt64),
        ast::ParameterType::I32 => Type::PrimitiveType(PrimitiveType::Int32),
        ast::ParameterType::I64 => Type::PrimitiveType(PrimitiveType::Int64),
        ast::ParameterType::Record => Type::Struct(collection_struct.unwrap().clone()),
        ast::ParameterType::PublicKey => Type::PublicKey,
        ast::ParameterType::Bytes => Type::Bytes,
        ast::ParameterType::ForeignRecord { collection } => Type::CollectionReference {
            collection: collection.clone(),
        },
        ast::ParameterType::Array(t) => Type::Array(Box::new(ast_type_to_type(true, t))),
        ast::ParameterType::Boolean => {
            return Err(Error::unimplemented(
                "ast_param_type_to_type for Boolean".into(),
            ))
        }
        ast::ParameterType::Map(k, v) => Type::Map(
            Box::new(ast_type_to_type(true, k)),
            Box::new(ast_type_to_type(true, v)),
        ),
        ast::ParameterType::Object(_) => {
            return Err(Error::unimplemented(
                "ast_param_type_to_type for Object".into(),
            ))
        }
    };

    Ok(if !required {
        Type::Nullable(Box::new(t))
    } else {
        t
    })
}

fn ast_type_to_type(required: bool, type_: &ast::Type) -> Type {
    let t = match type_ {
        ast::Type::String => Type::String,
        ast::Type::Number => Type::PrimitiveType(PrimitiveType::Float32),
        ast::Type::F32 => Type::PrimitiveType(PrimitiveType::Float32),
        ast::Type::F64 => Type::PrimitiveType(PrimitiveType::Float64),
        ast::Type::U32 => Type::PrimitiveType(PrimitiveType::UInt32),
        ast::Type::U64 => Type::PrimitiveType(PrimitiveType::UInt64),
        ast::Type::I32 => Type::PrimitiveType(PrimitiveType::Int32),
        ast::Type::I64 => Type::PrimitiveType(PrimitiveType::Int64),
        ast::Type::PublicKey => Type::PublicKey,
        ast::Type::Bytes => Type::Bytes,
        ast::Type::ForeignRecord { collection } => Type::CollectionReference {
            collection: collection.clone(),
        },
        ast::Type::Array(t) => Type::Array(Box::new(ast_type_to_type(true, t))),
        ast::Type::Boolean => Type::PrimitiveType(PrimitiveType::Boolean),
        ast::Type::Map(k, v) => Type::Map(
            Box::new(ast_type_to_type(true, k)),
            Box::new(ast_type_to_type(true, v)),
        ),
        ast::Type::Object(o) => {
            let mut fields = vec![];
            for field in o {
                fields.push((
                    field.name.clone(),
                    ast_type_to_type(field.required, &field.type_),
                ));
            }
            Type::Struct(Struct {
                name: "anonymous".to_owned(),
                fields,
            })
        }
    };

    if !required {
        Type::Nullable(Box::new(t))
    } else {
        t
    }
}

/// A function that takes in a struct type and generates a program that hashes a value of that type and returns the hash on the stack.
pub fn compile_hasher(t: Type, salts: Option<&[u32]>) -> Result<String> {
    let mut instructions = vec![];
    let mut memory = Memory::new();
    let empty_program = ast::Program { nodes: vec![] };
    let scope = prepare_scope(&empty_program);

    {
        let mut compiler = Compiler::new(&mut instructions, &mut memory, &scope);

        let salts = salts.map(|s| {
            s.iter()
                .map(|s| {
                    let salt = compiler
                        .memory
                        .allocate_symbol(Type::PrimitiveType(PrimitiveType::UInt32));
                    compiler.memory.write(
                        compiler.instructions,
                        salt.memory_addr,
                        &[ValueSource::Immediate(*s)],
                    );
                    salt
                })
                .collect::<Vec<_>>()
        });

        let hash = match t {
            Type::Struct(struct_) => {
                let value = compiler
                    .memory
                    .allocate_symbol(Type::Struct(struct_.clone()));
                read_struct_from_advice_tape(&mut compiler, &value, &struct_, None)?;

                hash_record_with_salts(&mut compiler, &value, salts.as_ref().unwrap())?
            }
            t => {
                let value = read_advice_generic(&mut compiler, &t)?;

                let hash = hash(&mut compiler, value)?;
                if let Some(salts) = salts {
                    add_salt_to_hash(&mut compiler, &hash, &salts[0])?
                } else {
                    hash
                }
            }
        };

        comment!(compiler, "Reading result from memory");
        compiler.memory.read(
            compiler.instructions,
            hash.memory_addr,
            hash.type_.miden_width(),
        );
    }

    let instructions = encoder::unabstract(
        instructions,
        &mut |size| memory.allocate(size),
        &mut None,
        &mut None,
        &mut false,
        false,
    );

    let mut miden_code = String::new();
    miden_code.push_str("use.std::math::u64\n");
    miden_code.push_str("begin\n");
    miden_code.push_str("  push.");
    miden_code.push_str(&memory.static_alloc_ptr.to_string());
    miden_code.push_str("\n  mem_store.3\n"); // dynamic allocation pointer
    for instruction in instructions {
        instruction
            .encode(unsafe { miden_code.as_mut_vec() }, 1)
            .context(IoSnafu)?;
        miden_code.push('\n');
    }
    miden_code.push_str("end\n");

    Ok(miden_code)
}

#[cfg(test)]
mod tests {
    use super::*;

    #[test]
    fn test_convert_f64_to_f32() {
        convert_f64_to_f32(0.0).unwrap();
        convert_f64_to_f32(1.0).unwrap();

        assert_eq!(convert_f64_to_f32(std::f64::consts::PI), None);
        assert_eq!(convert_f64_to_f32(-std::f64::consts::PI), None);

        assert_eq!(convert_f64_to_f32(std::f64::MAX), None);
        assert_eq!(convert_f64_to_f32(std::f64::MIN), None);
    }
}<|MERGE_RESOLUTION|>--- conflicted
+++ resolved
@@ -907,39 +907,37 @@
             }),
         ));
 
-<<<<<<< HEAD
-        builtins.extend(string::builtins());
-=======
         builtins.push((
             "hashRPO".to_string(),
             None,
-            Function::Builtin(Box::new(&|compiler, scope, args| {
+            Function::Builtin(|compiler, scope, args| {
                 ensure!(args.len() == 1, ArgumentsCountSnafu { found: args.len(), expected: 1usize });
 
                 array::hash(compiler, scope, args)
-            })),
+            }),
         ));
 
         builtins.push((
             "hashSHA256".to_string(),
             None,
-            Function::Builtin(Box::new(&|compiler, _scope, args| {
+            Function::Builtin(|compiler, _scope, args| {
                 ensure!(args.len() == 1, ArgumentsCountSnafu { found: args.len(), expected: 1usize });
 
                 array::hash_sha256_blake3(compiler, &args[0], array::HashFn::Sha256)
-            })),
+            }),
         ));
 
         builtins.push((
             "hashBlake3".to_string(),
             None,
-            Function::Builtin(Box::new(&|compiler, _scope, args| {
+            Function::Builtin(|compiler, _scope, args| {
                 ensure!(args.len() == 1, ArgumentsCountSnafu { found: args.len(), expected: 1usize });
 
                 array::hash_sha256_blake3(compiler, &args[0], array::HashFn::Blake3)
-            })),
+            }),
         ));
->>>>>>> 52c388e5
+
+        builtins.extend(string::builtins());
 
         Box::leak(Box::new(builtins))
     };

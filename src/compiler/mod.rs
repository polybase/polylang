mod array;
mod boolean;
mod bytes;
mod encoder;
mod float32;
mod float64;
mod int32;
mod int64;
mod ir;
mod map;
mod nullable;
mod publickey;
mod string;
mod uint32;
mod uint64;

use abi::{Abi, PrimitiveType, StdVersion, Struct, Type};
use error::prelude::*;

use crate::ast::{self, Expression, Statement};

macro_rules! comment {
    ($compiler:expr, $($arg:tt)*) => {
        #[cfg(debug_assertions)]
        $compiler.comment(format!($($arg)*));
    };
}

lazy_static::lazy_static! {
    // TODO: fix early return, so that we can do `if (length == 0) return '0';`
    static ref UINT32_TO_STRING: ast::Function = polylang_parser::parse_function(r#"
        function uint32ToString(value: number): string {
            let isZero = value == 0;

            let length = 0;
            let i = value;
            while (i >= 1) {
                i = i / 10;
                length = length + 1;
            }

            if (isZero) length = 1;

            let dataPtr = dynamicAlloc(length); 

            let offset = length;
            while (value >= 1) {
                offset = offset - 1;
                let digit = value % 10;
                value = value / 10;
                writeMemory(dataPtr + offset, digit + 48);
            }
    
            if (isZero) {
                writeMemory(dataPtr, 48);
            }
            
            return unsafeToString(length, dataPtr);
        }
    "#).unwrap();
    // TODO: rewrite this in raw instructions for better performance
    // TODO: We shouldn't have to copy the current message into a new string, but we do because `addressOf(message)` is always the same. This error surfaces when we try to log in a for or while loop.
    static ref LOG_STRING: ast::Function = polylang_parser::parse_function(r#"
        function logString(message: string) {
            let currentLog = dynamicAlloc(u32_(2));
            writeMemory(currentLog, deref(addressOf(message)));
            writeMemory(currentLog + u32_(1), deref(addressOf(message) + u32_(1)));

            let newLog = dynamicAlloc(u32_(2));
            writeMemory(newLog, deref(u32_(4)));
            writeMemory(newLog + u32_(1), deref(u32_(5)));
            writeMemory(u32_(4), newLog);
            writeMemory(u32_(5), currentLog);
        }
    "#).unwrap();
    static ref BUILTINS_SCOPE: &'static Scope<'static, 'static> = {
        let mut scope = Scope::new();

        for (name, type_, func) in HIDDEN_BUILTINS.iter() {
            match type_ {
                None => scope.add_function(name.clone(), func.clone()),
                Some(type_) => scope.add_method(type_.clone(), name.clone(), func.clone()),
            }
        }

        for (name, type_, func) in USABLE_BUILTINS.iter() {
            match type_ {
                None => scope.add_function(name.clone(), func.clone()),
                Some(type_) => scope.add_method(type_.clone(), name.clone(), func.clone()),
            }
        }

        Box::leak(Box::new(scope))
    };
    static ref HIDDEN_BUILTINS: &'static [(String, Option<Type>, Function<'static>)] = {
        let mut builtins = Vec::new();

        builtins.push((
            "hiddenNoopMarker".to_string(),
            None,
            Function::Builtin(Box::new(&|_, _, _| {
                panic!("this function should never be called");
            })),
        ));

        builtins.push((
            "dynamicAlloc".to_string(),
            None,
            Function::Builtin(Box::new(&|compiler, _scope, args| dynamic_alloc(compiler, args))),
        ));

        builtins.push((
            "writeMemory".to_string(),
            None,
            Function::Builtin(Box::new(&|compiler, _, args| {
                ensure!(args.len() == 2, ArgumentsCountSnafu { found: args.len(), expected: 2usize });
                let address = args.get(0).unwrap();
                let value = args.get(1).unwrap();

                ensure_eq_type!(address, Type::PrimitiveType(PrimitiveType::UInt32));
                ensure_eq_type!(value, Type::PrimitiveType(PrimitiveType::UInt32));

                compiler.memory.read(
                    compiler.instructions,
                    value.memory_addr,
                    value.type_.miden_width(),
                );
                // [value]
                compiler.memory.read(
                    compiler.instructions,
                    address.memory_addr,
                    address.type_.miden_width(),
                );
                // [address, value]
                compiler
                    .instructions
                    .push(encoder::Instruction::MemStore(None));
                // []

                Ok(Symbol {
                    type_: Type::PrimitiveType(PrimitiveType::UInt32),
                    memory_addr: 0,
                })
            })),
        ));

        builtins.push((
            "readAdvice".to_string(),
            None,
            Function::Builtin(Box::new(&|compiler, _, _| {
                let symbol = compiler
                    .memory
                    .allocate_symbol(Type::PrimitiveType(PrimitiveType::UInt32));

                compiler.instructions.push(encoder::Instruction::AdvPush(1));
                compiler.memory.write(
                    compiler.instructions,
                    symbol.memory_addr,
                    &[ValueSource::Stack],
                );

                Ok(symbol)
            })),
        ));

        builtins.push((
            "unsafeToString".to_string(),
            None,
            Function::Builtin(Box::new(&|compiler, _, args| {
                ensure!(args.len() == 2, ArgumentsCountSnafu { found: args.len(), expected: 2usize });
                let length = args.get(0).unwrap();
                let address_ptr = args.get(1).unwrap();

                ensure_eq_type!(length, Type::PrimitiveType(PrimitiveType::UInt32));
                ensure_eq_type!(address_ptr, Type::PrimitiveType(PrimitiveType::UInt32));

                let two = uint32::new(compiler, 2);
                let mut s = dynamic_alloc(compiler, &[two])?;
                s.type_ = Type::String;

                compiler.memory.read(
                    compiler.instructions,
                    length.memory_addr,
                    length.type_.miden_width(),
                );
                compiler.memory.write(
                    compiler.instructions,
                    string::length(&s).memory_addr,
                    &vec![ValueSource::Stack; length.type_.miden_width() as _],
                );

                compiler.memory.read(
                    compiler.instructions,
                    address_ptr.memory_addr,
                    address_ptr.type_.miden_width(),
                );
                compiler.memory.write(
                    compiler.instructions,
                    string::data_ptr(&s).memory_addr,
                    &vec![ValueSource::Stack; address_ptr.type_.miden_width() as _],
                );

                Ok(s)
            })),
        ));

        builtins.push((
            "unsafeToBytes".to_string(),
            None,
            Function::Builtin(Box::new(&|compiler, _, args| {
                ensure!(args.len() == 2, ArgumentsCountSnafu { found: args.len(), expected: 2usize });
                let length = args.get(0).unwrap();
                let address_ptr = args.get(1).unwrap();

                ensure_eq_type!(length, Type::PrimitiveType(PrimitiveType::UInt32));
                ensure_eq_type!(address_ptr, Type::PrimitiveType(PrimitiveType::UInt32));

                let s = compiler.memory.allocate_symbol(Type::Bytes);

                compiler.memory.read(
                    compiler.instructions,
                    length.memory_addr,
                    length.type_.miden_width(),
                );
                compiler.memory.write(
                    compiler.instructions,
                    string::length(&s).memory_addr,
                    &vec![ValueSource::Stack; length.type_.miden_width() as _],
                );

                compiler.memory.read(
                    compiler.instructions,
                    address_ptr.memory_addr,
                    address_ptr.type_.miden_width(),
                );
                compiler.memory.write(
                    compiler.instructions,
                    string::data_ptr(&s).memory_addr,
                    &vec![ValueSource::Stack; address_ptr.type_.miden_width() as _],
                );

                Ok(s)
            })),
        ));

        builtins.push((
            "unsafeToPublicKey".to_string(),
            None,
            Function::Builtin(Box::new(&|compiler, _, args| {
                let [kty, crv, alg, use_, extra_ptr] = args else {
                    return ArgumentsCountSnafu { found: args.len(), expected: 5usize }.fail().map_err(Into::into);
                };
                ensure_eq_type!(kty, Type::PrimitiveType(PrimitiveType::UInt32));
                ensure_eq_type!(crv, Type::PrimitiveType(PrimitiveType::UInt32));
                ensure_eq_type!(alg, Type::PrimitiveType(PrimitiveType::UInt32));
                ensure_eq_type!(use_, Type::PrimitiveType(PrimitiveType::UInt32));
                ensure_eq_type!(extra_ptr, Type::PrimitiveType(PrimitiveType::UInt32));

                let pk = compiler.memory.allocate_symbol(Type::PublicKey);

                compiler.memory.read(
                    compiler.instructions,
                    kty.memory_addr,
                    kty.type_.miden_width(),
                );

                compiler.memory.write(
                    compiler.instructions,
                    publickey::kty(&pk).memory_addr,
                    &vec![ValueSource::Stack; kty.type_.miden_width() as _],
                );

                compiler.memory.read(
                    compiler.instructions,
                    crv.memory_addr,
                    crv.type_.miden_width(),
                );

                compiler.memory.write(
                    compiler.instructions,
                    publickey::crv(&pk).memory_addr,
                    &vec![ValueSource::Stack; crv.type_.miden_width() as _],
                );

                compiler.memory.read(
                    compiler.instructions,
                    alg.memory_addr,
                    alg.type_.miden_width(),
                );

                compiler.memory.write(
                    compiler.instructions,
                    publickey::alg(&pk).memory_addr,
                    &vec![ValueSource::Stack; alg.type_.miden_width() as _],
                );

                compiler.memory.read(
                    compiler.instructions,
                    use_.memory_addr,
                    use_.type_.miden_width(),
                );

                compiler.memory.write(
                    compiler.instructions,
                    publickey::use_(&pk).memory_addr,
                    &vec![ValueSource::Stack; use_.type_.miden_width() as _],
                );

                compiler.memory.read(
                    compiler.instructions,
                    extra_ptr.memory_addr,
                    extra_ptr.type_.miden_width(),
                );

                compiler.memory.write(
                    compiler.instructions,
                    publickey::extra_ptr(&pk).memory_addr,
                    &vec![ValueSource::Stack; extra_ptr.type_.miden_width() as _],
                );

                Ok(pk)
            })),
        ));

        builtins.push(("deref".to_string(), None, Function::Builtin(Box::new(&|compiler, _, args| {
            ensure!(args.len() == 1, ArgumentsCountSnafu { found: args.len(), expected: 1usize });
            let address = args.get(0).unwrap();

            ensure_eq_type!(address, Type::PrimitiveType(PrimitiveType::UInt32));

            let result = compiler
                .memory
                .allocate_symbol(Type::PrimitiveType(PrimitiveType::UInt32));

            compiler.memory.read(
                compiler.instructions,
                address.memory_addr,
                address.type_.miden_width(),
            );
            compiler.instructions.push(encoder::Instruction::MemLoad(None));
            compiler.memory.write(
                compiler.instructions,
                result.memory_addr,
                &[ValueSource::Stack],
            );

            Ok(result)
         }))));

        builtins.push(("addressOf".to_string(), None, Function::Builtin(Box::new(&|compiler, _, args| {
           ensure!(args.len() == 1, ArgumentsCountSnafu { found: args.len(), expected: 1usize });
           let a = args.get(0).unwrap();
           Ok(uint32::new(compiler, a.memory_addr))
        }))));


        builtins.push(("hashString".to_string(), None, Function::Builtin(Box::new(&|compiler, scope, args| string::hash(compiler, scope, args)))));

        // bytes and collection reference have the same layout as strings,
        // so we can reuse the hashing function
        builtins.push(("hashBytes".to_owned(), None, Function::Builtin(Box::new(&|compiler, scope, args| string::hash(compiler, scope, args)))));
        builtins.push(("hashCollectionReference".to_owned(), None, Function::Builtin(Box::new(&|compiler, scope, args| string::hash(compiler, scope, args)))));

        builtins.push(("hashArray".to_owned(), None, Function::Builtin(Box::new(&array::hash))));

        builtins.push(("hashMap".to_owned(), None, Function::Builtin(Box::new(&|compiler, _scope, args| {
           ensure!(args.len() == 1, ArgumentsCountSnafu { found: args.len(), expected: 1usize });
           let map = args.get(0).unwrap();

           let (keys, values) = map::key_values_arr(map)?;

           let (_, _, hash_array_fn) = HIDDEN_BUILTINS.iter().find(|(name, _, _)| name == "hashArray").unwrap();

           let keys_hash = compile_function_call(compiler, hash_array_fn, &[keys], None)?;
           let values_hash = compile_function_call(compiler, hash_array_fn, &[values], None)?;

           let result = compiler
               .memory
               .allocate_symbol(Type::Hash);

           compiler.memory.read(
               compiler.instructions,
               keys_hash.memory_addr,
               keys_hash.type_.miden_width(),
           );
           compiler.memory.read(
               compiler.instructions,
               values_hash.memory_addr,
               values_hash.type_.miden_width(),
           );

           compiler.instructions.push(encoder::Instruction::HMerge);

           compiler.memory.write(
               compiler.instructions,
               result.memory_addr,
               &[ValueSource::Stack, ValueSource::Stack, ValueSource::Stack, ValueSource::Stack],
           );

           Ok(result)
       }))));

       builtins.push(("hashPublicKey".to_owned(), None, Function::Builtin(Box::new(&|compiler, _, args| {
           publickey::hash(compiler, args)
       }))));

       builtins.push((
           "uintToFloat".to_string(),
           None,
           Function::Builtin(Box::new(&|compiler, _scope, args| {
               ensure!(args.len() == 1, ArgumentsCountSnafu { found: args.len(), expected: 1usize });
               Ok(float32::from_uint32(compiler, &args[0]))
           }))
       ));

       builtins.push((
           "intToFloat".to_string(),
           None,
           Function::Builtin(Box::new(&|compiler, _scope, args| {
               ensure!(args.len() == 1, ArgumentsCountSnafu { found: args.len(), expected: 1usize });
               Ok(float32::from_int32(compiler, &args[0]))
           }))
       ));

       Box::leak(Box::new(builtins))
    };
    static ref USABLE_BUILTINS: &'static [(String, Option<Type>, Function<'static>)] = {
        let mut builtins = Vec::new();

        builtins.push((
            "assert".to_string(),
            None,
            Function::Builtin(Box::new(&|compiler, _, args| {
                ensure!(args.len() == 2, ArgumentsCountSnafu { found: args.len(), expected: 2usize });
                let condition = &args[0];
                let message = &args[1];

                ensure_eq_type!(condition, Type::PrimitiveType(PrimitiveType::Boolean));
                ensure_eq_type!(message, Type::String);

                let mut failure_branch = vec![];
                let mut failure_compiler = Compiler::new(&mut failure_branch, compiler.memory, compiler.root_scope);

                let error_fn = &USABLE_BUILTINS
                    .iter()
                    .find(|(name, _, _)| name == "error")
                    .unwrap()
                    .2;
                compile_function_call(&mut failure_compiler, error_fn, &[message.clone()], None)?;

                compiler.instructions.push(encoder::Instruction::If {
                    condition: vec![encoder::Instruction::MemLoad(Some(condition.memory_addr))],
                    then: vec![],
                    else_: failure_branch,
                });

                Ok(Symbol {
                    type_: Type::PrimitiveType(PrimitiveType::Boolean),
                    memory_addr: 0,
                })
            })),
        ));

        builtins.push((
            "error".to_string(),
            None,
            Function::Builtin(Box::new(&|compiler, _, args| {
                ensure!(args.len() == 1, ArgumentsCountSnafu { found: args.len(), expected: 1usize });
                let message = &args[0];
                ensure_eq_type!(message, Type::String);

                let str_len = string::length(message);
                let str_data_ptr = string::data_ptr(message);

                compiler.memory.write(
                    compiler.instructions,
                    1,
                    &[ValueSource::Memory(str_len.memory_addr),
                        ValueSource::Memory(str_data_ptr.memory_addr)],
                );

                compiler
                    .instructions
                    .push(encoder::Instruction::Push(0));
                compiler
                    .instructions
                    .push(encoder::Instruction::Assert);

                Ok(Symbol {
                    type_: Type::PrimitiveType(PrimitiveType::Boolean),
                    memory_addr: 0,
                })
            })),
        ));

        builtins.push((
            "log".to_string(),
            None,
            Function::Builtin(Box::new(&|compiler, _, args| {
                let old_root_scope = compiler.root_scope;
                compiler.root_scope = &BUILTINS_SCOPE;
                let mut scope = compiler.root_scope.deeper();
                let result = log(compiler, &mut scope, args);
                compiler.root_scope = old_root_scope;
                result
            })),
        ));

        builtins.push((
            "readAdviceString".to_string(),
            None,
            Function::Builtin(Box::new(&|compiler, _, args| {
                assert_eq!(args.len(), 0);

                let old_root_scope = compiler.root_scope;
                compiler.root_scope = &BUILTINS_SCOPE;

                let result = read_advice_string(compiler)?;
                compiler.root_scope = old_root_scope;
                Ok(result)
            })),
        ));

        builtins.push((
            "readAdviceBytes".to_string(),
            None,
            Function::Builtin(Box::new(&|compiler, _, _args| {
                let old_root_scope = compiler.root_scope;
                compiler.root_scope = &BUILTINS_SCOPE;

                let result_str = read_advice_string(compiler)?;
                let result = Symbol {
                    type_: Type::Bytes,
                    ..result_str
                };

                compiler.root_scope = old_root_scope;
                Ok(result)
            })),
        ));

        builtins.push((
            "readAdviceCollectionReference".to_string(),
            None,
            Function::Builtin(Box::new(&|compiler, _, _args| {
                let old_root_scope = compiler.root_scope;
                compiler.root_scope = &BUILTINS_SCOPE;

                let result_str = read_advice_string(compiler)?;
                let result = Symbol {
                    type_: Type::Bytes,
                    ..result_str
                };

                compiler.root_scope = old_root_scope;

                Ok(Symbol {
                    type_: Type::CollectionReference { collection: "".to_owned() },
                    ..result
                })
            })),
        ));

        builtins.push((
            "readAdvicePublicKey".to_string(),
            None,
            Function::Builtin(Box::new(&|compiler, _, _args| {
                let old_root_scope = compiler.root_scope;
                compiler.root_scope = &BUILTINS_SCOPE;

                let result = read_advice_public_key(compiler);

                compiler.root_scope = old_root_scope;
                result
            })),
        ));

        builtins.push(("readAdviceUInt32".to_string(), None, Function::Builtin(Box::new(&|compiler, _, args| {
            ensure!(args.is_empty(), ArgumentsCountSnafu { found: args.len(), expected: 0usize });

            compiler.instructions.push(encoder::Instruction::AdvPush(1));
            // TODO: assert that the number is actually a u32
            let symbol = compiler.memory.allocate_symbol(Type::PrimitiveType(PrimitiveType::UInt32));
            compiler.memory.write(compiler.instructions, symbol.memory_addr, &[ValueSource::Stack]);
            Ok(symbol)
        }))));

        builtins.push(("readAdviceUInt64".to_string(), None, Function::Builtin(Box::new(&|compiler, _, args| {
            ensure!(args.is_empty(), ArgumentsCountSnafu { found: args.len(), expected: 0usize });

            let result = compiler.memory.allocate_symbol(Type::PrimitiveType(PrimitiveType::UInt64));

            // high
            compiler.instructions.push(encoder::Instruction::AdvPush(1));
            compiler.memory.write(compiler.instructions, result.memory_addr, &[ValueSource::Stack]);

            // low
            compiler.instructions.push(encoder::Instruction::AdvPush(1));
            compiler.memory.write(compiler.instructions, result.memory_addr + 1, &[ValueSource::Stack]);

            Ok(result)
        }))));

        builtins.push(("readAdviceInt32".to_string(), None, Function::Builtin(Box::new(&|compiler, _, args| {
            ensure!(args.is_empty(), ArgumentsCountSnafu { found: args.len(), expected: 0usize });

            compiler.instructions.push(encoder::Instruction::AdvPush(1));
            // TODO: assert that the number is actually a u32
            let symbol = compiler.memory.allocate_symbol(Type::PrimitiveType(PrimitiveType::Int32));
            compiler.memory.write(compiler.instructions, symbol.memory_addr, &[ValueSource::Stack]);
            Ok(symbol)
        }))));

        builtins.push(("readAdviceInt64".to_string(), None, Function::Builtin(Box::new(&|compiler, _, args| {
            ensure!(args.is_empty(), ArgumentsCountSnafu { found: args.len(), expected: 0usize });

            let result = compiler.memory.allocate_symbol(Type::PrimitiveType(PrimitiveType::Int64));

            // high
            compiler.instructions.push(encoder::Instruction::AdvPush(1));
            compiler.memory.write(compiler.instructions, result.memory_addr, &[ValueSource::Stack]);

            // low
            compiler.instructions.push(encoder::Instruction::AdvPush(1));
            compiler.memory.write(compiler.instructions, result.memory_addr + 1, &[ValueSource::Stack]);

            Ok(result)
        }))));

        builtins.push(("readAdviceFloat32".to_string(), None, Function::Builtin(Box::new(&|compiler, _, args| {
            ensure!(args.is_empty(), ArgumentsCountSnafu { found: args.len(), expected: 0usize });

            compiler.instructions.push(encoder::Instruction::AdvPush(1));
            // TODO: assert that the number is actually a u32
            let symbol = compiler.memory.allocate_symbol(Type::PrimitiveType(PrimitiveType::Float32));
            compiler.memory.write(compiler.instructions, symbol.memory_addr, &[ValueSource::Stack]);
            Ok(symbol)
        }))));


        builtins.push(("readAdviceFloat64".to_string(), None, Function::Builtin(Box::new(&|compiler, _, args| {
            ensure!(args.is_empty(), ArgumentsCountSnafu { found: args.len(), expected: 0usize });

            let result = compiler.memory.allocate_symbol(Type::PrimitiveType(PrimitiveType::Float64));

            // high
            compiler.instructions.push(encoder::Instruction::AdvPush(1));
            compiler.memory.write(compiler.instructions, result.memory_addr, &[ValueSource::Stack]);

            // low
            compiler.instructions.push(encoder::Instruction::AdvPush(1));
            compiler.memory.write(compiler.instructions, result.memory_addr + 1, &[ValueSource::Stack]);

            Ok(result)
        }))));

        builtins.push(("readAdviceBoolean".to_string(), None, Function::Builtin(Box::new(&|compiler, _, args| {
            ensure!(args.is_empty(), ArgumentsCountSnafu { found: args.len(), expected: 0usize });

            compiler.instructions.push(encoder::Instruction::AdvPush(1));
            // TODO: assert that the number is actually a boolean
            let symbol = compiler.memory.allocate_symbol(Type::PrimitiveType(PrimitiveType::Boolean));
            compiler.memory.write(compiler.instructions, symbol.memory_addr, &[ValueSource::Stack]);
            Ok(symbol)
        }))));

        builtins.push(("uint32ToString".to_string(), None, Function::Builtin(Box::new(&|compiler, _, args| {
            let old_root_scope = compiler.root_scope;
            compiler.root_scope = &BUILTINS_SCOPE;
            let result = compile_ast_function_call(&UINT32_TO_STRING, compiler, args, None);
            compiler.root_scope = old_root_scope;
            result
        }))));

        builtins.push(("uint32WrappingAdd".to_string(), None, Function::Builtin(Box::new(&|compiler, _, args| {
            ensure!(args.len() == 2, ArgumentsCountSnafu { found: args.len(), expected: 2usize });
            let a = &args[0];
            let b = &args[1];
            ensure_eq_type!(a, Type::PrimitiveType(PrimitiveType::UInt32));
            ensure_eq_type!(b, Type::PrimitiveType(PrimitiveType::UInt32));

            let symbol = compiler.memory.allocate_symbol(Type::PrimitiveType(PrimitiveType::UInt32));

            compiler.memory.read(
                compiler.instructions,
                a.memory_addr,
                a.type_.miden_width(),
            );
            compiler.memory.read(
                compiler.instructions,
                b.memory_addr,
                b.type_.miden_width(),
            );
            compiler.instructions.push(encoder::Instruction::U32WrappingAdd);
            compiler.memory.write(compiler.instructions, symbol.memory_addr, &[ValueSource::Stack]);
            Ok(symbol)
        }))));

        builtins.push(("uint32WrappingSub".to_string(), None, Function::Builtin(Box::new(&|compiler, _, args| {
            ensure!(args.len() == 2, ArgumentsCountSnafu { found: args.len(), expected: 2usize });
            let a = &args[0];
            let b = &args[1];
            ensure_eq_type!(a, Type::PrimitiveType(PrimitiveType::UInt32));
            ensure_eq_type!(b, Type::PrimitiveType(PrimitiveType::UInt32));

            let symbol = compiler.memory.allocate_symbol(Type::PrimitiveType(PrimitiveType::UInt32));

            compiler.memory.read(
                compiler.instructions,
                a.memory_addr,
                a.type_.miden_width(),
            );
            compiler.memory.read(
                compiler.instructions,
                b.memory_addr,
                b.type_.miden_width(),
            );
            compiler.instructions.push(encoder::Instruction::U32WrappingSub);
            compiler.memory.write(compiler.instructions, symbol.memory_addr, &[ValueSource::Stack]);
            Ok(symbol)
        }))));

        builtins.push(("uint32WrappingMul".to_string(), None, Function::Builtin(Box::new(&|compiler, _, args| {
            ensure!(args.len() == 2, ArgumentsCountSnafu { found: args.len(), expected: 2usize });
            let a = &args[0];
            let b = &args[1];
            ensure_eq_type!(a, Type::PrimitiveType(PrimitiveType::UInt32));
            ensure_eq_type!(b, Type::PrimitiveType(PrimitiveType::UInt32));

            let symbol = compiler.memory.allocate_symbol(Type::PrimitiveType(PrimitiveType::UInt32));

            compiler.memory.read(
                compiler.instructions,
                a.memory_addr,
                a.type_.miden_width(),
            );
            compiler.memory.read(
                compiler.instructions,
                b.memory_addr,
                b.type_.miden_width(),
            );
            compiler.instructions.push(encoder::Instruction::U32WrappingMul);
            compiler.memory.write(compiler.instructions, symbol.memory_addr, &[ValueSource::Stack]);
            Ok(symbol)
        }))));

        builtins.push(("uint32CheckedXor".to_string(), None, Function::Builtin(Box::new(&|compiler, _, args| {
            ensure!(args.len() == 2, ArgumentsCountSnafu { found: args.len(), expected: 2usize });
            let a = &args[0];
            let b = &args[1];
            ensure_eq_type!(a, Type::PrimitiveType(PrimitiveType::UInt32));
            ensure_eq_type!(b, Type::PrimitiveType(PrimitiveType::UInt32));

            let result = compiler.memory.allocate_symbol(Type::PrimitiveType(PrimitiveType::UInt32));

            compiler.memory.read(
                compiler.instructions,
                a.memory_addr,
                a.type_.miden_width(),
            );
            compiler.memory.read(
                compiler.instructions,
                b.memory_addr,
                b.type_.miden_width(),
            );
            compiler.instructions.push(encoder::Instruction::U32CheckedXOR);
            compiler.memory.write(compiler.instructions, result.memory_addr, &[ValueSource::Stack]);
            Ok(result)
        }))));

        builtins.push(("int32".to_string(), None, Function::Builtin(Box::new(&|compiler, _, args| {
            ensure!(args.len() == 1, ArgumentsCountSnafu { found: args.len(), expected: 1usize });
            let a = &args[0];
            ensure_eq_type!(a, Type::PrimitiveType(PrimitiveType::UInt32));

            let symbol = compiler.memory.allocate_symbol(Type::PrimitiveType(PrimitiveType::Int32));

            compiler.memory.read(
                compiler.instructions,
                a.memory_addr,
                a.type_.miden_width(),
            );
            compiler.memory.write(compiler.instructions, symbol.memory_addr, &[ValueSource::Stack]);

            Ok(symbol)
        }))));

        builtins.push((
            "toHex".to_string(),
            Some(Type::PublicKey),
            Function::Builtin(Box::new(&|compiler, _, args| {
                let old_root_scope = compiler.root_scope;
                compiler.root_scope = &BUILTINS_SCOPE;
                let result = publickey::to_hex(compiler, args);
                compiler.root_scope = old_root_scope;
                Ok(result)
            })),
        ));

        builtins.push((
            "arrayPush".to_string(),
            None,
            Function::Builtin(Box::new(&|compiler, scope, args| {
                array_push(compiler, scope, args)
            })),
        ));

        builtins.push((
            "mapLength".to_string(),
            None,
            Function::Builtin(Box::new(&|_compiler, _scope, args| {
                ensure!(args.len() == 1, ArgumentsCountSnafu { found: args.len(), expected: 1usize });
                let m = &args[0];
                ensure_eq_type!(m, Type::Map(_, _));

                Ok(array::length(&map::keys_arr(m)?))
            }))
        ));

        builtins.push((
            "selfdestruct".to_string(),
            None,
            Function::Builtin(Box::new(&|compiler, _scope, _args| {
                compiler.memory.write(
                    compiler.instructions,
                    6,
                    &[ValueSource::Immediate(1)],
                );

                Ok(Symbol {
                    type_: Type::PrimitiveType(PrimitiveType::Boolean),
                    memory_addr: 0,
                })
            })),
        ));

        Box::leak(Box::new(builtins))
    };
}

fn struct_field(
    _compiler: &mut Compiler,
    struct_symbol: &Symbol,
    field_name: &str,
) -> Result<Symbol> {
    let struct_ = match &struct_symbol.type_ {
        Type::Struct(struct_) => struct_,
        Type::CollectionReference { collection: _ } if field_name == "id" => {
            return Ok(Symbol {
                type_: Type::String,
                memory_addr: struct_symbol.memory_addr,
            });
        }
        t => {
            return Err(ErrorKind::TypeMismatch {
                context: format!("expected struct, got: {:?}", t),
            }
            .into())
        }
    };

    let mut offset = 0;
    for (name, field_type) in &struct_.fields {
        if name == field_name {
            return Ok(Symbol {
                type_: field_type.clone(),
                memory_addr: struct_symbol.memory_addr + offset,
            });
        }

        offset += field_type.miden_width();
    }

    NotFoundSnafu {
        type_name: "struct field",
        item: field_name,
    }
    .fail()
    .map_err(Into::into)
}

#[derive(Debug, Clone, Default)]
pub(crate) struct Symbol {
    type_: Type,
    memory_addr: u32,
}

#[derive(Debug, Clone)]
pub(crate) struct CollectionField {
    name: String,
    type_: Type,
    delegate: bool,
    read: bool,
}

#[derive(Debug, Clone)]
struct Collection<'ast> {
    name: String,
    fields: Vec<CollectionField>,
    functions: Vec<(String, &'ast ast::Function)>,
    call_directive: bool,
    read_directive: bool,
}

<<<<<<< HEAD
impl From<Collection<'_>> for Struct {
    fn from(collection: Collection<'_>) -> Self {
        let mut fields = Vec::new();
        for field in collection.fields {
            fields.push((field.name, field.type_));
        }

        Struct {
            name: collection.name,
            fields,
        }
    }
}

type BuiltinFn<'a> = Box<&'a (dyn Fn(&mut Compiler, &mut Scope, &[Symbol]) -> Symbol + Sync)>;
=======
type BuiltinFn =
    Box<&'static (dyn Fn(&mut Compiler, &mut Scope, &[Symbol]) -> Result<Symbol> + Sync)>;
>>>>>>> 09bf5504

#[derive(Clone)]
enum Function<'ast> {
    Ast(&'ast ast::Function),
    Builtin(BuiltinFn<'ast>),
}

impl std::fmt::Debug for Function<'_> {
    fn fmt(&self, f: &mut std::fmt::Formatter<'_>) -> std::fmt::Result {
        match self {
            Function::Ast(ast) => write!(f, "Function::AST({:?})", ast),
            Function::Builtin(_) => write!(f, "Function::Builtin"),
        }
    }
}

#[derive(Debug, Clone)]
pub(crate) struct Scope<'ast, 'b> {
    parent: Option<&'b Scope<'ast, 'b>>,
    symbols: Vec<(String, Symbol)>,
    non_null_symbol_addrs: Vec<u32>,
    functions: Vec<(String, Function<'ast>)>,
    methods: Vec<(Type, String, Function<'ast>)>,
    collections: Vec<(String, Collection<'ast>)>,
}

impl<'ast> Scope<'ast, '_> {
    fn new() -> Self {
        Scope {
            parent: None,
            symbols: vec![],
            non_null_symbol_addrs: vec![],
            functions: vec![],
            methods: vec![],
            collections: vec![],
        }
    }

    fn deeper<'b>(&'b self) -> Scope<'ast, 'b> {
        Scope {
            parent: Some(self),
            symbols: vec![],
            non_null_symbol_addrs: vec![],
            functions: vec![],
            methods: vec![],
            collections: vec![],
        }
    }

    fn add_symbol(&mut self, name: String, symbol: Symbol) {
        self.symbols.push((name, symbol));
    }

    fn find_symbol(&self, name: &str) -> Option<Symbol> {
        if let Some(symbol) = self
            .symbols
            .iter()
            .rev()
            .find(|(n, _)| n == name)
            .map(|(_, s)| s)
        {
            return Some(symbol.clone());
        }

        if let Some(parent) = self.parent.as_ref() {
            return parent.find_symbol(name);
        }

        None
    }

    fn add_function(&mut self, name: String, function: Function<'ast>) {
        self.functions.push((name, function));
    }

    fn find_function(&self, name: &str) -> Option<&Function<'ast>> {
        if let Some(func) = self
            .functions
            .iter()
            .rev()
            .find(|(n, _)| n == name)
            .map(|(_, f)| f)
        {
            return Some(func);
        }

        if let Some(parent) = self.parent.as_ref() {
            return parent.find_function(name);
        }

        None
    }

    fn add_method(&mut self, type_: Type, name: String, function: Function<'ast>) {
        self.methods.push((type_, name, function));
    }

    fn find_method(&self, type_: &Type, name: &str) -> Option<&Function<'ast>> {
        if let Some(func) = self
            .methods
            .iter()
            .rev()
            .find(|(t, n, _)| t == type_ && n == name)
            .map(|(_, _, f)| f)
        {
            return Some(func);
        }

        if let Some(parent) = self.parent.as_ref() {
            return parent.find_method(type_, name);
        }

        None
    }

    fn add_collection(&mut self, name: String, collection: Collection<'ast>) {
        if self.find_collection(&name).is_some() {
            panic!("Collection {} already exists", name);
        }

        self.collections.push((name, collection));
    }

    fn find_collection(&self, name: &str) -> Option<&Collection<'ast>> {
        if let Some(collection) = self
            .collections
            .iter()
            .rev()
            .find(|(n, _)| n == name)
            .map(|(_, c)| c)
        {
            return Some(collection);
        }

        self.parent.and_then(|p| p.find_collection(name))
    }
}

#[derive(Copy, Clone)]
enum ValueSource {
    Immediate(u32),
    Memory(u32),
    Stack,
}

impl ValueSource {
    fn load(&self, instructions: &mut Vec<encoder::Instruction>) {
        match self {
            ValueSource::Immediate(v) => instructions.push(encoder::Instruction::Push(*v)),
            ValueSource::Memory(addr) => {
                instructions.push(encoder::Instruction::MemLoad(Some(*addr)));
            }
            ValueSource::Stack => {}
        }
    }
}

struct Memory {
    static_alloc_ptr: u32,
}

impl Memory {
    fn new() -> Self {
        Memory {
            // 0 is reserved for the null pointer
            // 1, 2 and reserved for the error string
            // 3 is reserved for the dynamic allocation pointer
            // 4, 5 are reserved for logging
            // 6 is reserved for the selfdestruct flag
            static_alloc_ptr: 7,
        }
    }

    fn allocate(&mut self, size: u32) -> u32 {
        let addr = self.static_alloc_ptr;
        self.static_alloc_ptr += size;
        addr
    }

    fn allocate_symbol(&mut self, type_: Type) -> Symbol {
        let addr = self.allocate(type_.miden_width());
        Symbol {
            type_,
            memory_addr: addr,
        }
    }

    /// write(vec![], addr, &[ValueSource::Immediate(0), ValueSource::Immediate(1)])
    /// will set addr to 0 and addr + 1 to 1
    fn write(
        &self,
        instructions: &mut Vec<encoder::Instruction>,
        start_addr: u32,
        values: &[ValueSource],
    ) {
        let mut addr = start_addr;
        for v in values {
            v.load(instructions);
            instructions.push(encoder::Instruction::MemStore(Some(addr)));
            addr += 1;
        }
    }

    /// read reads the values from the memory starting at start_addr and pushes them to the stack.
    ///
    /// The top most stack item will be the value of start_addr.
    ///
    /// The bottom most stack item will be the value of start_addr + count - 1.
    fn read(&self, instructions: &mut Vec<encoder::Instruction>, start_addr: u32, count: u32) {
        for i in 1..=count {
            ValueSource::Memory(start_addr + count - i).load(instructions);
        }
    }
}

pub(crate) struct Compiler<'ast, 'c, 's> {
    instructions: &'c mut Vec<encoder::Instruction<'ast>>,
    memory: &'c mut Memory,
    root_scope: &'c Scope<'ast, 's>,
    record_depenencies: Vec<(abi::RecordHashes, Symbol)>,
}

impl<'ast, 'c, 's> Compiler<'ast, 'c, 's> {
    fn new(
        instructions: &'c mut Vec<encoder::Instruction<'ast>>,
        memory: &'c mut Memory,
        root_scope: &'c Scope<'ast, 's>,
    ) -> Self {
        Compiler {
            instructions,
            memory,
            root_scope,
            record_depenencies: Vec::new(),
        }
    }

    fn comment(&mut self, comment: String) {
        self.instructions
            .push(encoder::Instruction::Comment(comment));
    }

    fn get_record_dependency(&mut self, col: &Collection) -> Option<Symbol> {
        self.record_depenencies
            .iter()
            .find(|(hashes, _)| hashes.collection == col.name)
            .map(|(_, symbol)| symbol.clone())
    }
}

/// Returns None if converting would result in silent truncation
fn convert_f64_to_f32(n: f64) -> Option<f32> {
    if n as f32 as f64 != n {
        None
    } else {
        Some(n as f32)
    }
}

fn compile_expression(expr: &Expression, compiler: &mut Compiler, scope: &Scope) -> Result<Symbol> {
    comment!(compiler, "Compiling expression {expr:?}");

    maybe_start!(expr.span());

    use ast::ExpressionKind;
    let symbol: Symbol = match &**expr {
        ExpressionKind::Ident(id) => scope.find_symbol(id).not_found("symbol", id)?,
        ExpressionKind::Primitive(ast::Primitive::Number(n, _has_decimal_point)) => {
            let n = convert_f64_to_f32(*n).ok_or_else(|| Error::simple("silent f64 truncation"))?;

            float32::new(compiler, n)
        }
        ExpressionKind::Primitive(ast::Primitive::String(s)) => string::new(compiler, s).0,
        ExpressionKind::Boolean(b) => boolean::new(compiler, *b),
        ExpressionKind::Add(a, b) => {
            let a = compile_expression(a, compiler, scope)?;
            let b = compile_expression(b, compiler, scope)?;

            compile_add(compiler, &a, &b)?
        }
        ExpressionKind::Subtract(a, b) => {
            let a = compile_expression(a, compiler, scope)?;
            let b = compile_expression(b, compiler, scope)?;

            compile_sub(compiler, &a, &b)
        }
        ExpressionKind::Modulo(a, b) => {
            let a = compile_expression(a, compiler, scope)?;
            let b = compile_expression(b, compiler, scope)?;

            compile_mod(compiler, &a, &b)
        }
        ExpressionKind::Divide(a, b) => {
            let a = compile_expression(a, compiler, scope)?;
            let b = compile_expression(b, compiler, scope)?;

            compile_div(compiler, &a, &b)
        }
        ExpressionKind::Multiply(a, b) => {
            let a = compile_expression(a, compiler, scope)?;
            let b = compile_expression(b, compiler, scope)?;

            compile_mul(compiler, &a, &b)
        }
        ExpressionKind::Equal(a, b) => {
            let a = compile_expression(a, compiler, scope)?;
            let b = compile_expression(b, compiler, scope)?;

            compile_eq(compiler, &a, &b)
        }
        ExpressionKind::NotEqual(a, b) => {
            let a = compile_expression(a, compiler, scope)?;
            let b = compile_expression(b, compiler, scope)?;

            compile_neq(compiler, &a, &b)
        }
        ExpressionKind::Not(x) => {
            let x = compile_expression(x, compiler, scope)?;
            match x.type_ {
                Type::PrimitiveType(PrimitiveType::Boolean) => {
                    compiler.memory.read(
                        compiler.instructions,
                        x.memory_addr,
                        x.type_.miden_width(),
                    );
                    compiler.instructions.push(encoder::Instruction::Not);

                    let result = compiler
                        .memory
                        .allocate_symbol(Type::PrimitiveType(PrimitiveType::Boolean));
                    compiler.memory.write(
                        compiler.instructions,
                        result.memory_addr,
                        &[ValueSource::Stack],
                    );
                    result
                }
                Type::Nullable(_) => {
                    compiler.memory.read(
                        compiler.instructions,
                        nullable::is_not_null(&x).memory_addr,
                        nullable::is_not_null(&x).type_.miden_width(),
                    );
                    compiler.instructions.push(encoder::Instruction::Not);

                    let result = compiler
                        .memory
                        .allocate_symbol(Type::PrimitiveType(PrimitiveType::Boolean));
                    compiler.memory.write(
                        compiler.instructions,
                        result.memory_addr,
                        &[ValueSource::Stack],
                    );
                    result
                }
                _ => panic!("expected boolean or nullable for NOT (!)"),
            }
        }
        ExpressionKind::Call(func, args) => {
            let is_in_hidden_builtin = scope.find_function("hiddenNoopMarker").is_some();
            let (func, args_symbols) = match &***func {
                ExpressionKind::Ident(id) if id == "u32_" && is_in_hidden_builtin => {
                    ensure!(
                        args.len() == 1,
                        ArgumentsCountSnafu {
                            found: args.len(),
                            expected: 1usize
                        }
                    );

                    match &*args[0] {
                        ExpressionKind::Primitive(ast::Primitive::Number(
                            n,
                            _has_decimal_point,
                        )) => return Ok(uint32::new(compiler, *n as u32)),
                        _ => {
                            return TypeMismatchSnafu {
                                context: "expected number at u32_",
                            }
                            .fail()
                            .map_err(Into::into)
                        }
                    }
                }
                ExpressionKind::Ident(func_name) => (
                    scope
                        .find_function(func_name)
                        .not_found("function", func_name)?,
                    args.iter()
                        .map(|arg| compile_expression(arg, compiler, scope))
                        .collect::<Result<Vec<_>>>()?,
                ),
                ExpressionKind::Dot(obj_expr, func_name) => {
                    let obj = compile_expression(obj_expr, compiler, scope)?;

                    let func = scope
                        .find_method(&obj.type_, func_name)
                        .not_found("object method", func_name)?;

                    (func, {
                        let mut args_symbols = vec![obj];
                        for arg in args {
                            args_symbols.push(compile_expression(arg, compiler, scope)?);
                        }
                        args_symbols
                    })
                }
                _ => {
                    return TypeMismatchSnafu {
                        context: "tried to call function by not ident",
                    }
                    .fail()
                    .map_err(Into::into)
                }
            };

            compile_function_call(compiler, func, &args_symbols, None)?
        }
        ExpressionKind::Assign(a, b) => {
            if let (ExpressionKind::Index(a, index), b) = (&***a, b) {
                let a = compile_expression(a, compiler, scope)?;
                let b = compile_expression(b, compiler, scope)?;
                let index = compile_expression(index, compiler, scope)?;

                let (_key, _value, value_ptr, did_find) = map::get(compiler, &a, &index)?;

                let mut if_found_instructions = vec![];
                {
                    std::mem::swap(compiler.instructions, &mut if_found_instructions);

                    // write b to value_ptr
                    for i in 0..b.type_.miden_width() {
                        compiler
                            .memory
                            .read(compiler.instructions, b.memory_addr + i, 1);
                        // [b[i]]
                        compiler
                            .memory
                            .read(compiler.instructions, value_ptr.memory_addr, 1);
                        // [value_ptr, b[i]]
                        compiler.instructions.push(encoder::Instruction::Push(i));
                        // [1, value_ptr, b[i]]
                        compiler
                            .instructions
                            .push(encoder::Instruction::U32CheckedAdd);
                        // [value_ptr + i, b[i]]
                        compiler
                            .instructions
                            .push(encoder::Instruction::MemStore(None));
                        // []
                    }

                    std::mem::swap(compiler.instructions, &mut if_found_instructions);
                }

                let mut if_not_found = vec![];
                {
                    std::mem::swap(compiler.instructions, &mut if_not_found);

                    let (keys, values) = map::key_values_arr(&a)?;
                    array_push(compiler, scope, &[keys, index])?;
                    array_push(compiler, scope, &[values, b.clone()])?;

                    std::mem::swap(compiler.instructions, &mut if_not_found);
                }

                compiler.instructions.extend([encoder::Instruction::If {
                    condition: vec![encoder::Instruction::MemLoad(Some(did_find.memory_addr))],
                    then: if_found_instructions,
                    else_: if_not_found,
                }]);

                return Ok(b);
            }

            let a = compile_expression(a, compiler, scope)?;
            let b = compile_expression(b, compiler, scope)?;

            match (&a.type_, &b.type_) {
                (Type::Struct(a_struct), Type::Struct(_b_struct)) => {
                    for (field, ty) in &a_struct.fields {
                        let a_field = struct_field(compiler, &a, field)?;
                        let b_field = struct_field(compiler, &b, field)?;

                        ensure_eq_type!(b_field, @ty);

                        compiler.memory.read(
                            compiler.instructions,
                            b_field.memory_addr,
                            ty.miden_width(),
                        );
                        compiler.memory.write(
                            compiler.instructions,
                            a_field.memory_addr,
                            &vec![ValueSource::Stack; ty.miden_width() as usize],
                        );
                    }
                }
                (Type::Nullable(a_inner_type), b_type) if !matches!(b_type, Type::Nullable(_)) => {
                    ensure_eq_type!(@a_inner_type.as_ref(), @b_type);

                    compiler.memory.write(
                        compiler.instructions,
                        nullable::is_not_null(&a).memory_addr,
                        &[ValueSource::Immediate(1)],
                    );

                    compiler.memory.read(
                        compiler.instructions,
                        b.memory_addr,
                        b_type.miden_width(),
                    );
                    compiler.memory.write(
                        compiler.instructions,
                        nullable::value(a.clone()).memory_addr,
                        &vec![ValueSource::Stack; b_type.miden_width() as usize],
                    );
                }
                (a_type, b_type) => {
                    ensure_eq_type!(@a_type, @b_type);

                    compiler.memory.read(
                        compiler.instructions,
                        b.memory_addr,
                        b_type.miden_width(),
                    );
                    compiler.memory.write(
                        compiler.instructions,
                        a.memory_addr,
                        &vec![ValueSource::Stack; b_type.miden_width() as usize],
                    );
                }
            }

            a
        }
        ExpressionKind::Dot(a, b) => {
            let a = compile_expression(a, compiler, scope)?;

            struct_field(compiler, &a, b)?
        }
        ExpressionKind::GreaterThanOrEqual(a, b) => {
            let a = compile_expression(a, compiler, scope)?;
            let b = compile_expression(b, compiler, scope)?;

            compile_gte(compiler, &a, &b)
        }
        ExpressionKind::GreaterThan(a, b) => {
            let a = compile_expression(a, compiler, scope)?;
            let b = compile_expression(b, compiler, scope)?;

            compile_gt(compiler, &a, &b)
        }
        ExpressionKind::LessThanOrEqual(a, b) => {
            let a = compile_expression(a, compiler, scope)?;
            let b = compile_expression(b, compiler, scope)?;

            compile_lte(compiler, &a, &b)
        }
        ExpressionKind::LessThan(a, b) => {
            let a = compile_expression(a, compiler, scope)?;
            let b = compile_expression(b, compiler, scope)?;

            compile_lt(compiler, &a, &b)
        }
        ExpressionKind::ShiftLeft(a, b) => {
            let a = compile_expression(a, compiler, scope)?;
            let b = compile_expression(b, compiler, scope)?;

            compile_shift_left(compiler, &a, &b)
        }
        ExpressionKind::ShiftRight(a, b) => {
            let a = compile_expression(a, compiler, scope)?;
            let b = compile_expression(b, compiler, scope)?;

            compile_shift_right(compiler, &a, &b)
        }
        ExpressionKind::And(a, b) => {
            let a = compile_expression(a, compiler, scope)?;
            let b = compile_expression(b, compiler, scope)?;

            boolean::compile_and(compiler, &a, &b)
        }
        ExpressionKind::Or(a, b) => {
            let a = compile_expression(a, compiler, scope)?;
            let b = compile_expression(b, compiler, scope)?;

            boolean::compile_or(compiler, &a, &b)
        }
        ExpressionKind::Array(exprs) => {
            let mut symbols = vec![];
            for expr in exprs {
                symbols.push(compile_expression(expr, compiler, scope)?);
            }

            for (a, b) in symbols.iter().zip(symbols.iter().skip(1)) {
                ensure_eq_type!(@a.type_, @b.type_);
            }

            if symbols.is_empty() {
                array::new(
                    compiler,
                    0,
                    // TODO: We need to infer what the type of the array is,
                    // for example, if the user does `this.array = []` we need
                    // the type to be the same as this.array
                    Type::PrimitiveType(PrimitiveType::UInt32),
                )
                .0
            } else {
                let type_ = symbols[0].type_.clone();
                let (array, data_ptr) = array::new(compiler, symbols.len() as u32, type_);

                for (i, symbol) in symbols.iter().enumerate() {
                    compiler.memory.read(
                        compiler.instructions,
                        symbol.memory_addr,
                        symbol.type_.miden_width(),
                    );
                    compiler.memory.write(
                        compiler.instructions,
                        data_ptr + i as u32 * symbols[0].type_.miden_width(),
                        &vec![ValueSource::Stack; symbol.type_.miden_width() as usize],
                    );
                }

                array
            }
        }
        ExpressionKind::Object(obj) => {
            let mut types = Vec::new();
            let mut values = Vec::new();
            for (field, expr) in &obj.fields {
                let symbol = compile_expression(expr, compiler, scope)?;
                types.push((field.clone(), symbol.type_.clone()));
                values.push((field, symbol));
            }

            let struct_type = Type::Struct(Struct {
                name: "anonymous".to_owned(),
                fields: types,
            });

            let symbol = compiler.memory.allocate_symbol(struct_type);
            for (field, expr_symbol) in values {
                let field = struct_field(compiler, &symbol, field)?;
                compiler.memory.read(
                    compiler.instructions,
                    expr_symbol.memory_addr,
                    field.type_.miden_width(),
                );
                compiler.memory.write(
                    compiler.instructions,
                    field.memory_addr,
                    &vec![ValueSource::Stack; field.type_.miden_width() as usize],
                );
            }

            symbol
        }
        ExpressionKind::Index(a, b) => {
            let a = compile_expression(a, compiler, scope)?;
            let b = compile_expression(b, compiler, scope)?;

            compile_index(compiler, &a, &b)?
        }
        e => return Err(Error::unimplemented(format!("compile {e:?}"))),
    };

    let symbol = match &symbol.type_ {
        Type::Nullable(_)
            if scope
                .non_null_symbol_addrs
                .iter()
                .any(|addr| *addr == symbol.memory_addr) =>
        {
            nullable::value(symbol)
        }
        _ => symbol,
    };

    comment!(
        compiler,
        "Compiled expression {expr:?} to symbol {symbol:?}",
    );

    Ok(symbol)
}

fn compile_statement(
    statement: &Statement,
    compiler: &mut Compiler,
    scope: &mut Scope,
    return_result: &mut Symbol,
) -> Result<()> {
    maybe_start!(statement.span());
    match &**statement {
        ast::StatementKind::Return(expr) => {
            let symbol = compile_expression(expr, compiler, scope)?;
            compiler.memory.read(
                compiler.instructions,
                symbol.memory_addr,
                symbol.type_.miden_width(),
            );
            compiler.memory.write(
                compiler.instructions,
                return_result.memory_addr,
                &vec![ValueSource::Stack; symbol.type_.miden_width() as usize],
            );
            compiler.instructions.push(encoder::Instruction::Abstract(
                encoder::AbstractInstruction::Return,
            ));
        }
        ast::StatementKind::Break => {
            compiler.instructions.push(encoder::Instruction::Abstract(
                encoder::AbstractInstruction::Break,
            ));
        }
        ast::StatementKind::If(ast::If {
            condition,
            then_statements,
            else_statements,
        }) => {
            let mut scope = scope.deeper();
            let mut condition_instructions = vec![];
            let mut condition_compiler = Compiler::new(
                &mut condition_instructions,
                compiler.memory,
                compiler.root_scope,
            );
            let condition_symbol = compile_expression(condition, &mut condition_compiler, &scope)?;
            // let mut then_cleanup = None;
            let mut then_scope = scope.deeper();
            let condition_symbol = match condition_symbol.type_ {
                Type::PrimitiveType(PrimitiveType::Boolean) => condition_symbol,
                Type::Nullable(ref _t) => {
                    then_scope
                        .non_null_symbol_addrs
                        .push(condition_symbol.memory_addr);

                    nullable::is_not_null(&condition_symbol)
                }
                _ => panic!(
                    "if condition must be a boolean or optional, got {:?}",
                    condition_symbol.type_
                ),
            };
            condition_compiler.memory.read(
                condition_compiler.instructions,
                condition_symbol.memory_addr,
                condition_symbol.type_.miden_width(),
            );

            let mut body_instructions = vec![];
            let mut body_compiler =
                Compiler::new(&mut body_instructions, compiler.memory, compiler.root_scope);
            for statement in then_statements {
                compile_statement(
                    statement,
                    &mut body_compiler,
                    &mut then_scope,
                    return_result,
                )?;
            }
            // then_cleanup.map(|f| f());

            let mut else_body_instructions = vec![];
            let mut else_body_compiler = Compiler::new(
                &mut else_body_instructions,
                compiler.memory,
                compiler.root_scope,
            );
            for statement in else_statements {
                compile_statement(
                    statement,
                    &mut else_body_compiler,
                    &mut scope,
                    return_result,
                )?;
            }

            compiler.instructions.push(encoder::Instruction::If {
                condition: condition_instructions,
                then: body_instructions,
                else_: else_body_instructions,
            })
        }
        ast::StatementKind::While(ast::While {
            condition,
            statements,
        }) => {
            let mut scope = scope.deeper();
            let mut condition_instructions = vec![];
            let mut condition_compiler = Compiler::new(
                &mut condition_instructions,
                compiler.memory,
                compiler.root_scope,
            );
            let condition_symbol = compile_expression(condition, &mut condition_compiler, &scope)?;
            ensure_eq_type!(
                condition_symbol,
                Type::PrimitiveType(PrimitiveType::Boolean)
            );
            condition_compiler.memory.read(
                condition_compiler.instructions,
                condition_symbol.memory_addr,
                condition_symbol.type_.miden_width(),
            );

            let mut body_instructions = vec![];
            let mut body_compiler =
                Compiler::new(&mut body_instructions, compiler.memory, compiler.root_scope);
            for statement in statements {
                compile_statement(statement, &mut body_compiler, &mut scope, return_result)?;
            }

            compiler.instructions.push(encoder::Instruction::While {
                condition: condition_instructions,
                body: body_instructions,
            })
        }
        ast::StatementKind::For(ast::For {
            initial_statement,
            condition,
            post_statement,
            statements,
        }) => {
            // There is no `for` instruction, we have to use `while` instead
            let mut scope = scope.deeper();

            let mut initial_instructions = vec![];
            let mut initial_compiler = Compiler::new(
                &mut initial_instructions,
                compiler.memory,
                compiler.root_scope,
            );
            match initial_statement {
                ast::ForInitialStatement::Let(l) => {
                    compile_let_statement(l, &mut initial_compiler, &mut scope)
                }
                ast::ForInitialStatement::Expression(e) => {
                    compile_expression(e, &mut initial_compiler, &scope).map(|_| ())
                }
            }?;

            let mut condition_instructions = vec![];
            let mut condition_compiler = Compiler::new(
                &mut condition_instructions,
                compiler.memory,
                compiler.root_scope,
            );
            let condition_symbol = compile_expression(condition, &mut condition_compiler, &scope)?;
            ensure_eq_type!(
                condition_symbol,
                Type::PrimitiveType(PrimitiveType::Boolean)
            );
            condition_compiler.memory.read(
                condition_compiler.instructions,
                condition_symbol.memory_addr,
                condition_symbol.type_.miden_width(),
            );

            let mut post_instructions = vec![];
            let mut post_compiler =
                Compiler::new(&mut post_instructions, compiler.memory, compiler.root_scope);
            compile_expression(post_statement, &mut post_compiler, &scope)?;

            let mut body_instructions = vec![];
            let mut body_compiler =
                Compiler::new(&mut body_instructions, compiler.memory, compiler.root_scope);
            let mut body_scope = scope.deeper();
            for statement in statements {
                compile_statement(
                    statement,
                    &mut body_compiler,
                    &mut body_scope,
                    return_result,
                )?;
            }

            compiler.instructions.extend(initial_instructions);
            compiler.instructions.push(encoder::Instruction::While {
                condition: condition_instructions,
                body: {
                    body_instructions.extend(post_instructions);
                    body_instructions
                },
            });
        }
        ast::StatementKind::Let(let_statement) => {
            compile_let_statement(let_statement, compiler, scope)?
        }
        ast::StatementKind::Expression(expr) => {
            compile_expression(expr, compiler, scope)?;
        }
        ast::StatementKind::Throw(expr) => {
            compile_expression(expr, compiler, scope)?;
        }
    }

    Ok(())
}

fn compile_let_statement(
    let_statement: &ast::Let,
    compiler: &mut Compiler,
    scope: &mut Scope,
) -> Result<()> {
    let symbol = compile_expression(&let_statement.expression, compiler, scope)?;
    // we need to copy symbol to a new symbol,
    // because Ident expressions return symbols of variables
    let new_symbol = compiler.memory.allocate_symbol(symbol.type_);
    compiler.memory.read(
        compiler.instructions,
        symbol.memory_addr,
        new_symbol.type_.miden_width(),
    );
    compiler.memory.write(
        compiler.instructions,
        new_symbol.memory_addr,
        &vec![ValueSource::Stack; new_symbol.type_.miden_width() as usize],
    );

    scope.add_symbol(let_statement.identifier.to_string(), new_symbol);
    Ok(())
}

fn compile_ast_function_call(
    function: &ast::Function,
    compiler: &mut Compiler,
    args: &[Symbol],
    this: Option<Symbol>,
) -> Result<Symbol> {
    let mut function_instructions = vec![];
    let mut function_compiler = Compiler::new(
        &mut function_instructions,
        compiler.memory,
        compiler.root_scope,
    );

    let scope = &mut Scope::new();
    scope.parent = Some(compiler.root_scope);

    if let Some(this) = this {
        scope.add_symbol("this".to_string(), this);
    }

    let mut return_result = function_compiler
        .memory
        .allocate_symbol(match &function.return_type {
            None => Type::PrimitiveType(PrimitiveType::Boolean),
            Some(ast::Type::Number) => Type::PrimitiveType(PrimitiveType::Float32),
            Some(ast::Type::F32) => Type::PrimitiveType(PrimitiveType::Float32),
            Some(ast::Type::F64) => Type::PrimitiveType(PrimitiveType::Float64),
            Some(ast::Type::U32) => Type::PrimitiveType(PrimitiveType::UInt32),
            Some(ast::Type::U64) => Type::PrimitiveType(PrimitiveType::UInt64),
            Some(ast::Type::I32) => Type::PrimitiveType(PrimitiveType::Int32),
            Some(ast::Type::I64) => Type::PrimitiveType(PrimitiveType::Int64),
            Some(ast::Type::String) => Type::String,
            Some(ast::Type::PublicKey) => Type::PublicKey,
            Some(ast::Type::Bytes) => Type::Bytes,
            Some(ast::Type::ForeignRecord { collection }) => Type::CollectionReference {
                collection: collection.clone(),
            },
            Some(ast::Type::Boolean) => {
                return Err(Error::simple("unexpected function call of boolean"))
            }
            Some(ast::Type::Array(_)) => {
                return Err(Error::simple("unexpected function call of array"))
            }
            Some(ast::Type::Map(_, _)) => {
                return Err(Error::simple("unexpected function call of map"))
            }
            Some(ast::Type::Object(_)) => {
                return Err(Error::simple("unexpected function call of object"))
            }
        });
    for (arg, param) in args.iter().zip(function.parameters.iter()) {
        // We need to make a copy of the arg, because Ident expressions return symbols of variables.
        // Modifying them in a function would modify the original variable.
        // TODO: fix this
        let new_arg = function_compiler.memory.allocate_symbol(arg.type_.clone());
        function_compiler.memory.read(
            function_compiler.instructions,
            arg.memory_addr,
            arg.type_.miden_width(),
        );
        function_compiler.memory.write(
            function_compiler.instructions,
            new_arg.memory_addr,
            &vec![ValueSource::Stack; new_arg.type_.miden_width() as usize],
        );

        scope.add_symbol(param.name.clone(), new_arg);
    }

    for statement in &function.statements {
        compile_statement(statement, &mut function_compiler, scope, &mut return_result)?;
    }

    compiler.instructions.push(encoder::Instruction::Abstract(
        encoder::AbstractInstruction::InlinedFunction(function_instructions),
    ));

    Ok(return_result)
}

fn compile_function_call(
    compiler: &mut Compiler,
    function: &Function,
    args: &[Symbol],
    this: Option<Symbol>,
) -> Result<Symbol> {
    match function {
        Function::Ast(a) => compile_ast_function_call(a, compiler, args, this),
        Function::Builtin(b) => b(compiler, &mut Scope::new(), args),
    }
}

fn cast(compiler: &mut Compiler, from: &Symbol, to: &Symbol) {
    match (&from.type_, &to.type_) {
        (
            Type::PrimitiveType(PrimitiveType::UInt32),
            Type::PrimitiveType(PrimitiveType::UInt64),
        ) => uint64::cast_from_uint32(compiler, from, to),
        x => unimplemented!("{:?}", x),
    }
}

fn compile_add(compiler: &mut Compiler, a: &Symbol, b: &Symbol) -> Result<Symbol> {
    Ok(match (&a.type_, &b.type_) {
        (
            Type::PrimitiveType(PrimitiveType::UInt32),
            Type::PrimitiveType(PrimitiveType::UInt32),
        ) => uint32::add(compiler, a, b),
        (
            Type::PrimitiveType(PrimitiveType::UInt64),
            Type::PrimitiveType(PrimitiveType::UInt64),
        ) => uint64::add(compiler, a, b),
        (Type::PrimitiveType(PrimitiveType::Int32), Type::PrimitiveType(PrimitiveType::Int32)) => {
            int32::add(compiler, a, b)
        }
        (
            Type::PrimitiveType(PrimitiveType::UInt64),
            Type::PrimitiveType(PrimitiveType::UInt32),
        ) => {
            let b_u64 = compiler
                .memory
                .allocate_symbol(Type::PrimitiveType(PrimitiveType::UInt64));
            cast(compiler, b, &b_u64);

            uint64::add(compiler, a, &b_u64)
        }
        (
            Type::PrimitiveType(PrimitiveType::Float32),
            Type::PrimitiveType(PrimitiveType::Float32),
        ) => float32::add(compiler, a, b),
        (Type::String, Type::String) => string::concat(compiler, a, b)?,
        (a, b) => return Err(Error::unimplemented(format!("{a:?} add {b:?}"))),
    })
}

fn compile_sub(compiler: &mut Compiler, a: &Symbol, b: &Symbol) -> Symbol {
    match (&a.type_, &b.type_) {
        (
            Type::PrimitiveType(PrimitiveType::UInt32),
            Type::PrimitiveType(PrimitiveType::UInt32),
        ) => uint32::sub(compiler, a, b),
        (
            Type::PrimitiveType(PrimitiveType::UInt64),
            Type::PrimitiveType(PrimitiveType::UInt64),
        ) => uint64::sub(compiler, a, b),
        (Type::PrimitiveType(PrimitiveType::Int32), Type::PrimitiveType(PrimitiveType::Int32)) => {
            int32::sub(compiler, a, b)
        }
        (
            Type::PrimitiveType(PrimitiveType::UInt64),
            Type::PrimitiveType(PrimitiveType::UInt32),
        ) => {
            let b_u64 = compiler
                .memory
                .allocate_symbol(Type::PrimitiveType(PrimitiveType::UInt64));
            cast(compiler, b, &b_u64);

            uint64::sub(compiler, a, &b_u64)
        }
        (
            Type::PrimitiveType(PrimitiveType::Float32),
            Type::PrimitiveType(PrimitiveType::Float32),
        ) => float32::sub(compiler, a, b),
        e => unimplemented!("{:?}", e),
    }
}

fn compile_mod(compiler: &mut Compiler, a: &Symbol, b: &Symbol) -> Symbol {
    match (&a.type_, &b.type_) {
        (
            Type::PrimitiveType(PrimitiveType::UInt32),
            Type::PrimitiveType(PrimitiveType::UInt32),
        ) => uint32::modulo(compiler, a, b),
        (
            Type::PrimitiveType(PrimitiveType::UInt64),
            Type::PrimitiveType(PrimitiveType::UInt64),
        ) => uint64::modulo(compiler, a, b),
        (Type::PrimitiveType(PrimitiveType::Int32), Type::PrimitiveType(PrimitiveType::Int32)) => {
            int32::modulo(compiler, a, b)
        }
        (
            Type::PrimitiveType(PrimitiveType::UInt64),
            Type::PrimitiveType(PrimitiveType::UInt32),
        ) => {
            let b_u64 = compiler
                .memory
                .allocate_symbol(Type::PrimitiveType(PrimitiveType::UInt64));
            cast(compiler, b, &b_u64);

            uint64::modulo(compiler, a, &b_u64)
        }
        e => unimplemented!("{:?}", e),
    }
}

fn compile_div(compiler: &mut Compiler, a: &Symbol, b: &Symbol) -> Symbol {
    match (&a.type_, &b.type_) {
        (
            Type::PrimitiveType(PrimitiveType::UInt32),
            Type::PrimitiveType(PrimitiveType::UInt32),
        ) => uint32::div(compiler, a, b),
        (
            Type::PrimitiveType(PrimitiveType::UInt64),
            Type::PrimitiveType(PrimitiveType::UInt64),
        ) => uint64::div(compiler, a, b),
        (Type::PrimitiveType(PrimitiveType::Int32), Type::PrimitiveType(PrimitiveType::Int32)) => {
            int32::div(compiler, a, b)
        }
        (
            Type::PrimitiveType(PrimitiveType::UInt64),
            Type::PrimitiveType(PrimitiveType::UInt32),
        ) => {
            let b_u64 = compiler
                .memory
                .allocate_symbol(Type::PrimitiveType(PrimitiveType::UInt64));
            cast(compiler, b, &b_u64);

            uint64::div(compiler, a, &b_u64)
        }
        (
            Type::PrimitiveType(PrimitiveType::Float32),
            Type::PrimitiveType(PrimitiveType::Float32),
        ) => float32::div(compiler, a, b),
        e => unimplemented!("{:?}", e),
    }
}

fn compile_mul(compiler: &mut Compiler, a: &Symbol, b: &Symbol) -> Symbol {
    match (&a.type_, &b.type_) {
        (
            Type::PrimitiveType(PrimitiveType::UInt32),
            Type::PrimitiveType(PrimitiveType::UInt32),
        ) => uint32::mul(compiler, a, b),
        (
            Type::PrimitiveType(PrimitiveType::UInt64),
            Type::PrimitiveType(PrimitiveType::UInt64),
        ) => uint64::mul(compiler, a, b),
        (Type::PrimitiveType(PrimitiveType::Int32), Type::PrimitiveType(PrimitiveType::Int32)) => {
            int32::mul(compiler, a, b)
        }
        (
            Type::PrimitiveType(PrimitiveType::UInt64),
            Type::PrimitiveType(PrimitiveType::UInt32),
        ) => {
            let b_u64 = compiler
                .memory
                .allocate_symbol(Type::PrimitiveType(PrimitiveType::UInt64));
            cast(compiler, b, &b_u64);

            uint64::mul(compiler, a, &b_u64)
        }
        (
            Type::PrimitiveType(PrimitiveType::Float32),
            Type::PrimitiveType(PrimitiveType::Float32),
        ) => float32::mul(compiler, a, b),
        e => unimplemented!("{:?}", e),
    }
}

fn compile_eq(compiler: &mut Compiler, a: &Symbol, b: &Symbol) -> Symbol {
    match (&a.type_, &b.type_) {
        (
            Type::PrimitiveType(PrimitiveType::UInt32),
            Type::PrimitiveType(PrimitiveType::UInt32),
        ) => uint32::eq(compiler, a, b),
        (
            Type::PrimitiveType(PrimitiveType::UInt64),
            Type::PrimitiveType(PrimitiveType::UInt64),
        ) => uint64::eq(compiler, a, b),
        (
            Type::PrimitiveType(PrimitiveType::UInt64),
            Type::PrimitiveType(PrimitiveType::UInt32),
        ) => {
            let b_u64 = compiler
                .memory
                .allocate_symbol(Type::PrimitiveType(PrimitiveType::UInt64));
            cast(compiler, b, &b_u64);

            uint64::eq(compiler, a, &b_u64)
        }
        (
            Type::PrimitiveType(PrimitiveType::Float32),
            Type::PrimitiveType(PrimitiveType::Float32),
        ) => float32::eq(compiler, a, b),
        (Type::Hash, Type::Hash) => {
            let result = compiler
                .memory
                .allocate_symbol(Type::PrimitiveType(PrimitiveType::Boolean));

            compiler
                .instructions
                .push(encoder::Instruction::Push(true as _));
            for i in 0..a.type_.miden_width() {
                compiler
                    .memory
                    .read(compiler.instructions, a.memory_addr + i, 1);
                compiler
                    .memory
                    .read(compiler.instructions, b.memory_addr + i, 1);
                compiler.instructions.push(encoder::Instruction::Eq);
                compiler.instructions.push(encoder::Instruction::And);
            }
            compiler.memory.write(
                compiler.instructions,
                result.memory_addr,
                &[ValueSource::Stack],
            );
            result
        }
        (Type::PublicKey, Type::PublicKey) => publickey::eq(compiler, a, b),
        (Type::String, Type::String) => string::eq(compiler, a, b),
        (Type::Nullable(lt), Type::Nullable(rt)) if lt == rt => nullable::eq(compiler, a, b),
        (Type::Nullable(type_from_nullable), not_null_type)
        | (not_null_type, Type::Nullable(type_from_nullable))
            if &**type_from_nullable == not_null_type =>
        {
            // a is the nullable type, b is the not null type
            let (a, b) = if a.type_ == Type::Nullable(type_from_nullable.clone()) {
                (a, b)
            } else {
                (b, a)
            };

            let mut eq_instructions = vec![];
            std::mem::swap(compiler.instructions, &mut eq_instructions);
            let eq_result = compile_eq(compiler, &nullable::value(a.clone()), &b);
            std::mem::swap(compiler.instructions, &mut eq_instructions);

            compiler.instructions.push(encoder::Instruction::If {
                condition: vec![encoder::Instruction::MemLoad(Some(
                    nullable::is_not_null(&a).memory_addr,
                ))],
                then: eq_instructions,
                else_: vec![],
            });

            eq_result
        }
        e => unimplemented!("{:?}", e),
    }
}

fn compile_neq(compiler: &mut Compiler, a: &Symbol, b: &Symbol) -> Symbol {
    if a.type_ == Type::PrimitiveType(PrimitiveType::Float32)
        && b.type_ == Type::PrimitiveType(PrimitiveType::Float32)
    {
        return float32::ne(compiler, a, b);
    }

    let eq = compile_eq(compiler, a, b);
    let result = compiler
        .memory
        .allocate_symbol(Type::PrimitiveType(PrimitiveType::Boolean));
    compiler.memory.read(
        compiler.instructions,
        eq.memory_addr,
        eq.type_.miden_width(),
    );
    compiler.instructions.push(encoder::Instruction::Not);
    compiler.memory.write(
        compiler.instructions,
        result.memory_addr,
        &vec![ValueSource::Stack; result.type_.miden_width() as _],
    );
    result
}

fn compile_gte(compiler: &mut Compiler, a: &Symbol, b: &Symbol) -> Symbol {
    match (&a.type_, &b.type_) {
        (
            Type::PrimitiveType(PrimitiveType::UInt32),
            Type::PrimitiveType(PrimitiveType::UInt32),
        ) => uint32::gte(compiler, a, b),
        (
            Type::PrimitiveType(PrimitiveType::UInt64),
            Type::PrimitiveType(PrimitiveType::UInt64),
        ) => uint64::gte(compiler, a, b),
        (Type::PrimitiveType(PrimitiveType::Int32), Type::PrimitiveType(PrimitiveType::Int32)) => {
            int32::gte(compiler, a, b)
        }
        (
            Type::PrimitiveType(PrimitiveType::UInt64),
            Type::PrimitiveType(PrimitiveType::UInt32),
        ) => {
            let b_u64 = compiler
                .memory
                .allocate_symbol(Type::PrimitiveType(PrimitiveType::UInt64));
            cast(compiler, b, &b_u64);

            uint64::gte(compiler, a, &b_u64)
        }
        (
            Type::PrimitiveType(PrimitiveType::Float32),
            Type::PrimitiveType(PrimitiveType::Float32),
        ) => float32::gte(compiler, a, b),
        e => unimplemented!("{:?}", e),
    }
}

fn compile_gt(compiler: &mut Compiler, a: &Symbol, b: &Symbol) -> Symbol {
    match (&a.type_, &b.type_) {
        (
            Type::PrimitiveType(PrimitiveType::UInt32),
            Type::PrimitiveType(PrimitiveType::UInt32),
        ) => uint32::gt(compiler, a, b),
        (
            Type::PrimitiveType(PrimitiveType::UInt64),
            Type::PrimitiveType(PrimitiveType::UInt64),
        ) => uint64::gt(compiler, a, b),
        (Type::PrimitiveType(PrimitiveType::Int32), Type::PrimitiveType(PrimitiveType::Int32)) => {
            int32::gt(compiler, a, b)
        }
        (
            Type::PrimitiveType(PrimitiveType::UInt64),
            Type::PrimitiveType(PrimitiveType::UInt32),
        ) => {
            let b_u64 = compiler
                .memory
                .allocate_symbol(Type::PrimitiveType(PrimitiveType::UInt64));
            cast(compiler, b, &b_u64);

            uint64::gt(compiler, a, &b_u64)
        }
        (
            Type::PrimitiveType(PrimitiveType::Float32),
            Type::PrimitiveType(PrimitiveType::Float32),
        ) => float32::gt(compiler, a, b),
        e => unimplemented!("{:?}", e),
    }
}

fn compile_lte(compiler: &mut Compiler, a: &Symbol, b: &Symbol) -> Symbol {
    match (&a.type_, &b.type_) {
        (
            Type::PrimitiveType(PrimitiveType::UInt32),
            Type::PrimitiveType(PrimitiveType::UInt32),
        ) => uint32::lte(compiler, a, b),
        (
            Type::PrimitiveType(PrimitiveType::UInt64),
            Type::PrimitiveType(PrimitiveType::UInt64),
        ) => uint64::lte(compiler, a, b),
        (Type::PrimitiveType(PrimitiveType::Int32), Type::PrimitiveType(PrimitiveType::Int32)) => {
            int32::lte(compiler, a, b)
        }
        (
            Type::PrimitiveType(PrimitiveType::UInt64),
            Type::PrimitiveType(PrimitiveType::UInt32),
        ) => {
            let b_u64 = compiler
                .memory
                .allocate_symbol(Type::PrimitiveType(PrimitiveType::UInt64));
            cast(compiler, b, &b_u64);

            uint64::lte(compiler, a, &b_u64)
        }
        (
            Type::PrimitiveType(PrimitiveType::Float32),
            Type::PrimitiveType(PrimitiveType::Float32),
        ) => float32::lte(compiler, a, b),
        e => unimplemented!("{:?}", e),
    }
}

fn compile_lt(compiler: &mut Compiler, a: &Symbol, b: &Symbol) -> Symbol {
    match (&a.type_, &b.type_) {
        (
            Type::PrimitiveType(PrimitiveType::UInt32),
            Type::PrimitiveType(PrimitiveType::UInt32),
        ) => uint32::lt(compiler, a, b),
        (
            Type::PrimitiveType(PrimitiveType::UInt64),
            Type::PrimitiveType(PrimitiveType::UInt64),
        ) => uint64::lt(compiler, a, b),
        (Type::PrimitiveType(PrimitiveType::Int32), Type::PrimitiveType(PrimitiveType::Int32)) => {
            int32::lt(compiler, a, b)
        }
        (
            Type::PrimitiveType(PrimitiveType::UInt64),
            Type::PrimitiveType(PrimitiveType::UInt32),
        ) => {
            let b_u64 = compiler
                .memory
                .allocate_symbol(Type::PrimitiveType(PrimitiveType::UInt64));
            cast(compiler, b, &b_u64);

            uint64::lt(compiler, a, &b_u64)
        }
        (
            Type::PrimitiveType(PrimitiveType::Float32),
            Type::PrimitiveType(PrimitiveType::Float32),
        ) => float32::lt(compiler, a, b),
        e => unimplemented!("{:?}", e),
    }
}

fn compile_shift_left(compiler: &mut Compiler, a: &Symbol, b: &Symbol) -> Symbol {
    match (&a.type_, &b.type_) {
        (
            Type::PrimitiveType(PrimitiveType::UInt32),
            Type::PrimitiveType(PrimitiveType::UInt32),
        ) => uint32::shift_left(compiler, a, b),
        (
            Type::PrimitiveType(PrimitiveType::UInt64),
            Type::PrimitiveType(PrimitiveType::UInt64),
        ) => uint64::shift_left(compiler, a, b),
        (Type::PrimitiveType(PrimitiveType::Int32), Type::PrimitiveType(PrimitiveType::Int32)) => {
            int32::shift_left(compiler, a, b)
        }
        (
            Type::PrimitiveType(PrimitiveType::UInt64),
            Type::PrimitiveType(PrimitiveType::UInt32),
        ) => {
            let b_u64 = compiler
                .memory
                .allocate_symbol(Type::PrimitiveType(PrimitiveType::UInt64));
            cast(compiler, b, &b_u64);

            uint64::shift_left(compiler, a, &b_u64)
        }
        e => unimplemented!("{:?}", e),
    }
}

fn compile_shift_right(compiler: &mut Compiler, a: &Symbol, b: &Symbol) -> Symbol {
    match (&a.type_, &b.type_) {
        (
            Type::PrimitiveType(PrimitiveType::UInt32),
            Type::PrimitiveType(PrimitiveType::UInt32),
        ) => uint32::shift_right(compiler, a, b),
        (
            Type::PrimitiveType(PrimitiveType::UInt64),
            Type::PrimitiveType(PrimitiveType::UInt64),
        ) => uint64::shift_right(compiler, a, b),
        (Type::PrimitiveType(PrimitiveType::Int32), Type::PrimitiveType(PrimitiveType::Int32)) => {
            int32::shift_right(compiler, a, b)
        }
        (
            Type::PrimitiveType(PrimitiveType::UInt64),
            Type::PrimitiveType(PrimitiveType::UInt32),
        ) => {
            let b_u64 = compiler
                .memory
                .allocate_symbol(Type::PrimitiveType(PrimitiveType::UInt64));
            cast(compiler, b, &b_u64);

            uint64::shift_right(compiler, a, &b_u64)
        }
        e => unimplemented!("{:?}", e),
    }
}

fn compile_index(compiler: &mut Compiler, a: &Symbol, b: &Symbol) -> Result<Symbol> {
    match &a.type_ {
        Type::Map(k, _v) => {
            ensure_eq_type!(@k.as_ref(), @&b.type_);

            let (_key, value, _value_ptr, _found) = map::get(compiler, a, b)?;
            Ok(value)
        }
        x => TypeMismatchSnafu {
            context: format!("expected map but found {x:?}"),
        }
        .fail()
        .map_err(Into::into),
    }
}

fn dynamic_alloc(compiler: &mut Compiler, args: &[Symbol]) -> Result<Symbol> {
    let size = &args[0];
    ensure!(
        matches!(size.type_, Type::PrimitiveType(PrimitiveType::UInt32)),
        TypeMismatchSnafu {
            context: "cannot alloc of size other than UInt32"
        }
    );

    let addr = compiler
        .memory
        .allocate_symbol(Type::PrimitiveType(PrimitiveType::UInt32));

    compiler
        .instructions
        .push(encoder::Instruction::MemLoad(Some(3)));
    compiler.instructions.push(encoder::Instruction::Dup(None));
    compiler.memory.write(
        compiler.instructions,
        addr.memory_addr,
        &[ValueSource::Stack],
    );
    compiler.memory.read(
        compiler.instructions,
        size.memory_addr,
        size.type_.miden_width(),
    );
    // old addr + size
    compiler
        .instructions
        .push(encoder::Instruction::U32CheckedAdd);

    // store new addr
    compiler
        .instructions
        .push(encoder::Instruction::MemStore(Some(3)));

    // return old addr
    Ok(addr)
}

fn log(compiler: &mut Compiler, scope: &mut Scope, args: &[Symbol]) -> Result<Symbol> {
    let mut str_args = vec![];

    for arg in args {
        let message = match &arg.type_ {
            Type::String => arg.clone(),
            Type::PrimitiveType(PrimitiveType::UInt32) => compile_function_call(
                compiler,
                scope.find_function("uint32ToString").unwrap(),
                &[arg.clone()],
                None,
            )?,
            Type::PrimitiveType(PrimitiveType::Boolean) => compile_function_call(
                compiler,
                scope.find_function("uint32ToString").unwrap(),
                &[Symbol {
                    type_: Type::PrimitiveType(PrimitiveType::UInt32),
                    ..arg.clone()
                }],
                None,
            )?,
            t => {
                return Err(Error::unimplemented(format!(
                    "logging of {t:?} is not supported yet"
                )))
            }
        };

        str_args.push(message);
    }

    for arg in str_args {
        compile_function_call(compiler, &Function::Ast(&LOG_STRING), &[arg], None)?;
    }

    Ok(Symbol {
        type_: Type::PrimitiveType(PrimitiveType::Boolean),
        memory_addr: 0,
    })
}

fn read_advice_collection_reference(compiler: &mut Compiler, collection: String) -> Result<Symbol> {
    let r = compile_function_call(
        compiler,
        BUILTINS_SCOPE
            .find_function("readAdviceCollectionReference")
            .unwrap(),
        &[],
        None,
    )?;

    Ok(Symbol {
        type_: Type::CollectionReference { collection },
        ..r
    })
}

fn read_advice_public_key(compiler: &mut Compiler) -> Result<Symbol> {
    let result = compiler.memory.allocate_symbol(Type::PublicKey);

    compiler.instructions.push(encoder::Instruction::AdvPush(1));
    compiler.memory.write(
        compiler.instructions,
        publickey::kty(&result).memory_addr,
        &[ValueSource::Stack],
    );

    compiler.instructions.push(encoder::Instruction::AdvPush(1));
    compiler.memory.write(
        compiler.instructions,
        publickey::crv(&result).memory_addr,
        &[ValueSource::Stack],
    );

    compiler.instructions.push(encoder::Instruction::AdvPush(1));
    compiler.memory.write(
        compiler.instructions,
        publickey::alg(&result).memory_addr,
        &[ValueSource::Stack],
    );

    compiler.instructions.push(encoder::Instruction::AdvPush(1));
    compiler.memory.write(
        compiler.instructions,
        publickey::use_(&result).memory_addr,
        &[ValueSource::Stack],
    );

    let n64 = uint32::new(compiler, 64);
    let extra_ptr = dynamic_alloc(compiler, &[n64])?;

    compiler
        .memory
        .read(compiler.instructions, extra_ptr.memory_addr, 1);
    // [extra_ptr]

    compiler.instructions.push(encoder::Instruction::Dup(None));
    // [extra_ptr, extra_ptr]

    compiler.memory.write(
        compiler.instructions,
        publickey::extra_ptr(&result).memory_addr,
        &[ValueSource::Stack],
    );
    // [extra_ptr]

    for _ in 0..64 {
        compiler.instructions.push(encoder::Instruction::AdvPush(1));
        // [byte, extra_ptr]
        compiler
            .instructions
            .push(encoder::Instruction::Dup(Some(1)));
        // [extra_ptr, byte, extra_ptr]
        compiler
            .instructions
            .push(encoder::Instruction::MemStore(None));
        // [extra_ptr]
        compiler.instructions.push(encoder::Instruction::Push(1));
        // [1, extra_ptr]
        compiler
            .instructions
            .push(encoder::Instruction::U32CheckedAdd);
        // [extra_ptr + 1]
    }

    compiler.instructions.push(encoder::Instruction::Drop);
    // []

    Ok(result)
}

fn read_advice_string(compiler: &mut Compiler) -> Result<Symbol> {
    let result = compiler.memory.allocate_symbol(Type::String);

    compiler.instructions.push(encoder::Instruction::AdvPush(1));
    // [str_len]

    compiler.instructions.push(encoder::Instruction::Dup(None));
    // [str_len, str_len]
    let str_len = string::length(&result);
    compiler.memory.write(
        compiler.instructions,
        str_len.memory_addr,
        &[ValueSource::Stack],
    );
    // [str_len]

    let data_ptr = dynamic_alloc(compiler, &[str_len])?;
    compiler.memory.write(
        compiler.instructions,
        string::data_ptr(&result).memory_addr,
        &[ValueSource::Memory(data_ptr.memory_addr)],
    );
    let data_ptr = string::data_ptr(&result);

    compiler.memory.read(
        compiler.instructions,
        data_ptr.memory_addr,
        data_ptr.type_.miden_width(),
    );
    // [data_ptr, str_len]

    compiler.instructions.extend_from_slice(&[
        encoder::Instruction::Swap,
        // [str_len, data_ptr]
        encoder::Instruction::While {
            condition: vec![
                encoder::Instruction::Dup(None),
                // [str_len, str_len, data_ptr]
                encoder::Instruction::Push(0),
                // [0, str_len, str_len, data_ptr]
                encoder::Instruction::U32CheckedGT,
                // [str_len > 0, str_len, data_ptr]
            ],
            body: vec![
                // [str_len, data_ptr]
                encoder::Instruction::Push(1),
                // [1, str_len, data_ptr]
                encoder::Instruction::U32CheckedSub,
                // [str_len - 1, data_ptr]
                encoder::Instruction::Swap,
                // [data_ptr, str_len - 1]
                encoder::Instruction::AdvPush(1),
                // [byte, data_ptr, str_len - 1]
                encoder::Instruction::Dup(Some(1)),
                // [data_ptr, byte, data_ptr, str_len - 1]
                encoder::Instruction::MemStore(None),
                // [data_ptr, str_len - 1]
                encoder::Instruction::Push(1),
                // [1, data_ptr, str_len - 1]
                encoder::Instruction::U32CheckedAdd,
                // [data_ptr + 1, str_len - 1]
                encoder::Instruction::Swap,
                // [str_len - 1, data_ptr + 1]
            ],
        },
        // [0, data_ptr]
        encoder::Instruction::Drop,
        // [data_ptr]
        encoder::Instruction::Drop,
        // []
    ]);

    Ok(result)
}

fn read_advice_array(compiler: &mut Compiler, element_type: &Type) -> Result<Symbol> {
    compiler.instructions.push(encoder::Instruction::AdvPush(1));
    // [array_len]

    compiler.instructions.push(encoder::Instruction::Dup(None));
    // [array_len, array_len]
    let array_len = compiler
        .memory
        .allocate_symbol(Type::PrimitiveType(PrimitiveType::UInt32));
    compiler.memory.write(
        compiler.instructions,
        array_len.memory_addr,
        &[ValueSource::Stack],
    );
    // [array_len]

    let capacity = compiler
        .memory
        .allocate_symbol(Type::PrimitiveType(PrimitiveType::UInt32));
    compiler.instructions.push(encoder::Instruction::Push(2));
    // [2, array_len]
    // capacity is 2x the length, because reallocating is expensive
    compiler
        .instructions
        .push(encoder::Instruction::U32CheckedMul);
    // [capacity = array_len * 2]
    compiler.memory.write(
        compiler.instructions,
        capacity.memory_addr,
        &[ValueSource::Stack],
    );
    // []

    let data_ptr = dynamic_alloc(compiler, &[capacity])?;

    let read_element_advice_insts = {
        let mut insts = vec![];
        std::mem::swap(compiler.instructions, &mut insts);

        let el = read_advice_generic(compiler, element_type)?;
        compiler.memory.read(
            compiler.instructions,
            el.memory_addr,
            element_type.miden_width(),
        );

        std::mem::swap(compiler.instructions, &mut insts);
        insts
    };

    compiler
        .memory
        .read(compiler.instructions, data_ptr.memory_addr, 1);
    // [data_ptr]
    compiler
        .memory
        .read(compiler.instructions, array_len.memory_addr, 1);
    // [array_len, data_ptr]
    compiler.instructions.push(encoder::Instruction::While {
        condition: vec![
            // [array_len, data_ptr]
            encoder::Instruction::Dup(None),
            // [array_len, array_len, data_ptr]
            encoder::Instruction::Push(0),
            // [0, array_len, array_len, data_ptr]
            encoder::Instruction::U32CheckedGT,
            // [array_len > 0, array_len, data_ptr]
        ],
        body: [
            // [array_len, data_ptr]
            encoder::Instruction::Push(1),
            // [1, array_len, data_ptr]
            encoder::Instruction::U32CheckedSub,
            // [array_len - 1, data_ptr]
            encoder::Instruction::Swap,
            // [data_ptr, array_len - 1]
        ]
        .into_iter()
        .chain(read_element_advice_insts)
        .chain({
            // [bytes... (width), data_ptr, array_len - 1]
            let mut v = vec![];

            for i in 0..element_type.miden_width() {
                v.push(encoder::Instruction::Dup(Some(
                    element_type.miden_width() - i,
                )));
                // [data_ptr, bytes..., data_ptr, array_len - 1]
                v.push(encoder::Instruction::Push(i));
                // [i, data_ptr, bytes..., data_ptr, array_len - 1]
                v.push(encoder::Instruction::U32CheckedAdd);
                // [data_ptr + i, bytes..., data_ptr, array_len - 1]
                v.push(encoder::Instruction::MemStore(None));
                // [bytes..., data_ptr, array_len - 1]
            }

            v.into_iter()
        })
        .chain([
            // [data_ptr, array_len - 1]
            encoder::Instruction::Push(element_type.miden_width()),
            // [width, data_ptr, array_len - 1]
            encoder::Instruction::U32CheckedAdd,
            // [data_ptr + width, array_len - 1]
            encoder::Instruction::Swap,
            // [array_len - 1, data_ptr + width]
        ])
        .collect(),
    });

    // [0, end_data_ptr]
    compiler.instructions.push(encoder::Instruction::Drop);
    compiler.instructions.push(encoder::Instruction::Drop);
    // []

    let arr = compiler
        .memory
        .allocate_symbol(Type::Array(Box::new(element_type.clone())));

    compiler.memory.write(
        compiler.instructions,
        array::length(&arr).memory_addr,
        &[ValueSource::Memory(array_len.memory_addr)],
    );

    compiler
        .memory
        .read(compiler.instructions, array::length(&arr).memory_addr, 1);
    // [array_len]
    compiler.instructions.push(encoder::Instruction::Push(2));
    // [2, array_len]
    compiler
        .instructions
        .push(encoder::Instruction::U32CheckedMul);
    // [capacity = array_len * 2]
    compiler.memory.write(
        compiler.instructions,
        array::capacity(&arr).memory_addr,
        &[ValueSource::Stack],
    );
    // []

    compiler.memory.write(
        compiler.instructions,
        array::data_ptr(&arr).memory_addr,
        &[ValueSource::Memory(data_ptr.memory_addr)],
    );

    Ok(arr)
}

fn read_advice_map(compiler: &mut Compiler, key_type: &Type, value_type: &Type) -> Result<Symbol> {
    // Maps are serialized as [keys_arr..., values_arr...]
    let result = compiler.memory.allocate_symbol(Type::Map(
        Box::new(key_type.clone()),
        Box::new(value_type.clone()),
    ));

    let key_array = read_advice_array(compiler, key_type)?;
    let value_array = read_advice_array(compiler, value_type)?;

    let (keys, values) = map::key_values_arr(&result)?;
    compiler.memory.write(
        compiler.instructions,
        keys.memory_addr,
        &[
            ValueSource::Memory(array::capacity(&key_array).memory_addr),
            ValueSource::Memory(array::length(&key_array).memory_addr),
            ValueSource::Memory(array::data_ptr(&key_array).memory_addr),
        ],
    );

    compiler.memory.write(
        compiler.instructions,
        values.memory_addr,
        &[
            ValueSource::Memory(array::capacity(&value_array).memory_addr),
            ValueSource::Memory(array::length(&value_array).memory_addr),
            ValueSource::Memory(array::data_ptr(&value_array).memory_addr),
        ],
    );

    Ok(result)
}

fn read_advice_nullable(compiler: &mut Compiler, type_: Type) -> Result<Symbol> {
    let value_type = match &type_ {
        Type::Nullable(value_type) => value_type,
        _ => {
            return TypeMismatchSnafu {
                context: format!("read_advice_nullable for non-null type: {type_:?}"),
            }
            .fail()
            .map_err(Into::into)
        }
    };

    let is_not_null = compile_function_call(
        compiler,
        BUILTINS_SCOPE.find_function("readAdviceBoolean").unwrap(),
        &[],
        None,
    )?;

    let (value, read_value_insts) = {
        let mut insts = vec![];
        std::mem::swap(compiler.instructions, &mut insts);

        let value = read_advice_generic(compiler, value_type)?;
        std::mem::swap(compiler.instructions, &mut insts);

        (value, insts)
    };

    compiler.instructions.push(encoder::Instruction::If {
        condition: vec![encoder::Instruction::MemLoad(Some(is_not_null.memory_addr))],
        then: read_value_insts,
        else_: vec![],
    });

    let s = compiler.memory.allocate_symbol(type_);
    compiler.memory.read(
        compiler.instructions,
        is_not_null.memory_addr,
        is_not_null.type_.miden_width(),
    );
    compiler.memory.write(
        compiler.instructions,
        nullable::is_not_null(&s).memory_addr,
        &vec![ValueSource::Stack; is_not_null.type_.miden_width() as _],
    );
    compiler.memory.read(
        compiler.instructions,
        value.memory_addr,
        value.type_.miden_width(),
    );
    compiler.memory.write(
        compiler.instructions,
        nullable::value(s.clone()).memory_addr,
        &vec![ValueSource::Stack; value.type_.miden_width() as _],
    );

    Ok(s)
}

fn array_push(compiler: &mut Compiler, _scope: &Scope, args: &[Symbol]) -> Result<Symbol> {
    ensure!(
        args.len() == 2,
        ArgumentsCountSnafu {
            found: args.len(),
            expected: 2usize
        }
    );
    let arr = args.get(0).unwrap();
    let element = args.get(1).unwrap();
    ensure_eq_type!(
        @arr.type_.clone(),
        @Type::Array(Box::new(element.type_.clone()))
    );

    compiler
        .memory
        .read(compiler.instructions, array::length(arr).memory_addr, 1);
    // [len]
    compiler.instructions.push(encoder::Instruction::Push(1));
    // [1, len]
    compiler
        .instructions
        .push(encoder::Instruction::U32CheckedAdd);
    // [len + 1]
    compiler.memory.write(
        compiler.instructions,
        array::length(arr).memory_addr,
        &[ValueSource::Stack],
    );
    // []

    compiler
        .memory
        .read(compiler.instructions, array::capacity(arr).memory_addr, 1);
    // [capacity]
    compiler
        .memory
        .read(compiler.instructions, array::length(arr).memory_addr, 1);
    // [len + 1, capacity]
    compiler
        .instructions
        .push(encoder::Instruction::U32CheckedGTE);
    // [len + 1 >= capacity]

    // TODO: if false, reallocate and copy
    compiler.instructions.push(encoder::Instruction::Assert);
    // []

    compiler
        .memory
        .read(compiler.instructions, array::data_ptr(arr).memory_addr, 1);
    // [data_ptr]
    compiler
        .memory
        .read(compiler.instructions, array::length(arr).memory_addr, 1);
    compiler.instructions.push(encoder::Instruction::Push(1));
    compiler
        .instructions
        .push(encoder::Instruction::U32CheckedSub);
    // [len, data_ptr]
    compiler
        .instructions
        .push(encoder::Instruction::Push(element.type_.miden_width()));
    // [element_width, len, data_ptr]
    compiler
        .instructions
        .push(encoder::Instruction::U32CheckedMul);
    // [len * element_width, data_ptr]
    compiler
        .instructions
        .push(encoder::Instruction::U32CheckedAdd);
    // [data_ptr + len * element_width]
    compiler.memory.read(
        compiler.instructions,
        element.memory_addr,
        element.type_.miden_width(),
    );
    // [element, data_ptr + len * element_width]
    compiler.instructions.push(encoder::Instruction::Swap);
    // [data_ptr + len * element_width, element]
    compiler
        .instructions
        .push(encoder::Instruction::MemStore(None));
    // []

    // Return the element, same as push does in JS
    Ok(element.clone())
}

/// A generic hash function that can hash any symbol by hashing each of it's field elements.
/// Not useful for hashing strings, or any data structure that uses pointers.
fn generic_hash(compiler: &mut Compiler, value: &Symbol) -> Symbol {
    let result = compiler.memory.allocate_symbol(Type::Hash);

    compiler.instructions.extend([
        encoder::Instruction::Push(0),
        encoder::Instruction::Push(0),
        encoder::Instruction::Push(0),
        encoder::Instruction::Push(0),
    ]);
    // [h[3], h[2], h[1], h[0]]
    for i in 0..value.type_.miden_width() {
        compiler
            .memory
            .read(compiler.instructions, value.memory_addr + i, 1);
        compiler.instructions.extend([
            encoder::Instruction::Push(0),
            encoder::Instruction::Push(0),
            encoder::Instruction::Push(0),
        ]);
        // [0, 0, 0, data, h[3], h[2], h[1], h[0]]
        compiler.instructions.push(encoder::Instruction::HMerge);
        // [h[3], h[2], h[1], h[0]]
    }

    compiler.memory.write(
        compiler.instructions,
        result.memory_addr,
        &[
            ValueSource::Stack,
            ValueSource::Stack,
            ValueSource::Stack,
            ValueSource::Stack,
        ],
    );

    result
}

fn hash(compiler: &mut Compiler, value: Symbol) -> Result<Symbol> {
    let result = match &value.type_ {
        Type::Nullable(_) => {
            let h = compiler.memory.allocate_symbol(Type::Hash);

            let mut hash_value_instructions = vec![];
            std::mem::swap(compiler.instructions, &mut hash_value_instructions);
            let non_null_value_hash = hash(compiler, nullable::value(value.clone()))?;
            std::mem::swap(compiler.instructions, &mut hash_value_instructions);

            compiler.instructions.extend([encoder::Instruction::If {
                condition: vec![encoder::Instruction::MemLoad(Some(
                    nullable::is_not_null(&value).memory_addr,
                ))],
                then: hash_value_instructions
                    .into_iter()
                    .chain({
                        let mut instructions = vec![];
                        compiler.memory.read(
                            &mut instructions,
                            non_null_value_hash.memory_addr,
                            non_null_value_hash.type_.miden_width(),
                        );
                        compiler.memory.write(
                            &mut instructions,
                            h.memory_addr,
                            &vec![
                                ValueSource::Stack;
                                non_null_value_hash.type_.miden_width() as usize
                            ],
                        );
                        instructions
                    })
                    .collect(),
                // leave h at 0 if value is null
                else_: vec![],
            }]);

            h
        }
        Type::PrimitiveType(_) => generic_hash(compiler, &value),
        Type::Hash => generic_hash(compiler, &value),
        Type::String => compile_function_call(
            compiler,
            BUILTINS_SCOPE.find_function("hashString").unwrap(),
            &[value],
            None,
        )?,
        Type::Bytes => compile_function_call(
            compiler,
            BUILTINS_SCOPE.find_function("hashBytes").unwrap(),
            &[value],
            None,
        )?,
        Type::CollectionReference { .. } => compile_function_call(
            compiler,
            BUILTINS_SCOPE
                .find_function("hashCollectionReference")
                .unwrap(),
            &[value],
            None,
        )?,
        Type::Array(_) => compile_function_call(
            compiler,
            BUILTINS_SCOPE.find_function("hashArray").unwrap(),
            &[value],
            None,
        )?,
        Type::Map(_, _) => compile_function_call(
            compiler,
            BUILTINS_SCOPE.find_function("hashMap").unwrap(),
            &[value],
            None,
        )?,
        Type::PublicKey => compile_function_call(
            compiler,
            BUILTINS_SCOPE.find_function("hashPublicKey").unwrap(),
            &[value],
            None,
        )?,
        Type::Struct(s) => {
            let mut offset = 0;
            let struct_hash = compiler.memory.allocate_symbol(Type::Hash);
            for (_, field_type) in &s.fields {
                let width = field_type.miden_width();
                let field = Symbol {
                    type_: field_type.clone(),
                    memory_addr: value.memory_addr + offset,
                };
                offset += width;

                let field_hash = hash(compiler, field)?;

                compiler.memory.read(
                    compiler.instructions,
                    struct_hash.memory_addr,
                    struct_hash.type_.miden_width(),
                );
                compiler.memory.read(
                    compiler.instructions,
                    field_hash.memory_addr,
                    field_hash.type_.miden_width(),
                );

                compiler.instructions.push(encoder::Instruction::HMerge);

                compiler.memory.write(
                    compiler.instructions,
                    struct_hash.memory_addr,
                    &[
                        ValueSource::Stack,
                        ValueSource::Stack,
                        ValueSource::Stack,
                        ValueSource::Stack,
                    ],
                );
            }

            struct_hash
        }
    };

    ensure_eq_type!(result, Type::Hash);

    Ok(result)
}

fn read_advice_generic(compiler: &mut Compiler, type_: &Type) -> Result<Symbol> {
    match type_ {
        Type::Nullable(_) => read_advice_nullable(compiler, type_.clone()),
        Type::PrimitiveType(PrimitiveType::Boolean) => compile_function_call(
            compiler,
            BUILTINS_SCOPE.find_function("readAdviceBoolean").unwrap(),
            &[],
            None,
        ),
        Type::PrimitiveType(PrimitiveType::UInt32) => compile_function_call(
            compiler,
            BUILTINS_SCOPE.find_function("readAdviceUInt32").unwrap(),
            &[],
            None,
        ),
        Type::PrimitiveType(PrimitiveType::UInt64) => compile_function_call(
            compiler,
            BUILTINS_SCOPE.find_function("readAdviceUInt64").unwrap(),
            &[],
            None,
        ),
        Type::PrimitiveType(PrimitiveType::Int32) => compile_function_call(
            compiler,
            BUILTINS_SCOPE.find_function("readAdviceInt32").unwrap(),
            &[],
            None,
        ),
        Type::PrimitiveType(PrimitiveType::Int64) => compile_function_call(
            compiler,
            BUILTINS_SCOPE.find_function("readAdviceInt64").unwrap(),
            &[],
            None,
        ),
        Type::PrimitiveType(PrimitiveType::Float32) => compile_function_call(
            compiler,
            BUILTINS_SCOPE.find_function("readAdviceFloat32").unwrap(),
            &[],
            None,
        ),
        Type::PrimitiveType(PrimitiveType::Float64) => compile_function_call(
            compiler,
            BUILTINS_SCOPE.find_function("readAdviceFloat64").unwrap(),
            &[],
            None,
        ),
        Type::String => compile_function_call(
            compiler,
            BUILTINS_SCOPE.find_function("readAdviceString").unwrap(),
            &[],
            None,
        ),
        Type::Bytes => compile_function_call(
            compiler,
            BUILTINS_SCOPE.find_function("readAdviceBytes").unwrap(),
            &[],
            None,
        ),
        Type::CollectionReference { collection } => {
            read_advice_collection_reference(compiler, collection.clone())
        }
        Type::Array(t) => read_advice_array(compiler, t),
        Type::Struct(s) => {
            let symbol = compiler.memory.allocate_symbol(type_.clone());
            read_struct_from_advice_tape(compiler, &symbol, s)?;
            Ok(symbol)
        }
        Type::PublicKey => compile_function_call(
            compiler,
            BUILTINS_SCOPE.find_function("readAdvicePublicKey").unwrap(),
            &[],
            None,
        ),
        Type::Map(k, v) => read_advice_map(compiler, k, v),
        _ => Err(Error::unimplemented(format!(
            "read_advice_generic {type_:?}"
        ))),
    }
}

fn read_struct_from_advice_tape(
    compiler: &mut Compiler,
    struct_symbol: &Symbol,
    struct_type: &Struct,
) -> Result<()> {
    for (name, type_) in &struct_type.fields {
        let symbol = read_advice_generic(compiler, type_)?;

        let sf = struct_field(compiler, struct_symbol, name)?;
        compiler.memory.read(
            compiler.instructions,
            symbol.memory_addr,
            symbol.type_.miden_width(),
        );
        compiler.memory.write(
            compiler.instructions,
            sf.memory_addr,
            &vec![ValueSource::Stack; symbol.type_.miden_width() as _],
        );
    }

    Ok(())
}

fn read_collection_inputs(
    compiler: &mut Compiler,
    this_struct: Option<Struct>,
    args: &[Type],
) -> Result<(Option<Symbol>, Vec<Symbol>)> {
    let this = this_struct.map(|ts| compiler.memory.allocate_symbol(Type::Struct(ts)));

    if let Some(this) = this.as_ref() {
        let struct_ty = match &this.type_ {
            Type::Struct(s) => s,
            _ => unreachable!(),
        };
        read_struct_from_advice_tape(compiler, this, struct_ty)?;
    }

    let mut args_symbols = Vec::new();
    for arg in args {
        args_symbols.push(read_advice_generic(compiler, arg)?);
    }

    Ok((this, args_symbols))
}

fn prepare_scope(program: &ast::Program) -> Scope {
    let mut scope = Scope::new();

    for (name, type_, func) in USABLE_BUILTINS.iter() {
        match type_ {
            Some(type_) => scope.add_method(type_.clone(), name.clone(), func.clone()),
            None => scope.add_function(name.clone(), func.clone()),
        }
    }

    for node in &program.nodes {
        match node {
            ast::RootNode::Collection(c) => {
                let mut collection = Collection {
                    name: c.name.clone(),
                    functions: vec![],
                    fields: vec![],
                    call_directive: match c
                        .decorators
                        .iter()
                        .find(|d| d.name == "call" || d.name == "public")
                    {
                        Some(d) if d.arguments.len() == 0 => true,
                        Some(d) => {
                            panic!("Invalid {} directive, call() takes no arguments", &d.name)
                        }
                        None => false,
                    },
                    read_directive: match c
                        .decorators
                        .iter()
                        .find(|d| d.name == "read" || d.name == "public")
                    {
                        Some(d) if d.arguments.len() == 0 => true,
                        Some(d) => {
                            panic!("Invalid {} directive, read() takes no arguments", &d.name)
                        }
                        None => false,
                    },
                };

                for item in &c.items {
                    match item {
                        ast::CollectionItem::Field(f) => {
                            collection.fields.push(CollectionField {
                                name: f.name.clone(),
                                type_: ast_type_to_type(f.required, &f.type_),
                                delegate: f.decorators.iter().any(|d| d.name == "delegate"),
                                read: f.decorators.iter().any(|d| d.name == "read"),
                            });
                        }
                        ast::CollectionItem::Function(f) => {
                            collection.functions.push((f.name.clone(), f));
                        }
                        ast::CollectionItem::Index(_) => {}
                    }
                }

                scope.add_collection(collection.name.clone(), collection);
            }
            ast::RootNode::Function(function) => scope
                .functions
                .push((function.name.clone(), Function::Ast(function))),
        }
    }

    scope
}

pub fn compile(
    program: ast::Program,
    collection_name: Option<&str>,
    function_name: &str,
) -> Result<(String, Abi)> {
    let mut scope = prepare_scope(&program);
<<<<<<< HEAD
    let collection = collection_name.map(|name| scope.find_collection(name).cloned().unwrap());
    let collection = collection.as_ref();
    let collection_struct = collection.map(|c| Struct::from(c.clone()));

    let (function, param_types) = match function_name {
        ".readAuth" => (None, vec![]),
        _ => {
            let function = collection
                .and_then(|c| {
                    c.functions
                        .iter()
                        .find(|(name, _)| name == function_name)
                        .map(|(_, f)| *f)
                })
                .or_else(|| match scope.find_function(function_name) {
                    Some(Function::Ast(f)) => Some(f),
                    Some(Function::Builtin(_)) => todo!(),
                    None => None,
                })
                .unwrap();

            let param_types = function
                .parameters
                .iter()
                .map(|p| ast_param_type_to_type(p.required, &p.type_, collection_struct.as_ref()))
                .collect::<Vec<_>>();

            (Some(function), param_types)
        }
    };
=======
    let collection = collection_name
        .map(|name| scope.find_collection(name).not_found("collection", name))
        .transpose()?;
    let collection_struct = collection.map(|collection| Struct {
        name: collection.name.clone(),
        fields: collection
            .fields
            .iter()
            .map(|(name, field)| (name.clone(), field.clone()))
            .collect(),
    });
    let function = collection
        .and_then(|c| {
            c.functions
                .iter()
                .find(|(name, _)| name == function_name)
                .map(|(_, f)| *f)
        })
        .or_else(|| match scope.find_function(function_name) {
            Some(Function::Ast(f)) => Some(f),
            Some(Function::Builtin(_)) => None,
            None => None,
        })
        .not_found("function", function_name)?;

    let param_types = function
        .parameters
        .iter()
        .map(|p| ast_param_type_to_type(p.required, &p.type_, collection_struct.as_ref()))
        .collect::<Result<Vec<_>>>()?;
>>>>>>> 09bf5504

    let mut instructions = vec![];
    let mut memory = Memory::new();
    let this_addr;

    let ctx_struct = Struct {
        name: "Context".to_string(),
        fields: vec![(
            "publicKey".to_owned(),
            Type::Nullable(Box::new(Type::PublicKey)),
        )],
    };
    let ctx = memory.allocate_symbol(Type::Struct(ctx_struct.clone()));

    scope.add_symbol("ctx".to_string(), ctx.clone());

    let all_possible_record_dependencies = scope
        .collections
        .iter()
        .map(|c| {
            (
                abi::RecordHashes {
                    collection: c.0.clone(),
                },
                memory.allocate_symbol(Type::Array(Box::new(Type::Hash))),
            )
        })
        .collect::<Vec<_>>();

    {
        let mut compiler = Compiler::new(&mut instructions, &mut memory, &scope);
        compiler.record_depenencies = all_possible_record_dependencies.clone();

        let expected_hash = collection_struct.as_ref().map(|_| {
            let hash = compiler.memory.allocate_symbol(Type::Hash);
            compiler.memory.write(
                compiler.instructions,
                hash.memory_addr,
                &vec![ValueSource::Stack; hash.type_.miden_width() as _],
            );
            hash
        });

<<<<<<< HEAD
        for (_, symbol) in &all_possible_record_dependencies {
            let array_length = compiler
                .memory
                .allocate_symbol(Type::PrimitiveType(PrimitiveType::UInt32));
            let full_width = compiler
                .memory
                .allocate_symbol(Type::PrimitiveType(PrimitiveType::UInt32));

            compiler.instructions.extend([
                // array_len is provided by the host on the stack
                // [array_len]
                encoder::Instruction::Dup(None),
                // [array_len, array_len]
                encoder::Instruction::MemStore(Some(array_length.memory_addr)),
                // [array_len]
                encoder::Instruction::Push(4), // miden width of hash
                // [4, array_len]
                encoder::Instruction::U32CheckedMul,
                // [full_width = array_len * 4]
                encoder::Instruction::Dup(None),
                // [full_width, full_width]
                encoder::Instruction::MemStore(Some(full_width.memory_addr)),
                // [full_width]
            ]);

            let ptr = dynamic_alloc(&mut compiler, &[full_width.clone()]);

            compiler.instructions.extend([
                encoder::Instruction::While {
                    condition: vec![
                        // [full_width]
                        encoder::Instruction::Dup(None),
                        // [full_width, full_width]
                        encoder::Instruction::Push(0),
                        // [0, full_width, full_width]
                        encoder::Instruction::U32CheckedGT,
                        // [full_width > 0, full_width]
                    ],
                    body: vec![
                        // [full_width]
                        encoder::Instruction::Dup(None),
                        // [full_width, full_width]
                        encoder::Instruction::MemLoad(Some(full_width.memory_addr)),
                        // [original_full_width, full_width, full_width]
                        encoder::Instruction::Swap,
                        encoder::Instruction::U32CheckedSub,
                        // [offset = original_full_width - full_width, full_width]
                        encoder::Instruction::MemLoad(Some(ptr.memory_addr)),
                        // [ptr, offset, full_width]
                        encoder::Instruction::U32CheckedAdd,
                        // [target = ptr + offset, full_width]
                        encoder::Instruction::MovUp(2),
                        // [value, target, full_width]
                        encoder::Instruction::Swap,
                        // [target, value, full_width]
                        encoder::Instruction::MemStore(None),
                        // [full_width]
                        encoder::Instruction::Push(1),
                        // [1, full_width]
                        encoder::Instruction::U32CheckedSub,
                        // [full_width - 1]
                    ],
                },
                encoder::Instruction::Drop,
                // []
            ]);

            compiler.memory.write(
                compiler.instructions,
                array::length(symbol).memory_addr,
                &[ValueSource::Memory(array_length.memory_addr)],
            );

            compiler.memory.write(
                compiler.instructions,
                array::capacity(symbol).memory_addr,
                &[ValueSource::Memory(array_length.memory_addr)],
            );

            compiler.memory.write(
                compiler.instructions,
                array::data_ptr(symbol).memory_addr,
                &[ValueSource::Memory(ptr.memory_addr)],
            );
        }

        read_struct_from_advice_tape(&mut compiler, &ctx, &ctx_struct);
=======
        read_struct_from_advice_tape(&mut compiler, &ctx, &ctx_struct)?;
>>>>>>> 09bf5504

        let (this_symbol, arg_symbols) =
            read_collection_inputs(&mut compiler, collection_struct.clone(), &param_types)?;

        let ctx_pk = struct_field(&mut compiler, &ctx, "publicKey").unwrap();
        if function.is_some() {
            let auth_result = compile_call_authorization_proof(
                &mut compiler,
                &ctx_pk,
                this_symbol.as_ref().unwrap(),
                collection_name.unwrap(),
                function_name,
            );

            let assert_fn = compiler.root_scope.find_function("assert").unwrap();
            let (error_str, _) = string::new(
                &mut compiler,
                "You are not authorized to call this function",
            );
            compile_function_call(&mut compiler, assert_fn, &[auth_result, error_str], None);
        }

        this_addr = this_symbol.as_ref().map(|ts| ts.memory_addr);

        if let Some(this_symbol) = &this_symbol {
            let this_hash = hash(&mut compiler, this_symbol.clone())?;
            // compiler.memory.read(
            //     &mut compiler.instructions,
            //     this_hash.memory_addr,
            //     this_hash.type_.miden_width(),
            // );
            let is_eq = compile_eq(&mut compiler, &this_hash, expected_hash.as_ref().unwrap());
            let assert_fn = compiler.root_scope.find_function("assert").unwrap();
            let (error_str, _) = string::new(
                &mut compiler,
                "Hash of this does not match the expected hash",
            );
            compile_function_call(&mut compiler, assert_fn, &[is_eq, error_str], None)?;
        }

<<<<<<< HEAD
        let result = match function {
            // read auth
            None => compile_read_authorization_proof(
                &mut compiler,
                this_symbol.as_ref().unwrap(),
                collection.as_ref().unwrap(),
                &ctx_pk,
            ),
            Some(function) => compile_ast_function_call(
                function,
                &mut compiler,
                &arg_symbols,
                this_symbol.clone(),
            ),
        };
=======
        let result =
            compile_ast_function_call(function, &mut compiler, &arg_symbols, this_symbol.clone())?;
>>>>>>> 09bf5504

        comment!(compiler, "Reading result from memory");
        compiler.memory.read(
            compiler.instructions,
            result.memory_addr,
            result.type_.miden_width(),
        );

        if let Some(this_symbol) = this_symbol {
            comment!(compiler, "Reading selfdestruct flag");
            compiler.memory.read(compiler.instructions, 6, 1);

            let this_hash = hash(&mut compiler, this_symbol)?;
            comment!(compiler, "Reading output `this` hash");
            compiler.memory.read(
                compiler.instructions,
                this_hash.memory_addr,
                this_hash.type_.miden_width(),
            );
        }

        assert_eq!(
            compiler.record_depenencies.len(),
            all_possible_record_dependencies.len()
        );
    }

    let instructions = encoder::unabstract(
        instructions,
        &mut |size| memory.allocate(size),
        &mut None,
        &mut None,
        &mut false,
        false,
    );

    let mut miden_code = String::new();
    miden_code.push_str("use.std::math::u64\n");
    miden_code.push_str("begin\n");
    miden_code.push_str("  push.");
    miden_code.push_str(&memory.static_alloc_ptr.to_string());
    miden_code.push_str("\n  mem_store.3\n"); // dynamic allocation pointer
    for instruction in instructions {
        instruction
            .encode(unsafe { miden_code.as_mut_vec() }, 1)
            .context(IoSnafu)?;
        miden_code.push('\n');
    }
    miden_code.push_str("end\n");

    Ok((
        miden_code,
        Abi {
            this_addr,
            this_type: collection_struct.map(Type::Struct),
            param_types,
            other_collection_types: scope
                .collections
                .iter()
                .map(|c| Type::Struct(Struct::from(c.1.clone())))
                .collect(),
            other_records: all_possible_record_dependencies
                .into_iter()
                .map(|x| x.0)
                .collect(),
            std_version: Some(StdVersion::V0_6_1),
        },
    ))
}

fn compile_read_authorization_proof(
    compiler: &mut Compiler,
    struct_symbol: &Symbol,
    collection: &Collection,
    auth_pk: &Symbol,
) -> Symbol {
    let result = compiler
        .memory
        .allocate_symbol(Type::PrimitiveType(PrimitiveType::Boolean));

    if collection.read_directive {
        compiler.instructions.push(encoder::Instruction::Push(1));
        compiler
            .instructions
            .push(encoder::Instruction::MemStore(Some(result.memory_addr)));
        return result;
    }

    for field in collection.fields.iter().filter(|f| f.read) {
        let field_symbol = struct_field(compiler, &struct_symbol, &field.name).unwrap();
        compiler.memory.read(
            &mut compiler.instructions,
            field_symbol.memory_addr,
            field_symbol.type_.miden_width(),
        );

        let passed = compile_check_eq_or_ownership(compiler, field_symbol, auth_pk);
        compiler.instructions.push(encoder::Instruction::If {
            condition: vec![encoder::Instruction::MemLoad(Some(passed.memory_addr))],
            then: vec![
                encoder::Instruction::Push(1),
                encoder::Instruction::MemStore(Some(result.memory_addr)),
            ],
            else_: vec![],
        });
    }

    result
}

fn compile_call_authorization_proof(
    compiler: &mut Compiler,
    // Symbol of type Type::Nullable(Type::PublicKey)
    auth_pk: &Symbol,
    collection_symbol: &Symbol,
    collection_name: &str,
    function_name: &str,
) -> Symbol {
    let result = compiler
        .memory
        .allocate_symbol(Type::PrimitiveType(PrimitiveType::Boolean));

    if function_name == "constructor" {
        compiler.instructions.push(encoder::Instruction::Push(1));
        compiler
            .instructions
            .push(encoder::Instruction::MemStore(Some(result.memory_addr)));
        return result;
    }

    let scope = compiler.root_scope;
    let collection = scope.find_collection(collection_name).unwrap();
    // let collection_struct = Struct::from(collection.clone());
    let Some((_, function)) = collection
        .functions
        .iter()
        .find(|(name, _)| name == function_name)
    else {
        panic!("Function not found");
    };

    let mut call_decorators = function
        .decorators
        .iter()
        .filter(|d| d.name == "call")
        .peekable();

    let function_has_call_directive = call_decorators.peek().is_some();
    match (collection.call_directive, function_has_call_directive) {
        // Function call directive overrides the collection call directive.
        (_, true) => {}
        // The collection has a @call directive, but the function does not,
        // anyone can call it.
        (true, false) => {
            compiler.instructions.push(encoder::Instruction::Push(1));
            compiler
                .instructions
                .push(encoder::Instruction::MemStore(Some(result.memory_addr)));
            return result;
        }
        // Neither the collection nor the function have a @call directive,
        // no calls are allowed.
        (false, false) => return result,
    }

    let mut call_fields = call_decorators
        .flat_map(|d| &d.arguments)
        .map(|a| a.split('.').collect::<Vec<_>>())
        .peekable();

    if function_has_call_directive && call_fields.peek().is_none() {
        // The call is just `@call` with no fields, so no authorization required.
        compiler.instructions.push(encoder::Instruction::Push(1));
        compiler
            .instructions
            .push(encoder::Instruction::MemStore(Some(result.memory_addr)));
        return result;
    }

    for call_field_path in call_fields {
        let mut current_field = collection_symbol.clone();
        for field in call_field_path {
            current_field = match struct_field(compiler, &current_field, field) {
                Some(s) => s,
                None => panic!("Field {field} not found in {current_field:?}"),
            };
        }

        let passed = compile_check_eq_or_ownership(compiler, current_field, auth_pk);
        compiler.instructions.push(encoder::Instruction::If {
            condition: vec![encoder::Instruction::MemLoad(Some(passed.memory_addr))],
            then: vec![
                encoder::Instruction::Push(1),
                encoder::Instruction::MemStore(Some(result.memory_addr)),
            ],
            else_: vec![],
        });
    }

    result
}

fn compile_check_eq_or_ownership(
    compiler: &mut Compiler,
    field: Symbol,
    auth_pk: &Symbol,
) -> Symbol {
    let result = compiler
        .memory
        .allocate_symbol(Type::PrimitiveType(PrimitiveType::Boolean));

    let is_eq = match &field.type_ {
        Type::PublicKey => compile_eq(compiler, &field, auth_pk),
        Type::Nullable(t) if **t == Type::PublicKey => compile_eq(compiler, &field, auth_pk),
        Type::CollectionReference { collection } => {
            let collection_type = compiler.root_scope.find_collection(&collection).unwrap();
            let collection_record_hashes = compiler.get_record_dependency(collection_type).unwrap();
            let id = struct_field(compiler, &field, "id").unwrap();

            let hash_id = hash(compiler, id.clone());
            compiler.memory.read(
                compiler.instructions,
                hash_id.memory_addr,
                hash_id.type_.miden_width(),
            );
            // [...id_hash]
            compiler
                .instructions
                .push(encoder::Instruction::AdvPushMapval);
            // advice = [Nullable(public_record_hash_position), ...record_data]
            compiler.instructions.push(encoder::Instruction::Dropw);
            // []

            let public_hash_position = read_advice_generic(
                compiler,
                &Type::Nullable(Box::new(Type::PrimitiveType(PrimitiveType::UInt32))),
            );

            let (not_null_instructions, result) = {
                let mut insts = vec![];
                std::mem::swap(compiler.instructions, &mut insts);

                let public_hash_position = nullable::value(public_hash_position.clone());

                let record_public_hash =
                    array::get(compiler, &collection_record_hashes, &public_hash_position);

                let record = compiler
                    .memory
                    .allocate_symbol(Type::Struct(Struct::from(collection_type.clone())));
                read_struct_from_advice_tape(
                    compiler,
                    &record,
                    &Struct::from(collection_type.clone()),
                );
                let actual_record_hash = hash(compiler, record.clone());

                let is_hash_eq = compile_eq(
                    compiler,
                    dbg!(&record_public_hash), // addr 63
                    dbg!(&actual_record_hash), // addr 77
                );
                let assert = compiler.root_scope.find_function("assert").unwrap();
                let (error_str, _) =
                    string::new(compiler, "Record hash does not match the expected hash");
                compile_function_call(compiler, assert, &[is_hash_eq, error_str], None);

                let record_id = struct_field(compiler, &record, "id").unwrap();
                let is_id_eq = compile_eq(compiler, &record_id, &id);
                let (error_str, _) = string::new(compiler, "Record id does not match");
                compile_function_call(compiler, assert, &[is_id_eq, error_str], None);

                let result = compile_check_ownership(compiler, &record, collection_type, auth_pk);

                std::mem::swap(compiler.instructions, &mut insts);
                (insts, result)
            };

            compiler.instructions.push(encoder::Instruction::If {
                condition: vec![encoder::Instruction::MemLoad(Some(
                    nullable::is_not_null(&public_hash_position).memory_addr,
                ))],
                then: not_null_instructions,
                else_: vec![],
            });

            result
        }
        Type::Array(t) => {
            // We need to iterate over the array and check if any of the elements match
            let index = compiler
                .memory
                .allocate_symbol(Type::PrimitiveType(PrimitiveType::UInt32));

            let (current_array_element, current_array_element_insts) = {
                let mut insts = vec![];
                std::mem::swap(compiler.instructions, &mut insts);

                let result = array::get(compiler, &field, &index);

                std::mem::swap(compiler.instructions, &mut insts);
                (result, insts)
            };

            let (passed, ownership_check_insts) = {
                let mut insts = vec![];
                std::mem::swap(compiler.instructions, &mut insts);

                let result =
                    compile_check_eq_or_ownership(compiler, current_array_element.clone(), auth_pk);

                std::mem::swap(compiler.instructions, &mut insts);
                (result, insts)
            };

            compiler.instructions.extend([
                encoder::Instruction::MemLoad(Some(array::length(&field).memory_addr)),
                // [array_len]
                encoder::Instruction::While {
                    condition: vec![
                        encoder::Instruction::Dup(None),
                        // [array_len, array_len]
                        encoder::Instruction::Push(0),
                        encoder::Instruction::U32CheckedGT,
                        // [array_len > 0, array_len]
                        encoder::Instruction::MemLoad(Some(passed.memory_addr)),
                        // [passed, array_len > 0, array_len]
                        encoder::Instruction::Not,
                        // [!passed, array_len > 0, array_len]
                        encoder::Instruction::And,
                        // [array_len > 0 && !passed, array_len]
                    ],
                    body: [
                        // [array_len]
                        encoder::Instruction::Push(1),
                        // [1, array_len]
                        encoder::Instruction::U32CheckedSub,
                        // [array_len - 1]
                        encoder::Instruction::Dup(None),
                        encoder::Instruction::MemStore(Some(index.memory_addr)),
                        // [array_len - 1]
                    ]
                    .into_iter()
                    .chain(current_array_element_insts)
                    .chain(ownership_check_insts)
                    .collect(),
                },
            ]);

            passed
        }
        _ => todo!(),
    };

    compiler.instructions.push(encoder::Instruction::If {
        condition: vec![encoder::Instruction::MemLoad(Some(is_eq.memory_addr))],
        then: vec![
            encoder::Instruction::Push(1),
            encoder::Instruction::MemStore(Some(result.memory_addr)),
        ],
        else_: vec![],
    });

    result
}

fn compile_check_ownership(
    compiler: &mut Compiler,
    struct_symbol: &Symbol,
    collection: &Collection,
    auth_pk: &Symbol,
) -> Symbol {
    let result = compiler
        .memory
        .allocate_symbol(Type::PrimitiveType(PrimitiveType::Boolean));

    let collection_struct = Struct::from(collection.clone());

    for delegate_field in collection.fields.iter().filter(|f| f.delegate) {
        let delegate_symbol = struct_field(compiler, struct_symbol, &delegate_field.name).unwrap();

        let is_eq = match &delegate_symbol.type_ {
            Type::PublicKey => compile_eq(compiler, &delegate_symbol, auth_pk),
            Type::Nullable(t) if **t == Type::PublicKey => {
                compile_eq(compiler, &delegate_symbol, auth_pk)
            }
            Type::CollectionReference { collection } => {
                todo!()
            }
            Type::Array(_) => todo!(),
            _ => todo!(),
        };

        compiler.instructions.push(encoder::Instruction::If {
            condition: vec![encoder::Instruction::MemLoad(Some(is_eq.memory_addr))],
            then: vec![
                encoder::Instruction::Push(1),
                encoder::Instruction::MemStore(Some(result.memory_addr)),
            ],
            else_: vec![],
        });
    }

    result
}

/// collection_struct is the type used for `record` types
fn ast_param_type_to_type(
    required: bool,
    type_: &ast::ParameterType,
    collection_struct: Option<&Struct>,
) -> Result<Type> {
    let t = match type_ {
        ast::ParameterType::String => Type::String,
        ast::ParameterType::Number => Type::PrimitiveType(PrimitiveType::Float32),
        ast::ParameterType::F32 => Type::PrimitiveType(PrimitiveType::Float32),
        ast::ParameterType::F64 => Type::PrimitiveType(PrimitiveType::Float64),
        ast::ParameterType::U32 => Type::PrimitiveType(PrimitiveType::UInt32),
        ast::ParameterType::U64 => Type::PrimitiveType(PrimitiveType::UInt64),
        ast::ParameterType::I32 => Type::PrimitiveType(PrimitiveType::Int32),
        ast::ParameterType::I64 => Type::PrimitiveType(PrimitiveType::Int64),
        ast::ParameterType::Record => Type::Struct(collection_struct.unwrap().clone()),
        ast::ParameterType::PublicKey => Type::PublicKey,
        ast::ParameterType::Bytes => Type::Bytes,
        ast::ParameterType::ForeignRecord { collection } => Type::CollectionReference {
            collection: collection.clone(),
        },
        ast::ParameterType::Array(t) => Type::Array(Box::new(ast_type_to_type(true, t))),
        ast::ParameterType::Boolean => {
            return Err(Error::unimplemented(
                "ast_param_type_to_type for Boolean".into(),
            ))
        }
        ast::ParameterType::Map(k, v) => Type::Map(
            Box::new(ast_type_to_type(true, k)),
            Box::new(ast_type_to_type(true, v)),
        ),
        ast::ParameterType::Object(_) => {
            return Err(Error::unimplemented(
                "ast_param_type_to_type for Object".into(),
            ))
        }
    };

    Ok(if !required {
        Type::Nullable(Box::new(t))
    } else {
        t
    })
}

fn ast_type_to_type(required: bool, type_: &ast::Type) -> Type {
    let t = match type_ {
        ast::Type::String => Type::String,
        ast::Type::Number => Type::PrimitiveType(PrimitiveType::Float32),
        ast::Type::F32 => Type::PrimitiveType(PrimitiveType::Float32),
        ast::Type::F64 => Type::PrimitiveType(PrimitiveType::Float64),
        ast::Type::U32 => Type::PrimitiveType(PrimitiveType::UInt32),
        ast::Type::U64 => Type::PrimitiveType(PrimitiveType::UInt64),
        ast::Type::I32 => Type::PrimitiveType(PrimitiveType::Int32),
        ast::Type::I64 => Type::PrimitiveType(PrimitiveType::Int64),
        ast::Type::PublicKey => Type::PublicKey,
        ast::Type::Bytes => Type::Bytes,
        ast::Type::ForeignRecord { collection } => Type::CollectionReference {
            collection: collection.clone(),
        },
        ast::Type::Array(t) => Type::Array(Box::new(ast_type_to_type(true, t))),
        ast::Type::Boolean => Type::PrimitiveType(PrimitiveType::Boolean),
        ast::Type::Map(k, v) => Type::Map(
            Box::new(ast_type_to_type(true, k)),
            Box::new(ast_type_to_type(true, v)),
        ),
        ast::Type::Object(o) => {
            let mut fields = vec![];
            for field in o {
                fields.push((
                    field.name.clone(),
                    ast_type_to_type(field.required, &field.type_),
                ));
            }
            Type::Struct(Struct {
                name: "anonymous".to_owned(),
                fields,
            })
        }
    };

    if !required {
        Type::Nullable(Box::new(t))
    } else {
        t
    }
}

/// A function that takes in a struct type and generates a program that hashes a value of that type and returns the hash on the stack.
<<<<<<< HEAD
pub fn compile_hasher(t: Type) -> String {
=======
pub fn compile_struct_hasher(struct_: Struct) -> Result<String> {
>>>>>>> 09bf5504
    let mut instructions = vec![];
    let mut memory = Memory::new();
    let empty_program = ast::Program { nodes: vec![] };
    let scope = prepare_scope(&empty_program);

    {
        let mut compiler = Compiler::new(&mut instructions, &mut memory, &scope);

<<<<<<< HEAD
        let this_symbol = match t {
            Type::Struct(struct_) => read_collection_inputs(&mut compiler, Some(struct_), &[]).0,
            t => Some(read_advice_generic(&mut compiler, &t)),
        };
=======
        let (this_symbol, _) = read_collection_inputs(&mut compiler, Some(struct_), &[])?;
>>>>>>> 09bf5504

        let hash = hash(&mut compiler, this_symbol.unwrap())?;

        comment!(compiler, "Reading result from memory");
        compiler.memory.read(
            compiler.instructions,
            hash.memory_addr,
            hash.type_.miden_width(),
        );
    }

    let instructions = encoder::unabstract(
        instructions,
        &mut |size| memory.allocate(size),
        &mut None,
        &mut None,
        &mut false,
        false,
    );

    let mut miden_code = String::new();
    miden_code.push_str("use.std::math::u64\n");
    miden_code.push_str("begin\n");
    miden_code.push_str("  push.");
    miden_code.push_str(&memory.static_alloc_ptr.to_string());
    miden_code.push_str("\n  mem_store.3\n"); // dynamic allocation pointer
    for instruction in instructions {
        instruction
            .encode(unsafe { miden_code.as_mut_vec() }, 1)
            .context(IoSnafu)?;
        miden_code.push('\n');
    }
    miden_code.push_str("end\n");

    Ok(miden_code)
}

#[cfg(test)]
mod tests {
    use super::*;

    #[test]
    fn test_convert_f64_to_f32() {
        convert_f64_to_f32(0.0).unwrap();
        convert_f64_to_f32(1.0).unwrap();

        assert_eq!(convert_f64_to_f32(std::f64::consts::PI), None);
        assert_eq!(convert_f64_to_f32(-std::f64::consts::PI), None);

        assert_eq!(convert_f64_to_f32(std::f64::MAX), None);
        assert_eq!(convert_f64_to_f32(std::f64::MIN), None);
    }
}<|MERGE_RESOLUTION|>--- conflicted
+++ resolved
@@ -902,7 +902,6 @@
     read_directive: bool,
 }
 
-<<<<<<< HEAD
 impl From<Collection<'_>> for Struct {
     fn from(collection: Collection<'_>) -> Self {
         let mut fields = Vec::new();
@@ -917,11 +916,8 @@
     }
 }
 
-type BuiltinFn<'a> = Box<&'a (dyn Fn(&mut Compiler, &mut Scope, &[Symbol]) -> Symbol + Sync)>;
-=======
-type BuiltinFn =
-    Box<&'static (dyn Fn(&mut Compiler, &mut Scope, &[Symbol]) -> Result<Symbol> + Sync)>;
->>>>>>> 09bf5504
+type BuiltinFn<'a> =
+    Box<&'a (dyn Fn(&mut Compiler, &mut Scope, &[Symbol]) -> Result<Symbol> + Sync)>;
 
 #[derive(Clone)]
 enum Function<'ast> {
@@ -3365,7 +3361,6 @@
     function_name: &str,
 ) -> Result<(String, Abi)> {
     let mut scope = prepare_scope(&program);
-<<<<<<< HEAD
     let collection = collection_name.map(|name| scope.find_collection(name).cloned().unwrap());
     let collection = collection.as_ref();
     let collection_struct = collection.map(|c| Struct::from(c.clone()));
@@ -3385,7 +3380,7 @@
                     Some(Function::Builtin(_)) => todo!(),
                     None => None,
                 })
-                .unwrap();
+                .not_found("function", function_name)?;
 
             let param_types = function
                 .parameters
@@ -3396,38 +3391,6 @@
             (Some(function), param_types)
         }
     };
-=======
-    let collection = collection_name
-        .map(|name| scope.find_collection(name).not_found("collection", name))
-        .transpose()?;
-    let collection_struct = collection.map(|collection| Struct {
-        name: collection.name.clone(),
-        fields: collection
-            .fields
-            .iter()
-            .map(|(name, field)| (name.clone(), field.clone()))
-            .collect(),
-    });
-    let function = collection
-        .and_then(|c| {
-            c.functions
-                .iter()
-                .find(|(name, _)| name == function_name)
-                .map(|(_, f)| *f)
-        })
-        .or_else(|| match scope.find_function(function_name) {
-            Some(Function::Ast(f)) => Some(f),
-            Some(Function::Builtin(_)) => None,
-            None => None,
-        })
-        .not_found("function", function_name)?;
-
-    let param_types = function
-        .parameters
-        .iter()
-        .map(|p| ast_param_type_to_type(p.required, &p.type_, collection_struct.as_ref()))
-        .collect::<Result<Vec<_>>>()?;
->>>>>>> 09bf5504
 
     let mut instructions = vec![];
     let mut memory = Memory::new();
@@ -3471,7 +3434,6 @@
             hash
         });
 
-<<<<<<< HEAD
         for (_, symbol) in &all_possible_record_dependencies {
             let array_length = compiler
                 .memory
@@ -3558,10 +3520,7 @@
             );
         }
 
-        read_struct_from_advice_tape(&mut compiler, &ctx, &ctx_struct);
-=======
         read_struct_from_advice_tape(&mut compiler, &ctx, &ctx_struct)?;
->>>>>>> 09bf5504
 
         let (this_symbol, arg_symbols) =
             read_collection_inputs(&mut compiler, collection_struct.clone(), &param_types)?;
@@ -3602,7 +3561,6 @@
             compile_function_call(&mut compiler, assert_fn, &[is_eq, error_str], None)?;
         }
 
-<<<<<<< HEAD
         let result = match function {
             // read auth
             None => compile_read_authorization_proof(
@@ -3616,12 +3574,8 @@
                 &mut compiler,
                 &arg_symbols,
                 this_symbol.clone(),
-            ),
+            )?,
         };
-=======
-        let result =
-            compile_ast_function_call(function, &mut compiler, &arg_symbols, this_symbol.clone())?;
->>>>>>> 09bf5504
 
         comment!(compiler, "Reading result from memory");
         compiler.memory.read(
@@ -4117,11 +4071,7 @@
 }
 
 /// A function that takes in a struct type and generates a program that hashes a value of that type and returns the hash on the stack.
-<<<<<<< HEAD
-pub fn compile_hasher(t: Type) -> String {
-=======
-pub fn compile_struct_hasher(struct_: Struct) -> Result<String> {
->>>>>>> 09bf5504
+pub fn compile_hasher(t: Type) -> Result<String> {
     let mut instructions = vec![];
     let mut memory = Memory::new();
     let empty_program = ast::Program { nodes: vec![] };
@@ -4130,14 +4080,10 @@
     {
         let mut compiler = Compiler::new(&mut instructions, &mut memory, &scope);
 
-<<<<<<< HEAD
         let this_symbol = match t {
-            Type::Struct(struct_) => read_collection_inputs(&mut compiler, Some(struct_), &[]).0,
-            t => Some(read_advice_generic(&mut compiler, &t)),
+            Type::Struct(struct_) => read_collection_inputs(&mut compiler, Some(struct_), &[])?.0,
+            t => Some(read_advice_generic(&mut compiler, &t)?),
         };
-=======
-        let (this_symbol, _) = read_collection_inputs(&mut compiler, Some(struct_), &[])?;
->>>>>>> 09bf5504
 
         let hash = hash(&mut compiler, this_symbol.unwrap())?;
 

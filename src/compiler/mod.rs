--- conflicted
+++ resolved
@@ -828,13 +828,8 @@
         ));
 
         builtins.push((
-<<<<<<< HEAD
             "push".to_string(),
             Some(TypeConstraint::Array),
-=======
-            "arrayPush".to_string(),
-            None,
->>>>>>> 7d0bdf6b
             Function::Builtin(Box::new(&|compiler, scope, args| {
                 array::push(compiler, scope, args)
             })),
@@ -2583,12 +2578,6 @@
             Ok(value)
         }
         Type::Array(_) => {
-<<<<<<< HEAD
-            ensure_eq_type!(@b.type_, @Type::PrimitiveType(PrimitiveType::UInt32));
-
-            let value = array::get(compiler, a, b);
-            Ok(value)
-=======
             ensure_eq_type!(
                 b,
                 Type::PrimitiveType(PrimitiveType::UInt32)
@@ -2598,7 +2587,6 @@
             );
 
             Ok(array::get(compiler, a, b))
->>>>>>> 7d0bdf6b
         }
         x => TypeMismatchSnafu {
             context: format!("expected map but found {x:?}"),

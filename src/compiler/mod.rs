mod array;
mod boolean;
mod bytes;
mod encoder;
mod float32;
mod float64;
mod int32;
mod int64;
mod ir;
mod map;
mod nullable;
mod publickey;
mod string;
mod uint32;
mod uint64;

use std::collections::HashMap;

use abi::{Abi, PrimitiveType, StdVersion, Struct, Type};
use error::prelude::*;

use crate::ast::{self, Expression, Statement};

#[derive(Debug, Clone)]
enum TypeConstraint {
    Exact(Type),
    Array,
}

impl TypeConstraint {
    fn matches(&self, type_: &Type) -> bool {
        match self {
            TypeConstraint::Exact(expected) => expected == type_,
            TypeConstraint::Array => matches!(type_, Type::Array(_)),
        }
    }
}

macro_rules! comment {
    ($compiler:expr, $($arg:tt)*) => {
        #[cfg(debug_assertions)]
        $compiler.comment(format!($($arg)*));
    };
}

lazy_static::lazy_static! {
    // TODO: fix early return, so that we can do `if (length == 0) return '0';`
    static ref UINT32_TO_STRING: ast::Function = polylang_parser::parse_function(r#"
        function uint32ToString(value: number): string {
            let isZero = value == 0;

            let length = 0;
            let i = value;
            while (i >= 1) {
                i = i / 10;
                length = length + 1;
            }

            if (isZero) length = 1;

            let dataPtr = dynamicAlloc(length); 

            let offset = length;
            while (value >= 1) {
                offset = offset - 1;
                let digit = value % 10;
                value = value / 10;
                writeMemory(dataPtr + offset, digit + 48);
            }
    
            if (isZero) {
                writeMemory(dataPtr, 48);
            }
            
            return unsafeToString(length, dataPtr);
        }
    "#).unwrap();
    // TODO: rewrite this in raw instructions for better performance
    // TODO: We shouldn't have to copy the current message into a new string, but we do because `addressOf(message)` is always the same. This error surfaces when we try to log in a for or while loop.
    static ref LOG_STRING: ast::Function = polylang_parser::parse_function(r#"
        function logString(message: string) {
            let currentLog = dynamicAlloc(u32_(2));
            writeMemory(currentLog, deref(addressOf(message)));
            writeMemory(currentLog + u32_(1), deref(addressOf(message) + u32_(1)));

            let newLog = dynamicAlloc(u32_(2));
            writeMemory(newLog, deref(u32_(4)));
            writeMemory(newLog + u32_(1), deref(u32_(5)));
            writeMemory(u32_(4), newLog);
            writeMemory(u32_(5), currentLog);
        }
    "#).unwrap();
    static ref BUILTINS_SCOPE: &'static Scope<'static, 'static> = {
        let mut scope = Scope::new();

        for (name, type_, func) in HIDDEN_BUILTINS.iter() {
            match type_ {
                None => scope.add_function(name.clone(), func.clone()),
                Some(type_) => scope.add_method(TypeConstraint::Exact(type_.clone()), name.clone(), func.clone()),
            }
        }

        for (name, type_, func) in USABLE_BUILTINS.iter() {
            match type_ {
                None => scope.add_function(name.clone(), func.clone()),
                Some(type_) => scope.add_method(type_.clone(), name.clone(), func.clone()),
            }
        }

        Box::leak(Box::new(scope))
    };
    static ref HIDDEN_BUILTINS: &'static [(String, Option<Type>, Function<'static>)] = {
        let mut builtins = Vec::new();

        builtins.push((
            "hiddenNoopMarker".to_string(),
            None,
            Function::Builtin(Box::new(&|_, _, _| {
                panic!("this function should never be called");
            })),
        ));

        builtins.push((
            "dynamicAlloc".to_string(),
            None,
            Function::Builtin(Box::new(&|compiler, _scope, args| dynamic_alloc(compiler, args))),
        ));

        builtins.push((
            "writeMemory".to_string(),
            None,
            Function::Builtin(Box::new(&|compiler, _, args| {
                ensure!(args.len() == 2, ArgumentsCountSnafu { found: args.len(), expected: 2usize });
                let address = args.get(0).unwrap();
                let value = args.get(1).unwrap();

                ensure_eq_type!(address, Type::PrimitiveType(PrimitiveType::UInt32));
                ensure_eq_type!(value, Type::PrimitiveType(PrimitiveType::UInt32));

                compiler.memory.read(
                    compiler.instructions,
                    value.memory_addr,
                    value.type_.miden_width(),
                );
                // [value]
                compiler.memory.read(
                    compiler.instructions,
                    address.memory_addr,
                    address.type_.miden_width(),
                );
                // [address, value]
                compiler
                    .instructions
                    .push(encoder::Instruction::MemStore(None));
                // []

                Ok(Symbol {
                    type_: Type::PrimitiveType(PrimitiveType::UInt32),
                    memory_addr: 0,
                })
            })),
        ));

        builtins.push((
            "readAdvice".to_string(),
            None,
            Function::Builtin(Box::new(&|compiler, _, _| {
                let symbol = compiler
                    .memory
                    .allocate_symbol(Type::PrimitiveType(PrimitiveType::UInt32));

                compiler.instructions.push(encoder::Instruction::AdvPush(1));
                compiler.memory.write(
                    compiler.instructions,
                    symbol.memory_addr,
                    &[ValueSource::Stack],
                );

                Ok(symbol)
            })),
        ));

        builtins.push((
            "unsafeToString".to_string(),
            None,
            Function::Builtin(Box::new(&|compiler, _, args| {
                ensure!(args.len() == 2, ArgumentsCountSnafu { found: args.len(), expected: 2usize });
                let length = args.get(0).unwrap();
                let address_ptr = args.get(1).unwrap();

                ensure_eq_type!(length, Type::PrimitiveType(PrimitiveType::UInt32));
                ensure_eq_type!(address_ptr, Type::PrimitiveType(PrimitiveType::UInt32));

                let two = uint32::new(compiler, 2);
                let mut s = dynamic_alloc(compiler, &[two])?;
                s.type_ = Type::String;

                compiler.memory.read(
                    compiler.instructions,
                    length.memory_addr,
                    length.type_.miden_width(),
                );
                compiler.memory.write(
                    compiler.instructions,
                    string::length(&s).memory_addr,
                    &vec![ValueSource::Stack; length.type_.miden_width() as _],
                );

                compiler.memory.read(
                    compiler.instructions,
                    address_ptr.memory_addr,
                    address_ptr.type_.miden_width(),
                );
                compiler.memory.write(
                    compiler.instructions,
                    string::data_ptr(&s).memory_addr,
                    &vec![ValueSource::Stack; address_ptr.type_.miden_width() as _],
                );

                Ok(s)
            })),
        ));

        builtins.push((
            "unsafeToBytes".to_string(),
            None,
            Function::Builtin(Box::new(&|compiler, _, args| {
                ensure!(args.len() == 2, ArgumentsCountSnafu { found: args.len(), expected: 2usize });
                let length = args.get(0).unwrap();
                let address_ptr = args.get(1).unwrap();

                ensure_eq_type!(length, Type::PrimitiveType(PrimitiveType::UInt32));
                ensure_eq_type!(address_ptr, Type::PrimitiveType(PrimitiveType::UInt32));

                let s = compiler.memory.allocate_symbol(Type::Bytes);

                compiler.memory.read(
                    compiler.instructions,
                    length.memory_addr,
                    length.type_.miden_width(),
                );
                compiler.memory.write(
                    compiler.instructions,
                    string::length(&s).memory_addr,
                    &vec![ValueSource::Stack; length.type_.miden_width() as _],
                );

                compiler.memory.read(
                    compiler.instructions,
                    address_ptr.memory_addr,
                    address_ptr.type_.miden_width(),
                );
                compiler.memory.write(
                    compiler.instructions,
                    string::data_ptr(&s).memory_addr,
                    &vec![ValueSource::Stack; address_ptr.type_.miden_width() as _],
                );

                Ok(s)
            })),
        ));

        builtins.push((
            "unsafeToPublicKey".to_string(),
            None,
            Function::Builtin(Box::new(&|compiler, _, args| {
                let [kty, crv, alg, use_, extra_ptr] = args else {
                    return ArgumentsCountSnafu { found: args.len(), expected: 5usize }.fail().map_err(Into::into);
                };
                ensure_eq_type!(kty, Type::PrimitiveType(PrimitiveType::UInt32));
                ensure_eq_type!(crv, Type::PrimitiveType(PrimitiveType::UInt32));
                ensure_eq_type!(alg, Type::PrimitiveType(PrimitiveType::UInt32));
                ensure_eq_type!(use_, Type::PrimitiveType(PrimitiveType::UInt32));
                ensure_eq_type!(extra_ptr, Type::PrimitiveType(PrimitiveType::UInt32));

                let pk = compiler.memory.allocate_symbol(Type::PublicKey);

                compiler.memory.read(
                    compiler.instructions,
                    kty.memory_addr,
                    kty.type_.miden_width(),
                );

                compiler.memory.write(
                    compiler.instructions,
                    publickey::kty(&pk).memory_addr,
                    &vec![ValueSource::Stack; kty.type_.miden_width() as _],
                );

                compiler.memory.read(
                    compiler.instructions,
                    crv.memory_addr,
                    crv.type_.miden_width(),
                );

                compiler.memory.write(
                    compiler.instructions,
                    publickey::crv(&pk).memory_addr,
                    &vec![ValueSource::Stack; crv.type_.miden_width() as _],
                );

                compiler.memory.read(
                    compiler.instructions,
                    alg.memory_addr,
                    alg.type_.miden_width(),
                );

                compiler.memory.write(
                    compiler.instructions,
                    publickey::alg(&pk).memory_addr,
                    &vec![ValueSource::Stack; alg.type_.miden_width() as _],
                );

                compiler.memory.read(
                    compiler.instructions,
                    use_.memory_addr,
                    use_.type_.miden_width(),
                );

                compiler.memory.write(
                    compiler.instructions,
                    publickey::use_(&pk).memory_addr,
                    &vec![ValueSource::Stack; use_.type_.miden_width() as _],
                );

                compiler.memory.read(
                    compiler.instructions,
                    extra_ptr.memory_addr,
                    extra_ptr.type_.miden_width(),
                );

                compiler.memory.write(
                    compiler.instructions,
                    publickey::extra_ptr(&pk).memory_addr,
                    &vec![ValueSource::Stack; extra_ptr.type_.miden_width() as _],
                );

                Ok(pk)
            })),
        ));

        builtins.push(("deref".to_string(), None, Function::Builtin(Box::new(&|compiler, _, args| {
            ensure!(args.len() == 1, ArgumentsCountSnafu { found: args.len(), expected: 1usize });
            let address = args.get(0).unwrap();

            ensure_eq_type!(address, Type::PrimitiveType(PrimitiveType::UInt32));

            let result = compiler
                .memory
                .allocate_symbol(Type::PrimitiveType(PrimitiveType::UInt32));

            compiler.memory.read(
                compiler.instructions,
                address.memory_addr,
                address.type_.miden_width(),
            );
            compiler.instructions.push(encoder::Instruction::MemLoad(None));
            compiler.memory.write(
                compiler.instructions,
                result.memory_addr,
                &[ValueSource::Stack],
            );

            Ok(result)
         }))));

        builtins.push(("addressOf".to_string(), None, Function::Builtin(Box::new(&|compiler, _, args| {
           ensure!(args.len() == 1, ArgumentsCountSnafu { found: args.len(), expected: 1usize });
           let a = args.get(0).unwrap();
           Ok(uint32::new(compiler, a.memory_addr))
        }))));


        builtins.push(("hashString".to_string(), None, Function::Builtin(Box::new(&|compiler, scope, args| string::hash(compiler, scope, args)))));

        // bytes and collection reference have the same layout as strings,
        // so we can reuse the hashing function
        builtins.push(("hashBytes".to_owned(), None, Function::Builtin(Box::new(&|compiler, scope, args| string::hash(compiler, scope, args)))));
        builtins.push(("hashCollectionReference".to_owned(), None, Function::Builtin(Box::new(&|compiler, scope, args| string::hash(compiler, scope, args)))));

        builtins.push(("hashArray".to_owned(), None, Function::Builtin(Box::new(&array::hash))));

        builtins.push(("hashMap".to_owned(), None, Function::Builtin(Box::new(&|compiler, _scope, args| {
           ensure!(args.len() == 1, ArgumentsCountSnafu { found: args.len(), expected: 1usize });
           let map = args.get(0).unwrap();

           let (keys, values) = map::key_values_arr(map)?;

           let (_, _, hash_array_fn) = HIDDEN_BUILTINS.iter().find(|(name, _, _)| name == "hashArray").unwrap();

           let keys_hash = compile_function_call(compiler, hash_array_fn, &[keys], None)?;
           let values_hash = compile_function_call(compiler, hash_array_fn, &[values], None)?;

           let result = compiler
               .memory
               .allocate_symbol(Type::Hash);

           compiler.memory.read(
               compiler.instructions,
               keys_hash.memory_addr,
               keys_hash.type_.miden_width(),
           );
           compiler.memory.read(
               compiler.instructions,
               values_hash.memory_addr,
               values_hash.type_.miden_width(),
           );

           compiler.instructions.push(encoder::Instruction::HMerge);

           compiler.memory.write(
               compiler.instructions,
               result.memory_addr,
               &[ValueSource::Stack, ValueSource::Stack, ValueSource::Stack, ValueSource::Stack],
           );

           Ok(result)
       }))));

       builtins.push(("hashPublicKey".to_owned(), None, Function::Builtin(Box::new(&|compiler, _, args| {
           publickey::hash(compiler, args)
       }))));

       builtins.push((
           "uintToFloat".to_string(),
           None,
           Function::Builtin(Box::new(&|compiler, _scope, args| {
               ensure!(args.len() == 1, ArgumentsCountSnafu { found: args.len(), expected: 1usize });
               Ok(float32::from_uint32(compiler, &args[0]))
           }))
       ));

       builtins.push((
           "intToFloat".to_string(),
           None,
           Function::Builtin(Box::new(&|compiler, _scope, args| {
               ensure!(args.len() == 1, ArgumentsCountSnafu { found: args.len(), expected: 1usize });
               Ok(float32::from_int32(compiler, &args[0]))
           }))
       ));

       Box::leak(Box::new(builtins))
    };
    static ref USABLE_BUILTINS: &'static [(String, Option<TypeConstraint>, Function<'static>)] = {
        let mut builtins = Vec::new();

        builtins.push((
            "assert".to_string(),
            None,
            Function::Builtin(Box::new(&|compiler, _, args| {
                ensure!(args.len() == 2, ArgumentsCountSnafu { found: args.len(), expected: 2usize });
                let condition = &args[0];
                let message = &args[1];

                ensure_eq_type!(condition, Type::PrimitiveType(PrimitiveType::Boolean));
                ensure_eq_type!(message, Type::String);

                let mut failure_branch = vec![];
                let mut failure_compiler = Compiler::new(&mut failure_branch, compiler.memory, compiler.root_scope);

                let error_fn = &USABLE_BUILTINS
                    .iter()
                    .find(|(name, _, _)| name == "error")
                    .unwrap()
                    .2;
                compile_function_call(&mut failure_compiler, error_fn, &[message.clone()], None)?;

                compiler.instructions.push(encoder::Instruction::If {
                    condition: vec![encoder::Instruction::MemLoad(Some(condition.memory_addr))],
                    then: vec![],
                    else_: failure_branch,
                });

                Ok(Symbol {
                    type_: Type::PrimitiveType(PrimitiveType::Boolean),
                    memory_addr: 0,
                })
            })),
        ));

        builtins.push((
            "error".to_string(),
            None,
            Function::Builtin(Box::new(&|compiler, _, args| {
                ensure!(args.len() == 1, ArgumentsCountSnafu { found: args.len(), expected: 1usize });
                let message = &args[0];
                ensure_eq_type!(message, Type::String);

                let str_len = string::length(message);
                let str_data_ptr = string::data_ptr(message);

                compiler.memory.write(
                    compiler.instructions,
                    1,
                    &[ValueSource::Memory(str_len.memory_addr),
                        ValueSource::Memory(str_data_ptr.memory_addr)],
                );

                compiler
                    .instructions
                    .push(encoder::Instruction::Push(0));
                compiler
                    .instructions
                    .push(encoder::Instruction::Assert);

                Ok(Symbol {
                    type_: Type::PrimitiveType(PrimitiveType::Boolean),
                    memory_addr: 0,
                })
            })),
        ));

        builtins.push((
            "log".to_string(),
            None,
            Function::Builtin(Box::new(&|compiler, _, args| {
                let old_root_scope = compiler.root_scope;
                compiler.root_scope = &BUILTINS_SCOPE;
                let mut scope = compiler.root_scope.deeper();
                let result = log(compiler, &mut scope, args);
                compiler.root_scope = old_root_scope;
                result
            })),
        ));

        builtins.push((
            "readAdviceString".to_string(),
            None,
            Function::Builtin(Box::new(&|compiler, _, args| {
                assert_eq!(args.len(), 0);

                let old_root_scope = compiler.root_scope;
                compiler.root_scope = &BUILTINS_SCOPE;

                let result = read_advice_string(compiler)?;
                compiler.root_scope = old_root_scope;
                Ok(result)
            })),
        ));

        builtins.push((
            "readAdviceBytes".to_string(),
            None,
            Function::Builtin(Box::new(&|compiler, _, _args| {
                let old_root_scope = compiler.root_scope;
                compiler.root_scope = &BUILTINS_SCOPE;

                let result_str = read_advice_string(compiler)?;
                let result = Symbol {
                    type_: Type::Bytes,
                    ..result_str
                };

                compiler.root_scope = old_root_scope;
                Ok(result)
            })),
        ));

        builtins.push((
            "readAdviceCollectionReference".to_string(),
            None,
            Function::Builtin(Box::new(&|compiler, _, _args| {
                let old_root_scope = compiler.root_scope;
                compiler.root_scope = &BUILTINS_SCOPE;

                let result_str = read_advice_string(compiler)?;
                let result = Symbol {
                    type_: Type::Bytes,
                    ..result_str
                };

                compiler.root_scope = old_root_scope;

                Ok(Symbol {
                    type_: Type::CollectionReference { collection: "".to_owned() },
                    ..result
                })
            })),
        ));

        builtins.push((
            "readAdvicePublicKey".to_string(),
            None,
            Function::Builtin(Box::new(&|compiler, _, _args| {
                let old_root_scope = compiler.root_scope;
                compiler.root_scope = &BUILTINS_SCOPE;

                let result = read_advice_public_key(compiler);

                compiler.root_scope = old_root_scope;
                result
            })),
        ));

        builtins.push(("readAdviceUInt32".to_string(), None, Function::Builtin(Box::new(&|compiler, _, args| {
            ensure!(args.is_empty(), ArgumentsCountSnafu { found: args.len(), expected: 0usize });

            compiler.instructions.push(encoder::Instruction::AdvPush(1));
            // TODO: assert that the number is actually a u32
            let symbol = compiler.memory.allocate_symbol(Type::PrimitiveType(PrimitiveType::UInt32));
            compiler.memory.write(compiler.instructions, symbol.memory_addr, &[ValueSource::Stack]);
            Ok(symbol)
        }))));

        builtins.push(("readAdviceUInt64".to_string(), None, Function::Builtin(Box::new(&|compiler, _, args| {
            ensure!(args.is_empty(), ArgumentsCountSnafu { found: args.len(), expected: 0usize });

            let result = compiler.memory.allocate_symbol(Type::PrimitiveType(PrimitiveType::UInt64));

            // high
            compiler.instructions.push(encoder::Instruction::AdvPush(1));
            compiler.memory.write(compiler.instructions, result.memory_addr, &[ValueSource::Stack]);

            // low
            compiler.instructions.push(encoder::Instruction::AdvPush(1));
            compiler.memory.write(compiler.instructions, result.memory_addr + 1, &[ValueSource::Stack]);

            Ok(result)
        }))));

        builtins.push(("readAdviceInt32".to_string(), None, Function::Builtin(Box::new(&|compiler, _, args| {
            ensure!(args.is_empty(), ArgumentsCountSnafu { found: args.len(), expected: 0usize });

            compiler.instructions.push(encoder::Instruction::AdvPush(1));
            // TODO: assert that the number is actually a u32
            let symbol = compiler.memory.allocate_symbol(Type::PrimitiveType(PrimitiveType::Int32));
            compiler.memory.write(compiler.instructions, symbol.memory_addr, &[ValueSource::Stack]);
            Ok(symbol)
        }))));

        builtins.push(("readAdviceInt64".to_string(), None, Function::Builtin(Box::new(&|compiler, _, args| {
            ensure!(args.is_empty(), ArgumentsCountSnafu { found: args.len(), expected: 0usize });

            let result = compiler.memory.allocate_symbol(Type::PrimitiveType(PrimitiveType::Int64));

            // high
            compiler.instructions.push(encoder::Instruction::AdvPush(1));
            compiler.memory.write(compiler.instructions, result.memory_addr, &[ValueSource::Stack]);

            // low
            compiler.instructions.push(encoder::Instruction::AdvPush(1));
            compiler.memory.write(compiler.instructions, result.memory_addr + 1, &[ValueSource::Stack]);

            Ok(result)
        }))));

        builtins.push(("readAdviceFloat32".to_string(), None, Function::Builtin(Box::new(&|compiler, _, args| {
            ensure!(args.is_empty(), ArgumentsCountSnafu { found: args.len(), expected: 0usize });

            compiler.instructions.push(encoder::Instruction::AdvPush(1));
            // TODO: assert that the number is actually a u32
            let symbol = compiler.memory.allocate_symbol(Type::PrimitiveType(PrimitiveType::Float32));
            compiler.memory.write(compiler.instructions, symbol.memory_addr, &[ValueSource::Stack]);
            Ok(symbol)
        }))));


        builtins.push(("readAdviceFloat64".to_string(), None, Function::Builtin(Box::new(&|compiler, _, args| {
            ensure!(args.is_empty(), ArgumentsCountSnafu { found: args.len(), expected: 0usize });

            let result = compiler.memory.allocate_symbol(Type::PrimitiveType(PrimitiveType::Float64));

            // high
            compiler.instructions.push(encoder::Instruction::AdvPush(1));
            compiler.memory.write(compiler.instructions, result.memory_addr, &[ValueSource::Stack]);

            // low
            compiler.instructions.push(encoder::Instruction::AdvPush(1));
            compiler.memory.write(compiler.instructions, result.memory_addr + 1, &[ValueSource::Stack]);

            Ok(result)
        }))));

        builtins.push(("readAdviceBoolean".to_string(), None, Function::Builtin(Box::new(&|compiler, _, args| {
            ensure!(args.is_empty(), ArgumentsCountSnafu { found: args.len(), expected: 0usize });

            compiler.instructions.push(encoder::Instruction::AdvPush(1));
            // TODO: assert that the number is actually a boolean
            let symbol = compiler.memory.allocate_symbol(Type::PrimitiveType(PrimitiveType::Boolean));
            compiler.memory.write(compiler.instructions, symbol.memory_addr, &[ValueSource::Stack]);
            Ok(symbol)
        }))));

        builtins.push(("uint32ToString".to_string(), None, Function::Builtin(Box::new(&|compiler, _, args| {
            let old_root_scope = compiler.root_scope;
            compiler.root_scope = &BUILTINS_SCOPE;
            let result = compile_ast_function_call(&UINT32_TO_STRING, compiler, args, None);
            compiler.root_scope = old_root_scope;
            result
        }))));

        builtins.push(("uint32WrappingAdd".to_string(), None, Function::Builtin(Box::new(&|compiler, _, args| {
            ensure!(args.len() == 2, ArgumentsCountSnafu { found: args.len(), expected: 2usize });
            let a = &args[0];
            let b = &args[1];
            ensure_eq_type!(a, Type::PrimitiveType(PrimitiveType::UInt32));
            ensure_eq_type!(b, Type::PrimitiveType(PrimitiveType::UInt32));

            let symbol = compiler.memory.allocate_symbol(Type::PrimitiveType(PrimitiveType::UInt32));

            compiler.memory.read(
                compiler.instructions,
                a.memory_addr,
                a.type_.miden_width(),
            );
            compiler.memory.read(
                compiler.instructions,
                b.memory_addr,
                b.type_.miden_width(),
            );
            compiler.instructions.push(encoder::Instruction::U32WrappingAdd);
            compiler.memory.write(compiler.instructions, symbol.memory_addr, &[ValueSource::Stack]);
            Ok(symbol)
        }))));

        builtins.push(("uint32WrappingSub".to_string(), None, Function::Builtin(Box::new(&|compiler, _, args| {
            ensure!(args.len() == 2, ArgumentsCountSnafu { found: args.len(), expected: 2usize });
            let a = &args[0];
            let b = &args[1];
            ensure_eq_type!(a, Type::PrimitiveType(PrimitiveType::UInt32));
            ensure_eq_type!(b, Type::PrimitiveType(PrimitiveType::UInt32));

            let symbol = compiler.memory.allocate_symbol(Type::PrimitiveType(PrimitiveType::UInt32));

            compiler.memory.read(
                compiler.instructions,
                a.memory_addr,
                a.type_.miden_width(),
            );
            compiler.memory.read(
                compiler.instructions,
                b.memory_addr,
                b.type_.miden_width(),
            );
            compiler.instructions.push(encoder::Instruction::U32WrappingSub);
            compiler.memory.write(compiler.instructions, symbol.memory_addr, &[ValueSource::Stack]);
            Ok(symbol)
        }))));

        builtins.push(("uint32WrappingMul".to_string(), None, Function::Builtin(Box::new(&|compiler, _, args| {
            ensure!(args.len() == 2, ArgumentsCountSnafu { found: args.len(), expected: 2usize });
            let a = &args[0];
            let b = &args[1];
            ensure_eq_type!(a, Type::PrimitiveType(PrimitiveType::UInt32));
            ensure_eq_type!(b, Type::PrimitiveType(PrimitiveType::UInt32));

            let symbol = compiler.memory.allocate_symbol(Type::PrimitiveType(PrimitiveType::UInt32));

            compiler.memory.read(
                compiler.instructions,
                a.memory_addr,
                a.type_.miden_width(),
            );
            compiler.memory.read(
                compiler.instructions,
                b.memory_addr,
                b.type_.miden_width(),
            );
            compiler.instructions.push(encoder::Instruction::U32WrappingMul);
            compiler.memory.write(compiler.instructions, symbol.memory_addr, &[ValueSource::Stack]);
            Ok(symbol)
        }))));

        builtins.push(("uint32CheckedXor".to_string(), None, Function::Builtin(Box::new(&|compiler, _, args| {
            ensure!(args.len() == 2, ArgumentsCountSnafu { found: args.len(), expected: 2usize });
            let a = &args[0];
            let b = &args[1];
            ensure_eq_type!(a, Type::PrimitiveType(PrimitiveType::UInt32));
            ensure_eq_type!(b, Type::PrimitiveType(PrimitiveType::UInt32));

            let result = compiler.memory.allocate_symbol(Type::PrimitiveType(PrimitiveType::UInt32));

            compiler.memory.read(
                compiler.instructions,
                a.memory_addr,
                a.type_.miden_width(),
            );
            compiler.memory.read(
                compiler.instructions,
                b.memory_addr,
                b.type_.miden_width(),
            );
            compiler.instructions.push(encoder::Instruction::U32CheckedXOR);
            compiler.memory.write(compiler.instructions, result.memory_addr, &[ValueSource::Stack]);
            Ok(result)
        }))));

        builtins.push(("int32".to_string(), None, Function::Builtin(Box::new(&|compiler, _, args| {
            ensure!(args.len() == 1, ArgumentsCountSnafu { found: args.len(), expected: 1usize });
            let a = &args[0];
            ensure_eq_type!(a, Type::PrimitiveType(PrimitiveType::UInt32));

            let symbol = compiler.memory.allocate_symbol(Type::PrimitiveType(PrimitiveType::Int32));

            compiler.memory.read(
                compiler.instructions,
                a.memory_addr,
                a.type_.miden_width(),
            );
            compiler.memory.write(compiler.instructions, symbol.memory_addr, &[ValueSource::Stack]);

            Ok(symbol)
        }))));

        builtins.push((
            "toHex".to_string(),
            Some(TypeConstraint::Exact(Type::PublicKey)),
            Function::Builtin(Box::new(&|compiler, _, args| {
                let old_root_scope = compiler.root_scope;
                compiler.root_scope = &BUILTINS_SCOPE;
                let result = publickey::to_hex(compiler, args);
                compiler.root_scope = old_root_scope;
                Ok(result)
            })),
        ));

        builtins.push((
            "indexOf".to_string(),
            Some(TypeConstraint::Array),
            Function::Builtin(Box::new(&|compiler, _, args| {
                ensure!(args.len() == 2, ArgumentsCountSnafu { found: args.len(), expected: 2usize });

                let old_root_scope = compiler.root_scope;
                compiler.root_scope = &BUILTINS_SCOPE;
                let result = array::find_index(compiler, &args[0], &args[1])?;
                compiler.root_scope = old_root_scope;

                Ok(result)
            })),
        ));

        builtins.push((
<<<<<<< HEAD
            "includes".to_string(),
            Some(TypeConstraint::Array),
            Function::Builtin(Box::new(&|compiler, _, args| {
                ensure!(args.len() == 2, ArgumentsCountSnafu { found: args.len(), expected: 2usize });

                let old_root_scope = compiler.root_scope;
                compiler.root_scope = &BUILTINS_SCOPE;
                let result = array::includes(compiler, &args[0], &args[1])?;
                compiler.root_scope = old_root_scope;

                Ok(result)
            })),
        ));

        builtins.push((
            "arrayPush".to_string(),
            None,
=======
            "push".to_string(),
            Some(TypeConstraint::Array),
>>>>>>> 31a46221
            Function::Builtin(Box::new(&|compiler, scope, args| {
                array::push(compiler, scope, args)
            })),
        ));

        builtins.push((
            "mapLength".to_string(),
            None,
            Function::Builtin(Box::new(&|_compiler, _scope, args| {
                ensure!(args.len() == 1, ArgumentsCountSnafu { found: args.len(), expected: 1usize });
                let m = &args[0];
                ensure_eq_type!(m, Type::Map(_, _));

                Ok(array::length(&map::keys_arr(m)?))
            }))
        ));

        builtins.push((
            "selfdestruct".to_string(),
            None,
            Function::Builtin(Box::new(&|compiler, _scope, _args| {
                compiler.memory.write(
                    compiler.instructions,
                    6,
                    &[ValueSource::Immediate(1)],
                );

                Ok(Symbol {
                    type_: Type::PrimitiveType(PrimitiveType::Boolean),
                    memory_addr: 0,
                })
            })),
        ));

        Box::leak(Box::new(builtins))
    };
}

fn struct_field(
    _compiler: &mut Compiler,
    struct_symbol: &Symbol,
    field_name: &str,
) -> Result<Symbol> {
    let struct_ = match &struct_symbol.type_ {
        Type::Struct(struct_) => struct_,
        Type::CollectionReference { collection: _ } if field_name == "id" => {
            return Ok(Symbol {
                type_: Type::String,
                memory_addr: struct_symbol.memory_addr,
            });
        }
        t => {
            return Err(ErrorKind::TypeMismatch {
                context: format!("expected struct, got: {:?}", t),
            }
            .into())
        }
    };

    let mut offset = 0;
    for (name, field_type) in &struct_.fields {
        if name == field_name {
            return Ok(Symbol {
                type_: field_type.clone(),
                memory_addr: struct_symbol.memory_addr + offset,
            });
        }

        offset += field_type.miden_width();
    }

    NotFoundSnafu {
        type_name: "struct field",
        item: field_name,
    }
    .fail()
    .map_err(Into::into)
}

#[derive(Debug, Clone, Default)]
pub(crate) struct Symbol {
    type_: Type,
    memory_addr: u32,
}

#[derive(Debug, Clone)]
pub(crate) struct CollectionField {
    name: String,
    type_: Type,
    delegate: bool,
    read: bool,
}

#[derive(Debug, Clone)]
struct Collection<'ast> {
    name: String,
    fields: Vec<CollectionField>,
    functions: Vec<(String, &'ast ast::Function)>,
    call_directive: bool,
    read_directive: bool,
}

impl From<Collection<'_>> for Struct {
    fn from(collection: Collection<'_>) -> Self {
        let mut fields = Vec::new();
        for field in collection.fields {
            fields.push((field.name, field.type_));
        }

        Struct {
            name: collection.name,
            fields,
        }
    }
}

type BuiltinFn<'a> =
    Box<&'a (dyn Fn(&mut Compiler, &mut Scope, &[Symbol]) -> Result<Symbol> + Sync)>;

#[derive(Clone)]
enum Function<'ast> {
    Ast(&'ast ast::Function),
    Builtin(BuiltinFn<'ast>),
}

impl std::fmt::Debug for Function<'_> {
    fn fmt(&self, f: &mut std::fmt::Formatter<'_>) -> std::fmt::Result {
        match self {
            Function::Ast(ast) => write!(f, "Function::AST({:?})", ast),
            Function::Builtin(_) => write!(f, "Function::Builtin"),
        }
    }
}

#[derive(Debug, Clone)]
pub(crate) struct Scope<'ast, 'b> {
    parent: Option<&'b Scope<'ast, 'b>>,
    symbols: Vec<(String, Symbol)>,
    non_null_symbol_addrs: Vec<u32>,
    functions: Vec<(String, Function<'ast>)>,
    methods: Vec<(TypeConstraint, String, Function<'ast>)>,
    collections: Vec<(String, Collection<'ast>)>,
}

impl<'ast> Scope<'ast, '_> {
    fn new() -> Self {
        Scope {
            parent: None,
            symbols: vec![],
            non_null_symbol_addrs: vec![],
            functions: vec![],
            methods: vec![],
            collections: vec![],
        }
    }

    fn deeper<'b>(&'b self) -> Scope<'ast, 'b> {
        Scope {
            parent: Some(self),
            symbols: vec![],
            non_null_symbol_addrs: vec![],
            functions: vec![],
            methods: vec![],
            collections: vec![],
        }
    }

    fn add_symbol(&mut self, name: String, symbol: Symbol) {
        self.symbols.push((name, symbol));
    }

    fn find_symbol(&self, name: &str) -> Option<Symbol> {
        if let Some(symbol) = self
            .symbols
            .iter()
            .rev()
            .find(|(n, _)| n == name)
            .map(|(_, s)| s)
        {
            return Some(symbol.clone());
        }

        if let Some(parent) = self.parent.as_ref() {
            return parent.find_symbol(name);
        }

        None
    }

    fn add_function(&mut self, name: String, function: Function<'ast>) {
        self.functions.push((name, function));
    }

    fn find_function(&self, name: &str) -> Option<&Function<'ast>> {
        if let Some(func) = self
            .functions
            .iter()
            .rev()
            .find(|(n, _)| n == name)
            .map(|(_, f)| f)
        {
            return Some(func);
        }

        if let Some(parent) = self.parent.as_ref() {
            return parent.find_function(name);
        }

        None
    }

    fn add_method(&mut self, type_: TypeConstraint, name: String, function: Function<'ast>) {
        self.methods.push((type_, name, function));
    }

    fn find_method(&self, type_: &Type, name: &str) -> Option<&Function<'ast>> {
        if let Some(func) = self
            .methods
            .iter()
            .rev()
            .find(|(t, n, _)| n == name && t.matches(type_))
            .map(|(_, _, f)| f)
        {
            return Some(func);
        }

        if let Some(parent) = self.parent.as_ref() {
            return parent.find_method(type_, name);
        }

        None
    }

    fn add_collection(&mut self, name: String, collection: Collection<'ast>) {
        if self.find_collection(&name).is_some() {
            panic!("Collection {} already exists", name);
        }

        self.collections.push((name, collection));
    }

    fn find_collection(&self, name: &str) -> Option<&Collection<'ast>> {
        if let Some(collection) = self
            .collections
            .iter()
            .rev()
            .find(|(n, _)| n == name)
            .map(|(_, c)| c)
        {
            return Some(collection);
        }

        self.parent.and_then(|p| p.find_collection(name))
    }
}

#[derive(Copy, Clone)]
enum ValueSource {
    Immediate(u32),
    Memory(u32),
    Stack,
}

impl ValueSource {
    fn load(&self, instructions: &mut Vec<encoder::Instruction>) {
        match self {
            ValueSource::Immediate(v) => instructions.push(encoder::Instruction::Push(*v)),
            ValueSource::Memory(addr) => {
                instructions.push(encoder::Instruction::MemLoad(Some(*addr)));
            }
            ValueSource::Stack => {}
        }
    }
}

struct Memory {
    static_alloc_ptr: u32,
}

impl Memory {
    fn new() -> Self {
        Memory {
            // 0 is reserved for the null pointer
            // 1, 2 and reserved for the error string
            // 3 is reserved for the dynamic allocation pointer
            // 4, 5 are reserved for logging
            // 6 is reserved for the selfdestruct flag
            static_alloc_ptr: 7,
        }
    }

    fn allocate(&mut self, size: u32) -> u32 {
        let addr = self.static_alloc_ptr;
        self.static_alloc_ptr += size;
        addr
    }

    fn allocate_symbol(&mut self, type_: Type) -> Symbol {
        let addr = self.allocate(type_.miden_width());
        Symbol {
            type_,
            memory_addr: addr,
        }
    }

    /// write(vec![], addr, &[ValueSource::Immediate(0), ValueSource::Immediate(1)])
    /// will set addr to 0 and addr + 1 to 1
    fn write(
        &self,
        instructions: &mut Vec<encoder::Instruction>,
        start_addr: u32,
        values: &[ValueSource],
    ) {
        let mut addr = start_addr;
        for v in values {
            v.load(instructions);
            instructions.push(encoder::Instruction::MemStore(Some(addr)));
            addr += 1;
        }
    }

    /// read reads the values from the memory starting at start_addr and pushes them to the stack.
    ///
    /// The top most stack item will be the value of start_addr.
    ///
    /// The bottom most stack item will be the value of start_addr + count - 1.
    fn read(&self, instructions: &mut Vec<encoder::Instruction>, start_addr: u32, count: u32) {
        for i in 1..=count {
            ValueSource::Memory(start_addr + count - i).load(instructions);
        }
    }
}

pub(crate) struct Compiler<'ast, 'c, 's> {
    instructions: &'c mut Vec<encoder::Instruction<'ast>>,
    memory: &'c mut Memory,
    root_scope: &'c Scope<'ast, 's>,
    record_depenencies: Vec<(abi::RecordHashes, Symbol)>,
}

impl<'ast, 'c, 's> Compiler<'ast, 'c, 's> {
    fn new(
        instructions: &'c mut Vec<encoder::Instruction<'ast>>,
        memory: &'c mut Memory,
        root_scope: &'c Scope<'ast, 's>,
    ) -> Self {
        Compiler {
            instructions,
            memory,
            root_scope,
            record_depenencies: Vec::new(),
        }
    }

    fn comment(&mut self, comment: String) {
        self.instructions
            .push(encoder::Instruction::Comment(comment));
    }

    fn get_record_dependency(&mut self, col: &Collection) -> Option<Symbol> {
        self.record_depenencies
            .iter()
            .find(|(hashes, _)| hashes.collection == col.name)
            .map(|(_, symbol)| symbol.clone())
    }
}

/// Returns None if converting would result in silent truncation
fn convert_f64_to_f32(n: f64) -> Option<f32> {
    if n as f32 as f64 != n {
        None
    } else {
        Some(n as f32)
    }
}

fn compile_expression(expr: &Expression, compiler: &mut Compiler, scope: &Scope) -> Result<Symbol> {
    comment!(compiler, "Compiling expression {expr:?}");

    maybe_start!(expr.span());

    use ast::ExpressionKind;
    let symbol: Symbol = match &**expr {
        ExpressionKind::Ident(id) => scope.find_symbol(id).not_found("symbol", id)?,
        ExpressionKind::Primitive(ast::Primitive::Number(n, _has_decimal_point)) => {
            let n = convert_f64_to_f32(*n).ok_or_else(|| Error::simple("silent f64 truncation"))?;

            float32::new(compiler, n)
        }
        ExpressionKind::Primitive(ast::Primitive::String(s)) => string::new(compiler, s).0,
        ExpressionKind::Boolean(b) => boolean::new(compiler, *b),
        ExpressionKind::Add(a, b) => {
            let a = compile_expression(a, compiler, scope)?;
            let b = compile_expression(b, compiler, scope)?;

            compile_add(compiler, &a, &b)?
        }
        ExpressionKind::Subtract(a, b) => {
            let a = compile_expression(a, compiler, scope)?;
            let b = compile_expression(b, compiler, scope)?;

            compile_sub(compiler, &a, &b)
        }
        ExpressionKind::Modulo(a, b) => {
            let a = compile_expression(a, compiler, scope)?;
            let b = compile_expression(b, compiler, scope)?;

            compile_mod(compiler, &a, &b)
        }
        ExpressionKind::Divide(a, b) => {
            let a = compile_expression(a, compiler, scope)?;
            let b = compile_expression(b, compiler, scope)?;

            compile_div(compiler, &a, &b)
        }
        ExpressionKind::Multiply(a, b) => {
            let a = compile_expression(a, compiler, scope)?;
            let b = compile_expression(b, compiler, scope)?;

            compile_mul(compiler, &a, &b)
        }
        ExpressionKind::Equal(a, b) => {
            let a = compile_expression(a, compiler, scope)?;
            let b = compile_expression(b, compiler, scope)?;

            compile_eq(compiler, &a, &b)
        }
        ExpressionKind::NotEqual(a, b) => {
            let a = compile_expression(a, compiler, scope)?;
            let b = compile_expression(b, compiler, scope)?;

            compile_neq(compiler, &a, &b)
        }
        ExpressionKind::Not(x) => {
            let x = compile_expression(x, compiler, scope)?;
            match x.type_ {
                Type::PrimitiveType(PrimitiveType::Boolean) => {
                    compiler.memory.read(
                        compiler.instructions,
                        x.memory_addr,
                        x.type_.miden_width(),
                    );
                    compiler.instructions.push(encoder::Instruction::Not);

                    let result = compiler
                        .memory
                        .allocate_symbol(Type::PrimitiveType(PrimitiveType::Boolean));
                    compiler.memory.write(
                        compiler.instructions,
                        result.memory_addr,
                        &[ValueSource::Stack],
                    );
                    result
                }
                Type::Nullable(_) => {
                    compiler.memory.read(
                        compiler.instructions,
                        nullable::is_not_null(&x).memory_addr,
                        nullable::is_not_null(&x).type_.miden_width(),
                    );
                    compiler.instructions.push(encoder::Instruction::Not);

                    let result = compiler
                        .memory
                        .allocate_symbol(Type::PrimitiveType(PrimitiveType::Boolean));
                    compiler.memory.write(
                        compiler.instructions,
                        result.memory_addr,
                        &[ValueSource::Stack],
                    );
                    result
                }
                _ => panic!("expected boolean or nullable for NOT (!)"),
            }
        }
        ExpressionKind::Call(func, args) => {
            let is_in_hidden_builtin = scope.find_function("hiddenNoopMarker").is_some();
            let (func, args_symbols) = match &***func {
                ExpressionKind::Ident(id) if id == "u32_" && is_in_hidden_builtin => {
                    ensure!(
                        args.len() == 1,
                        ArgumentsCountSnafu {
                            found: args.len(),
                            expected: 1usize
                        }
                    );

                    match &*args[0] {
                        ExpressionKind::Primitive(ast::Primitive::Number(
                            n,
                            _has_decimal_point,
                        )) => return Ok(uint32::new(compiler, *n as u32)),
                        _ => {
                            return TypeMismatchSnafu {
                                context: "expected number at u32_",
                            }
                            .fail()
                            .map_err(Into::into)
                        }
                    }
                }
                ExpressionKind::Ident(func_name) => (
                    scope
                        .find_function(func_name)
                        .not_found("function", func_name)?,
                    args.iter()
                        .map(|arg| compile_expression(arg, compiler, scope))
                        .collect::<Result<Vec<_>>>()?,
                ),
                ExpressionKind::Dot(obj_expr, func_name) => {
                    let obj = compile_expression(obj_expr, compiler, scope)?;

                    let func = scope
                        .find_method(&obj.type_, func_name)
                        .not_found("object method", func_name)?;

                    (func, {
                        let mut args_symbols = vec![obj];
                        for arg in args {
                            args_symbols.push(compile_expression(arg, compiler, scope)?);
                        }
                        args_symbols
                    })
                }
                _ => {
                    return TypeMismatchSnafu {
                        context: "tried to call function by not ident",
                    }
                    .fail()
                    .map_err(Into::into)
                }
            };

            compile_function_call(compiler, func, &args_symbols, None)?
        }
        ExpressionKind::Assign(a, b) => {
            if let (ExpressionKind::Index(a, index), b) = (&***a, b) {
                let a = compile_expression(a, compiler, scope)?;
                let b = compile_expression(b, compiler, scope)?;
                let index = compile_expression(index, compiler, scope)?;

                let (_key, _value, value_ptr, did_find) = map::get(compiler, &a, &index)?;

                let mut if_found_instructions = vec![];
                {
                    std::mem::swap(compiler.instructions, &mut if_found_instructions);

                    // write b to value_ptr
                    for i in 0..b.type_.miden_width() {
                        compiler
                            .memory
                            .read(compiler.instructions, b.memory_addr + i, 1);
                        // [b[i]]
                        compiler
                            .memory
                            .read(compiler.instructions, value_ptr.memory_addr, 1);
                        // [value_ptr, b[i]]
                        compiler.instructions.push(encoder::Instruction::Push(i));
                        // [1, value_ptr, b[i]]
                        compiler
                            .instructions
                            .push(encoder::Instruction::U32CheckedAdd);
                        // [value_ptr + i, b[i]]
                        compiler
                            .instructions
                            .push(encoder::Instruction::MemStore(None));
                        // []
                    }

                    std::mem::swap(compiler.instructions, &mut if_found_instructions);
                }

                let mut if_not_found = vec![];
                {
                    std::mem::swap(compiler.instructions, &mut if_not_found);

                    let (keys, values) = map::key_values_arr(&a)?;
                    array::push(compiler, scope, &[keys, index])?;
                    array::push(compiler, scope, &[values, b.clone()])?;

                    std::mem::swap(compiler.instructions, &mut if_not_found);
                }

                compiler.instructions.extend([encoder::Instruction::If {
                    condition: vec![encoder::Instruction::MemLoad(Some(did_find.memory_addr))],
                    then: if_found_instructions,
                    else_: if_not_found,
                }]);

                return Ok(b);
            }

            let a = compile_expression(a, compiler, scope)?;
            let b = compile_expression(b, compiler, scope)?;

            match (&a.type_, &b.type_) {
                (Type::Struct(a_struct), Type::Struct(_b_struct)) => {
                    for (field, ty) in &a_struct.fields {
                        let a_field = struct_field(compiler, &a, field)?;
                        let b_field = struct_field(compiler, &b, field)?;

                        ensure_eq_type!(b_field, @ty);

                        compiler.memory.read(
                            compiler.instructions,
                            b_field.memory_addr,
                            ty.miden_width(),
                        );
                        compiler.memory.write(
                            compiler.instructions,
                            a_field.memory_addr,
                            &vec![ValueSource::Stack; ty.miden_width() as usize],
                        );
                    }
                }
                (Type::Nullable(a_inner_type), b_type) if !matches!(b_type, Type::Nullable(_)) => {
                    ensure_eq_type!(@a_inner_type.as_ref(), @b_type);

                    compiler.memory.write(
                        compiler.instructions,
                        nullable::is_not_null(&a).memory_addr,
                        &[ValueSource::Immediate(1)],
                    );

                    compiler.memory.read(
                        compiler.instructions,
                        b.memory_addr,
                        b_type.miden_width(),
                    );
                    compiler.memory.write(
                        compiler.instructions,
                        nullable::value(a.clone()).memory_addr,
                        &vec![ValueSource::Stack; b_type.miden_width() as usize],
                    );
                }
                (a_type, b_type) => {
                    ensure_eq_type!(@a_type, @b_type);

                    compiler.memory.read(
                        compiler.instructions,
                        b.memory_addr,
                        b_type.miden_width(),
                    );
                    compiler.memory.write(
                        compiler.instructions,
                        a.memory_addr,
                        &vec![ValueSource::Stack; b_type.miden_width() as usize],
                    );
                }
            }

            a
        }
        ExpressionKind::AssignAdd(a, b) => compile_expression(
            &Expression::T(ExpressionKind::Assign(
                a.clone(),
                Box::new(Expression::T(ExpressionKind::Add(
                    Box::new(*a.clone()),
                    b.clone(),
                ))),
            )),
            compiler,
            scope,
        )?,
        ExpressionKind::Dot(a, b) => {
            let a = compile_expression(a, compiler, scope)?;

            struct_field(compiler, &a, b)?
        }
        ExpressionKind::GreaterThanOrEqual(a, b) => {
            let a = compile_expression(a, compiler, scope)?;
            let b = compile_expression(b, compiler, scope)?;

            compile_gte(compiler, &a, &b)
        }
        ExpressionKind::GreaterThan(a, b) => {
            let a = compile_expression(a, compiler, scope)?;
            let b = compile_expression(b, compiler, scope)?;

            compile_gt(compiler, &a, &b)
        }
        ExpressionKind::LessThanOrEqual(a, b) => {
            let a = compile_expression(a, compiler, scope)?;
            let b = compile_expression(b, compiler, scope)?;

            compile_lte(compiler, &a, &b)
        }
        ExpressionKind::LessThan(a, b) => {
            let a = compile_expression(a, compiler, scope)?;
            let b = compile_expression(b, compiler, scope)?;

            compile_lt(compiler, &a, &b)
        }
        ExpressionKind::ShiftLeft(a, b) => {
            let a = compile_expression(a, compiler, scope)?;
            let b = compile_expression(b, compiler, scope)?;

            compile_shift_left(compiler, &a, &b)
        }
        ExpressionKind::ShiftRight(a, b) => {
            let a = compile_expression(a, compiler, scope)?;
            let b = compile_expression(b, compiler, scope)?;

            compile_shift_right(compiler, &a, &b)
        }
        ExpressionKind::And(a, b) => {
            let a = compile_expression(a, compiler, scope)?;
            let b = compile_expression(b, compiler, scope)?;

            boolean::compile_and(compiler, &a, &b)
        }
        ExpressionKind::Or(a, b) => {
            let a = compile_expression(a, compiler, scope)?;
            let b = compile_expression(b, compiler, scope)?;

            boolean::compile_or(compiler, &a, &b)
        }
        ExpressionKind::Array(exprs) => {
            let mut symbols = vec![];
            for expr in exprs {
                symbols.push(compile_expression(expr, compiler, scope)?);
            }

            for (a, b) in symbols.iter().zip(symbols.iter().skip(1)) {
                ensure_eq_type!(@a.type_, @b.type_);
            }

            if symbols.is_empty() {
                array::new(
                    compiler,
                    0,
                    // TODO: We need to infer what the type of the array is,
                    // for example, if the user does `this.array = []` we need
                    // the type to be the same as this.array
                    Type::PrimitiveType(PrimitiveType::UInt32),
                )
                .0
            } else {
                let type_ = symbols[0].type_.clone();
                let (array, data_ptr) = array::new(compiler, symbols.len() as u32, type_);

                for (i, symbol) in symbols.iter().enumerate() {
                    compiler.memory.read(
                        compiler.instructions,
                        symbol.memory_addr,
                        symbol.type_.miden_width(),
                    );
                    compiler.memory.write(
                        compiler.instructions,
                        data_ptr + i as u32 * symbols[0].type_.miden_width(),
                        &vec![ValueSource::Stack; symbol.type_.miden_width() as usize],
                    );
                }

                array
            }
        }
        ExpressionKind::Object(obj) => {
            let mut types = Vec::new();
            let mut values = Vec::new();
            for (field, expr) in &obj.fields {
                let symbol = compile_expression(expr, compiler, scope)?;
                types.push((field.clone(), symbol.type_.clone()));
                values.push((field, symbol));
            }

            let struct_type = Type::Struct(Struct {
                name: "anonymous".to_owned(),
                fields: types,
            });

            let symbol = compiler.memory.allocate_symbol(struct_type);
            for (field, expr_symbol) in values {
                let field = struct_field(compiler, &symbol, field)?;
                compiler.memory.read(
                    compiler.instructions,
                    expr_symbol.memory_addr,
                    field.type_.miden_width(),
                );
                compiler.memory.write(
                    compiler.instructions,
                    field.memory_addr,
                    &vec![ValueSource::Stack; field.type_.miden_width() as usize],
                );
            }

            symbol
        }
        ExpressionKind::Index(a, b) => {
            let a = compile_expression(a, compiler, scope)?;
            let b = compile_expression(b, compiler, scope)?;

            compile_index(compiler, &a, &b)?
        }
        e => return Err(Error::unimplemented(format!("compile {e:?}"))),
    };

    let symbol = match &symbol.type_ {
        Type::Nullable(_)
            if scope
                .non_null_symbol_addrs
                .iter()
                .any(|addr| *addr == symbol.memory_addr) =>
        {
            nullable::value(symbol)
        }
        _ => symbol,
    };

    comment!(
        compiler,
        "Compiled expression {expr:?} to symbol {symbol:?}",
    );

    Ok(symbol)
}

fn compile_statement(
    statement: &Statement,
    compiler: &mut Compiler,
    scope: &mut Scope,
    return_result: &mut Symbol,
) -> Result<()> {
    maybe_start!(statement.span());
    match &**statement {
        ast::StatementKind::Return(expr) => {
            let symbol = compile_expression(expr, compiler, scope)?;
            compiler.memory.read(
                compiler.instructions,
                symbol.memory_addr,
                symbol.type_.miden_width(),
            );
            compiler.memory.write(
                compiler.instructions,
                return_result.memory_addr,
                &vec![ValueSource::Stack; symbol.type_.miden_width() as usize],
            );
            compiler.instructions.push(encoder::Instruction::Abstract(
                encoder::AbstractInstruction::Return,
            ));
        }
        ast::StatementKind::Break => {
            compiler.instructions.push(encoder::Instruction::Abstract(
                encoder::AbstractInstruction::Break,
            ));
        }
        ast::StatementKind::If(ast::If {
            condition,
            then_statements,
            else_statements,
        }) => {
            let mut scope = scope.deeper();
            let mut condition_instructions = vec![];
            let mut condition_compiler = Compiler::new(
                &mut condition_instructions,
                compiler.memory,
                compiler.root_scope,
            );
            let condition_symbol = compile_expression(condition, &mut condition_compiler, &scope)?;
            // let mut then_cleanup = None;
            let mut then_scope = scope.deeper();
            let condition_symbol = match condition_symbol.type_ {
                Type::PrimitiveType(PrimitiveType::Boolean) => condition_symbol,
                Type::Nullable(ref _t) => {
                    then_scope
                        .non_null_symbol_addrs
                        .push(condition_symbol.memory_addr);

                    nullable::is_not_null(&condition_symbol)
                }
                _ => panic!(
                    "if condition must be a boolean or optional, got {:?}",
                    condition_symbol.type_
                ),
            };
            condition_compiler.memory.read(
                condition_compiler.instructions,
                condition_symbol.memory_addr,
                condition_symbol.type_.miden_width(),
            );

            let mut body_instructions = vec![];
            let mut body_compiler =
                Compiler::new(&mut body_instructions, compiler.memory, compiler.root_scope);
            for statement in then_statements {
                compile_statement(
                    statement,
                    &mut body_compiler,
                    &mut then_scope,
                    return_result,
                )?;
            }
            // then_cleanup.map(|f| f());

            let mut else_body_instructions = vec![];
            let mut else_body_compiler = Compiler::new(
                &mut else_body_instructions,
                compiler.memory,
                compiler.root_scope,
            );
            for statement in else_statements {
                compile_statement(
                    statement,
                    &mut else_body_compiler,
                    &mut scope,
                    return_result,
                )?;
            }

            compiler.instructions.push(encoder::Instruction::If {
                condition: condition_instructions,
                then: body_instructions,
                else_: else_body_instructions,
            })
        }
        ast::StatementKind::While(ast::While {
            condition,
            statements,
        }) => {
            let mut scope = scope.deeper();
            let mut condition_instructions = vec![];
            let mut condition_compiler = Compiler::new(
                &mut condition_instructions,
                compiler.memory,
                compiler.root_scope,
            );
            let condition_symbol = compile_expression(condition, &mut condition_compiler, &scope)?;
            ensure_eq_type!(
                condition_symbol,
                Type::PrimitiveType(PrimitiveType::Boolean)
            );
            condition_compiler.memory.read(
                condition_compiler.instructions,
                condition_symbol.memory_addr,
                condition_symbol.type_.miden_width(),
            );

            let mut body_instructions = vec![];
            let mut body_compiler =
                Compiler::new(&mut body_instructions, compiler.memory, compiler.root_scope);
            for statement in statements {
                compile_statement(statement, &mut body_compiler, &mut scope, return_result)?;
            }

            compiler.instructions.push(encoder::Instruction::While {
                condition: condition_instructions,
                body: body_instructions,
            })
        }
        ast::StatementKind::For(ast::For {
            for_kind,
            statements,
        }) => {
            // There is no `for` instruction, we have to use `while` instead
            let mut scope = scope.deeper();

            let mut initial_instructions = vec![];
            let mut condition_instructions = vec![];
            let mut pre_instructions = vec![];
            let mut post_instructions = vec![];
            match for_kind {
                ast::ForKind::Basic {
                    initial_statement,
                    condition,
                    post_statement,
                } => {
                    let mut initial_compiler = Compiler::new(
                        &mut initial_instructions,
                        compiler.memory,
                        compiler.root_scope,
                    );
                    match initial_statement {
                        ast::ForInitialStatement::Let(l) => {
                            compile_let_statement(l, &mut initial_compiler, &mut scope)
                        }
                        ast::ForInitialStatement::Expression(e) => {
                            compile_expression(e, &mut initial_compiler, &scope).map(|_| ())
                        }
                    }?;

                    let mut condition_compiler = Compiler::new(
                        &mut condition_instructions,
                        compiler.memory,
                        compiler.root_scope,
                    );
                    let condition_symbol =
                        compile_expression(condition, &mut condition_compiler, &scope)?;
                    ensure_eq_type!(
                        condition_symbol,
                        Type::PrimitiveType(PrimitiveType::Boolean)
                    );
                    condition_compiler.memory.read(
                        condition_compiler.instructions,
                        condition_symbol.memory_addr,
                        condition_symbol.type_.miden_width(),
                    );

                    let mut post_compiler =
                        Compiler::new(&mut post_instructions, compiler.memory, compiler.root_scope);
                    compile_expression(post_statement, &mut post_compiler, &scope)?;
                }
                ast::ForKind::ForEach {
                    for_each_type,
                    identifier,
                    iterable,
                } => {
                    let mut initial_compiler = Compiler::new(
                        &mut initial_instructions,
                        compiler.memory,
                        compiler.root_scope,
                    );
                    let foreach_index_identifier = "#internal_foreach_index";
                    let foreach_index_symbol = uint32::new(&mut initial_compiler, 0);
                    scope.add_symbol(
                        foreach_index_identifier.to_string(),
                        foreach_index_symbol.clone(),
                    );

                    let mut condition_compiler = Compiler::new(
                        &mut condition_instructions,
                        compiler.memory,
                        compiler.root_scope,
                    );
                    let iterable_symbol =
                        compile_expression(iterable, &mut condition_compiler, &scope)?;
                    let foreach_len_symbol = match &iterable_symbol.type_ {
                        Type::Array(_) => array::length(&iterable_symbol),
                        Type::Map(_, _) => array::length(&map::keys_arr(&iterable_symbol)?),
                        ty => {
                            return Err(Error::unimplemented(format!(
                                "cannot iterate for-{for_each_type} with type {:?}",
                                ty
                            )));
                        }
                    };

                    let foreach_len_identifier = "#internal_foreach_len";
                    scope.add_symbol(foreach_len_identifier.to_string(), foreach_len_symbol);
                    let condition_symbol = compile_expression(
                        &ast::ExpressionKind::LessThan(
                            Box::new(
                                ast::ExpressionKind::Ident(foreach_index_identifier.to_string())
                                    .into(),
                            ),
                            Box::new(
                                ast::ExpressionKind::Ident(foreach_len_identifier.to_string())
                                    .into(),
                            ),
                        )
                        .into(),
                        &mut condition_compiler,
                        &scope,
                    )?;
                    condition_compiler.memory.read(
                        condition_compiler.instructions,
                        condition_symbol.memory_addr,
                        condition_symbol.type_.miden_width(),
                    );

                    let mut pre_compiler =
                        Compiler::new(&mut pre_instructions, compiler.memory, compiler.root_scope);
                    match (for_each_type, &iterable_symbol.type_) {
                        (ast::ForEachType::In, Type::Array(_)) => {
                            scope.add_symbol(identifier.clone(), foreach_index_symbol.clone());
                        }
                        (ast::ForEachType::In, Type::Map(_, _)) => {
                            // XXX: Optimize?
                            let keys = map::keys_arr(&iterable_symbol)?;
                            let key = array::get(&mut pre_compiler, &keys, &foreach_index_symbol);
                            scope.add_symbol(identifier.clone(), key);
                        }
                        (ast::ForEachType::Of, Type::Array(_)) => {
                            let symbol = array::get(
                                &mut pre_compiler,
                                &iterable_symbol,
                                &foreach_index_symbol,
                            );
                            scope.add_symbol(identifier.clone(), symbol);
                        }
                        (ast::ForEachType::Of, Type::Map(_, _)) => {
                            // XXX: Optimize?
                            let values = map::values_arr(&iterable_symbol)?;
                            let value =
                                array::get(&mut pre_compiler, &values, &foreach_index_symbol);
                            scope.add_symbol(identifier.clone(), value);
                        }
                        ty => {
                            return Err(Error::unimplemented(format!(
                                "cannot iterate for-{for_each_type} with type {:?}",
                                ty
                            )));
                        }
                    }

                    let post_compiler =
                        Compiler::new(&mut post_instructions, compiler.memory, compiler.root_scope);
                    post_compiler.instructions.extend([
                        encoder::Instruction::MemLoad(Some(foreach_index_symbol.memory_addr)),
                        encoder::Instruction::Push(1),
                        encoder::Instruction::U32CheckedAdd,
                        encoder::Instruction::MemStore(Some(foreach_index_symbol.memory_addr)),
                    ]);
                }
            }

            let body = {
                let mut body_instructions = pre_instructions;
                let mut body_compiler =
                    Compiler::new(&mut body_instructions, compiler.memory, compiler.root_scope);
                let mut body_scope = scope.deeper();
                for statement in statements {
                    compile_statement(
                        statement,
                        &mut body_compiler,
                        &mut body_scope,
                        return_result,
                    )?;
                }
                body_instructions.extend(post_instructions);
                body_instructions
            };

            compiler.instructions.extend(initial_instructions);
            compiler.instructions.push(encoder::Instruction::While {
                condition: condition_instructions,
                body,
            });
        }
        ast::StatementKind::Let(let_statement) => {
            compile_let_statement(let_statement, compiler, scope)?
        }
        ast::StatementKind::Expression(expr) => {
            compile_expression(expr, compiler, scope)?;
        }
        ast::StatementKind::Throw(expr) => {
            compile_expression(expr, compiler, scope)?;
        }
    }

    Ok(())
}

fn add_new_symbol(expr: &Expression, compiler: &mut Compiler, scope: &Scope) -> Result<Symbol> {
    let symbol = compile_expression(expr, compiler, scope)?;
    // we need to copy symbol to a new symbol,
    // because Ident expressions return symbols of variables
    let new_symbol = compiler.memory.allocate_symbol(symbol.type_);
    compiler.memory.read(
        compiler.instructions,
        symbol.memory_addr,
        new_symbol.type_.miden_width(),
    );
    compiler.memory.write(
        compiler.instructions,
        new_symbol.memory_addr,
        &vec![ValueSource::Stack; new_symbol.type_.miden_width() as usize],
    );

    Ok(new_symbol)
}

fn compile_let_statement(
    let_statement: &ast::Let,
    compiler: &mut Compiler,
    scope: &mut Scope,
) -> Result<()> {
    let new_symbol = add_new_symbol(&let_statement.expression, compiler, scope)?;

    scope.add_symbol(let_statement.identifier.to_string(), new_symbol);
    Ok(())
}

fn compile_ast_function_call(
    function: &ast::Function,
    compiler: &mut Compiler,
    args: &[Symbol],
    this: Option<Symbol>,
) -> Result<Symbol> {
    let mut function_instructions = vec![];
    let mut function_compiler = Compiler::new(
        &mut function_instructions,
        compiler.memory,
        compiler.root_scope,
    );

    let scope = &mut Scope::new();
    scope.parent = Some(compiler.root_scope);

    if let Some(this) = this {
        scope.add_symbol("this".to_string(), this);
    }

    let mut return_result = function_compiler
        .memory
        .allocate_symbol(match &function.return_type {
            None => Type::PrimitiveType(PrimitiveType::Boolean),
            Some(ast::Type::Number) => Type::PrimitiveType(PrimitiveType::Float32),
            Some(ast::Type::F32) => Type::PrimitiveType(PrimitiveType::Float32),
            Some(ast::Type::F64) => Type::PrimitiveType(PrimitiveType::Float64),
            Some(ast::Type::U32) => Type::PrimitiveType(PrimitiveType::UInt32),
            Some(ast::Type::U64) => Type::PrimitiveType(PrimitiveType::UInt64),
            Some(ast::Type::I32) => Type::PrimitiveType(PrimitiveType::Int32),
            Some(ast::Type::I64) => Type::PrimitiveType(PrimitiveType::Int64),
            Some(ast::Type::String) => Type::String,
            Some(ast::Type::PublicKey) => Type::PublicKey,
            Some(ast::Type::Bytes) => Type::Bytes,
            Some(ast::Type::ForeignRecord { collection }) => Type::CollectionReference {
                collection: collection.clone(),
            },
            Some(ast::Type::Boolean) => {
                return Err(Error::simple("unexpected function call of boolean"))
            }
            Some(ast::Type::Array(_)) => {
                return Err(Error::simple("unexpected function call of array"))
            }
            Some(ast::Type::Map(_, _)) => {
                return Err(Error::simple("unexpected function call of map"))
            }
            Some(ast::Type::Object(_)) => {
                return Err(Error::simple("unexpected function call of object"))
            }
        });
    for (arg, param) in args.iter().zip(function.parameters.iter()) {
        // We need to make a copy of the arg, because Ident expressions return symbols of variables.
        // Modifying them in a function would modify the original variable.
        // TODO: fix this
        let new_arg = function_compiler.memory.allocate_symbol(arg.type_.clone());
        function_compiler.memory.read(
            function_compiler.instructions,
            arg.memory_addr,
            arg.type_.miden_width(),
        );
        function_compiler.memory.write(
            function_compiler.instructions,
            new_arg.memory_addr,
            &vec![ValueSource::Stack; new_arg.type_.miden_width() as usize],
        );

        scope.add_symbol(param.name.clone(), new_arg);
    }

    for statement in &function.statements {
        compile_statement(statement, &mut function_compiler, scope, &mut return_result)?;
    }

    compiler.instructions.push(encoder::Instruction::Abstract(
        encoder::AbstractInstruction::InlinedFunction(function_instructions),
    ));

    Ok(return_result)
}

fn compile_function_call(
    compiler: &mut Compiler,
    function: &Function,
    args: &[Symbol],
    this: Option<Symbol>,
) -> Result<Symbol> {
    match function {
        Function::Ast(a) => compile_ast_function_call(a, compiler, args, this),
        Function::Builtin(b) => b(compiler, &mut Scope::new(), args),
    }
}

fn cast(compiler: &mut Compiler, from: &Symbol, to: &Symbol) {
    match (&from.type_, &to.type_) {
        (
            Type::PrimitiveType(PrimitiveType::UInt32),
            Type::PrimitiveType(PrimitiveType::UInt64),
        ) => uint64::cast_from_uint32(compiler, from, to),
        x => unimplemented!("{:?}", x),
    }
}

fn compile_add(compiler: &mut Compiler, a: &Symbol, b: &Symbol) -> Result<Symbol> {
    Ok(match (&a.type_, &b.type_) {
        (
            Type::PrimitiveType(PrimitiveType::UInt32),
            Type::PrimitiveType(PrimitiveType::UInt32),
        ) => uint32::add(compiler, a, b),
        (
            Type::PrimitiveType(PrimitiveType::UInt64),
            Type::PrimitiveType(PrimitiveType::UInt64),
        ) => uint64::add(compiler, a, b),
        (Type::PrimitiveType(PrimitiveType::Int32), Type::PrimitiveType(PrimitiveType::Int32)) => {
            int32::add(compiler, a, b)
        }
        (
            Type::PrimitiveType(PrimitiveType::UInt64),
            Type::PrimitiveType(PrimitiveType::UInt32),
        ) => {
            let b_u64 = compiler
                .memory
                .allocate_symbol(Type::PrimitiveType(PrimitiveType::UInt64));
            cast(compiler, b, &b_u64);

            uint64::add(compiler, a, &b_u64)
        }
        (
            Type::PrimitiveType(PrimitiveType::Float32),
            Type::PrimitiveType(PrimitiveType::Float32),
        ) => float32::add(compiler, a, b),
        (Type::String, Type::String) => string::concat(compiler, a, b)?,
        (a, b) => return Err(Error::unimplemented(format!("{a:?} add {b:?}"))),
    })
}

fn compile_sub(compiler: &mut Compiler, a: &Symbol, b: &Symbol) -> Symbol {
    match (&a.type_, &b.type_) {
        (
            Type::PrimitiveType(PrimitiveType::UInt32),
            Type::PrimitiveType(PrimitiveType::UInt32),
        ) => uint32::sub(compiler, a, b),
        (
            Type::PrimitiveType(PrimitiveType::UInt64),
            Type::PrimitiveType(PrimitiveType::UInt64),
        ) => uint64::sub(compiler, a, b),
        (Type::PrimitiveType(PrimitiveType::Int32), Type::PrimitiveType(PrimitiveType::Int32)) => {
            int32::sub(compiler, a, b)
        }
        (
            Type::PrimitiveType(PrimitiveType::UInt64),
            Type::PrimitiveType(PrimitiveType::UInt32),
        ) => {
            let b_u64 = compiler
                .memory
                .allocate_symbol(Type::PrimitiveType(PrimitiveType::UInt64));
            cast(compiler, b, &b_u64);

            uint64::sub(compiler, a, &b_u64)
        }
        (
            Type::PrimitiveType(PrimitiveType::Float32),
            Type::PrimitiveType(PrimitiveType::Float32),
        ) => float32::sub(compiler, a, b),
        e => unimplemented!("{:?}", e),
    }
}

fn compile_mod(compiler: &mut Compiler, a: &Symbol, b: &Symbol) -> Symbol {
    match (&a.type_, &b.type_) {
        (
            Type::PrimitiveType(PrimitiveType::UInt32),
            Type::PrimitiveType(PrimitiveType::UInt32),
        ) => uint32::modulo(compiler, a, b),
        (
            Type::PrimitiveType(PrimitiveType::UInt64),
            Type::PrimitiveType(PrimitiveType::UInt64),
        ) => uint64::modulo(compiler, a, b),
        (Type::PrimitiveType(PrimitiveType::Int32), Type::PrimitiveType(PrimitiveType::Int32)) => {
            int32::modulo(compiler, a, b)
        }
        (
            Type::PrimitiveType(PrimitiveType::UInt64),
            Type::PrimitiveType(PrimitiveType::UInt32),
        ) => {
            let b_u64 = compiler
                .memory
                .allocate_symbol(Type::PrimitiveType(PrimitiveType::UInt64));
            cast(compiler, b, &b_u64);

            uint64::modulo(compiler, a, &b_u64)
        }
        e => unimplemented!("{:?}", e),
    }
}

fn compile_div(compiler: &mut Compiler, a: &Symbol, b: &Symbol) -> Symbol {
    match (&a.type_, &b.type_) {
        (
            Type::PrimitiveType(PrimitiveType::UInt32),
            Type::PrimitiveType(PrimitiveType::UInt32),
        ) => uint32::div(compiler, a, b),
        (
            Type::PrimitiveType(PrimitiveType::UInt64),
            Type::PrimitiveType(PrimitiveType::UInt64),
        ) => uint64::div(compiler, a, b),
        (Type::PrimitiveType(PrimitiveType::Int32), Type::PrimitiveType(PrimitiveType::Int32)) => {
            int32::div(compiler, a, b)
        }
        (
            Type::PrimitiveType(PrimitiveType::UInt64),
            Type::PrimitiveType(PrimitiveType::UInt32),
        ) => {
            let b_u64 = compiler
                .memory
                .allocate_symbol(Type::PrimitiveType(PrimitiveType::UInt64));
            cast(compiler, b, &b_u64);

            uint64::div(compiler, a, &b_u64)
        }
        (
            Type::PrimitiveType(PrimitiveType::Float32),
            Type::PrimitiveType(PrimitiveType::Float32),
        ) => float32::div(compiler, a, b),
        e => unimplemented!("{:?}", e),
    }
}

fn compile_mul(compiler: &mut Compiler, a: &Symbol, b: &Symbol) -> Symbol {
    match (&a.type_, &b.type_) {
        (
            Type::PrimitiveType(PrimitiveType::UInt32),
            Type::PrimitiveType(PrimitiveType::UInt32),
        ) => uint32::mul(compiler, a, b),
        (
            Type::PrimitiveType(PrimitiveType::UInt64),
            Type::PrimitiveType(PrimitiveType::UInt64),
        ) => uint64::mul(compiler, a, b),
        (Type::PrimitiveType(PrimitiveType::Int32), Type::PrimitiveType(PrimitiveType::Int32)) => {
            int32::mul(compiler, a, b)
        }
        (
            Type::PrimitiveType(PrimitiveType::UInt64),
            Type::PrimitiveType(PrimitiveType::UInt32),
        ) => {
            let b_u64 = compiler
                .memory
                .allocate_symbol(Type::PrimitiveType(PrimitiveType::UInt64));
            cast(compiler, b, &b_u64);

            uint64::mul(compiler, a, &b_u64)
        }
        (
            Type::PrimitiveType(PrimitiveType::Float32),
            Type::PrimitiveType(PrimitiveType::Float32),
        ) => float32::mul(compiler, a, b),
        e => unimplemented!("{:?}", e),
    }
}

fn compile_eq(compiler: &mut Compiler, a: &Symbol, b: &Symbol) -> Symbol {
    match (&a.type_, &b.type_) {
        (
            Type::PrimitiveType(PrimitiveType::UInt32),
            Type::PrimitiveType(PrimitiveType::UInt32),
        ) => uint32::eq(compiler, a, b),
        (
            Type::PrimitiveType(PrimitiveType::UInt64),
            Type::PrimitiveType(PrimitiveType::UInt64),
        ) => uint64::eq(compiler, a, b),
        (
            Type::PrimitiveType(PrimitiveType::UInt64),
            Type::PrimitiveType(PrimitiveType::UInt32),
        ) => {
            let b_u64 = compiler
                .memory
                .allocate_symbol(Type::PrimitiveType(PrimitiveType::UInt64));
            cast(compiler, b, &b_u64);

            uint64::eq(compiler, a, &b_u64)
        }
        (Type::PrimitiveType(PrimitiveType::Int32), Type::PrimitiveType(PrimitiveType::Int32)) => {
            uint32::eq(compiler, a, b)
        }
        (
            Type::PrimitiveType(PrimitiveType::Float32),
            Type::PrimitiveType(PrimitiveType::Float32),
        ) => float32::eq(compiler, a, b),
        (Type::Hash, Type::Hash) => {
            let result = compiler
                .memory
                .allocate_symbol(Type::PrimitiveType(PrimitiveType::Boolean));

            compiler
                .instructions
                .push(encoder::Instruction::Push(true as _));
            for i in 0..a.type_.miden_width() {
                compiler
                    .memory
                    .read(compiler.instructions, a.memory_addr + i, 1);
                compiler
                    .memory
                    .read(compiler.instructions, b.memory_addr + i, 1);
                compiler.instructions.push(encoder::Instruction::Eq);
                compiler.instructions.push(encoder::Instruction::And);
            }
            compiler.memory.write(
                compiler.instructions,
                result.memory_addr,
                &[ValueSource::Stack],
            );
            result
        }
        (Type::PublicKey, Type::PublicKey) => publickey::eq(compiler, a, b),
        (Type::String, Type::String) => string::eq(compiler, a, b),
        (Type::Nullable(lt), Type::Nullable(rt)) if lt == rt => nullable::eq(compiler, a, b),
        (Type::Nullable(type_from_nullable), not_null_type)
        | (not_null_type, Type::Nullable(type_from_nullable))
            if &**type_from_nullable == not_null_type =>
        {
            // a is the nullable type, b is the not null type
            let (a, b) = if a.type_ == Type::Nullable(type_from_nullable.clone()) {
                (a, b)
            } else {
                (b, a)
            };

            let mut eq_instructions = vec![];
            std::mem::swap(compiler.instructions, &mut eq_instructions);
            let eq_result = compile_eq(compiler, &nullable::value(a.clone()), &b);
            std::mem::swap(compiler.instructions, &mut eq_instructions);

            compiler.instructions.push(encoder::Instruction::If {
                condition: vec![encoder::Instruction::MemLoad(Some(
                    nullable::is_not_null(&a).memory_addr,
                ))],
                then: eq_instructions,
                else_: vec![],
            });

            eq_result
        }
        e => unimplemented!("{:?}", e),
    }
}

fn compile_neq(compiler: &mut Compiler, a: &Symbol, b: &Symbol) -> Symbol {
    if a.type_ == Type::PrimitiveType(PrimitiveType::Float32)
        && b.type_ == Type::PrimitiveType(PrimitiveType::Float32)
    {
        return float32::ne(compiler, a, b);
    }

    let eq = compile_eq(compiler, a, b);
    let result = compiler
        .memory
        .allocate_symbol(Type::PrimitiveType(PrimitiveType::Boolean));
    compiler.memory.read(
        compiler.instructions,
        eq.memory_addr,
        eq.type_.miden_width(),
    );
    compiler.instructions.push(encoder::Instruction::Not);
    compiler.memory.write(
        compiler.instructions,
        result.memory_addr,
        &vec![ValueSource::Stack; result.type_.miden_width() as _],
    );
    result
}

fn compile_gte(compiler: &mut Compiler, a: &Symbol, b: &Symbol) -> Symbol {
    match (&a.type_, &b.type_) {
        (
            Type::PrimitiveType(PrimitiveType::UInt32),
            Type::PrimitiveType(PrimitiveType::UInt32),
        ) => uint32::gte(compiler, a, b),
        (
            Type::PrimitiveType(PrimitiveType::UInt64),
            Type::PrimitiveType(PrimitiveType::UInt64),
        ) => uint64::gte(compiler, a, b),
        (Type::PrimitiveType(PrimitiveType::Int32), Type::PrimitiveType(PrimitiveType::Int32)) => {
            int32::gte(compiler, a, b)
        }
        (
            Type::PrimitiveType(PrimitiveType::UInt64),
            Type::PrimitiveType(PrimitiveType::UInt32),
        ) => {
            let b_u64 = compiler
                .memory
                .allocate_symbol(Type::PrimitiveType(PrimitiveType::UInt64));
            cast(compiler, b, &b_u64);

            uint64::gte(compiler, a, &b_u64)
        }
        (
            Type::PrimitiveType(PrimitiveType::Float32),
            Type::PrimitiveType(PrimitiveType::Float32),
        ) => float32::gte(compiler, a, b),
        e => unimplemented!("{:?}", e),
    }
}

fn compile_gt(compiler: &mut Compiler, a: &Symbol, b: &Symbol) -> Symbol {
    match (&a.type_, &b.type_) {
        (
            Type::PrimitiveType(PrimitiveType::UInt32),
            Type::PrimitiveType(PrimitiveType::UInt32),
        ) => uint32::gt(compiler, a, b),
        (
            Type::PrimitiveType(PrimitiveType::UInt64),
            Type::PrimitiveType(PrimitiveType::UInt64),
        ) => uint64::gt(compiler, a, b),
        (Type::PrimitiveType(PrimitiveType::Int32), Type::PrimitiveType(PrimitiveType::Int32)) => {
            int32::gt(compiler, a, b)
        }
        (
            Type::PrimitiveType(PrimitiveType::UInt64),
            Type::PrimitiveType(PrimitiveType::UInt32),
        ) => {
            let b_u64 = compiler
                .memory
                .allocate_symbol(Type::PrimitiveType(PrimitiveType::UInt64));
            cast(compiler, b, &b_u64);

            uint64::gt(compiler, a, &b_u64)
        }
        (
            Type::PrimitiveType(PrimitiveType::Float32),
            Type::PrimitiveType(PrimitiveType::Float32),
        ) => float32::gt(compiler, a, b),
        e => unimplemented!("{:?}", e),
    }
}

fn compile_lte(compiler: &mut Compiler, a: &Symbol, b: &Symbol) -> Symbol {
    match (&a.type_, &b.type_) {
        (
            Type::PrimitiveType(PrimitiveType::UInt32),
            Type::PrimitiveType(PrimitiveType::UInt32),
        ) => uint32::lte(compiler, a, b),
        (
            Type::PrimitiveType(PrimitiveType::UInt64),
            Type::PrimitiveType(PrimitiveType::UInt64),
        ) => uint64::lte(compiler, a, b),
        (Type::PrimitiveType(PrimitiveType::Int32), Type::PrimitiveType(PrimitiveType::Int32)) => {
            int32::lte(compiler, a, b)
        }
        (
            Type::PrimitiveType(PrimitiveType::UInt64),
            Type::PrimitiveType(PrimitiveType::UInt32),
        ) => {
            let b_u64 = compiler
                .memory
                .allocate_symbol(Type::PrimitiveType(PrimitiveType::UInt64));
            cast(compiler, b, &b_u64);

            uint64::lte(compiler, a, &b_u64)
        }
        (
            Type::PrimitiveType(PrimitiveType::Float32),
            Type::PrimitiveType(PrimitiveType::Float32),
        ) => float32::lte(compiler, a, b),
        e => unimplemented!("{:?}", e),
    }
}

fn compile_lt(compiler: &mut Compiler, a: &Symbol, b: &Symbol) -> Symbol {
    match (&a.type_, &b.type_) {
        (
            Type::PrimitiveType(PrimitiveType::UInt32),
            Type::PrimitiveType(PrimitiveType::UInt32),
        ) => uint32::lt(compiler, a, b),
        (
            Type::PrimitiveType(PrimitiveType::UInt64),
            Type::PrimitiveType(PrimitiveType::UInt64),
        ) => uint64::lt(compiler, a, b),
        (Type::PrimitiveType(PrimitiveType::Int32), Type::PrimitiveType(PrimitiveType::Int32)) => {
            int32::lt(compiler, a, b)
        }
        (
            Type::PrimitiveType(PrimitiveType::UInt64),
            Type::PrimitiveType(PrimitiveType::UInt32),
        ) => {
            let b_u64 = compiler
                .memory
                .allocate_symbol(Type::PrimitiveType(PrimitiveType::UInt64));
            cast(compiler, b, &b_u64);

            uint64::lt(compiler, a, &b_u64)
        }
        (
            Type::PrimitiveType(PrimitiveType::Float32),
            Type::PrimitiveType(PrimitiveType::Float32),
        ) => float32::lt(compiler, a, b),
        e => unimplemented!("{:?}", e),
    }
}

fn compile_shift_left(compiler: &mut Compiler, a: &Symbol, b: &Symbol) -> Symbol {
    match (&a.type_, &b.type_) {
        (
            Type::PrimitiveType(PrimitiveType::UInt32),
            Type::PrimitiveType(PrimitiveType::UInt32),
        ) => uint32::shift_left(compiler, a, b),
        (
            Type::PrimitiveType(PrimitiveType::UInt64),
            Type::PrimitiveType(PrimitiveType::UInt64),
        ) => uint64::shift_left(compiler, a, b),
        (Type::PrimitiveType(PrimitiveType::Int32), Type::PrimitiveType(PrimitiveType::Int32)) => {
            int32::shift_left(compiler, a, b)
        }
        (
            Type::PrimitiveType(PrimitiveType::UInt64),
            Type::PrimitiveType(PrimitiveType::UInt32),
        ) => {
            let b_u64 = compiler
                .memory
                .allocate_symbol(Type::PrimitiveType(PrimitiveType::UInt64));
            cast(compiler, b, &b_u64);

            uint64::shift_left(compiler, a, &b_u64)
        }
        e => unimplemented!("{:?}", e),
    }
}

fn compile_shift_right(compiler: &mut Compiler, a: &Symbol, b: &Symbol) -> Symbol {
    match (&a.type_, &b.type_) {
        (
            Type::PrimitiveType(PrimitiveType::UInt32),
            Type::PrimitiveType(PrimitiveType::UInt32),
        ) => uint32::shift_right(compiler, a, b),
        (
            Type::PrimitiveType(PrimitiveType::UInt64),
            Type::PrimitiveType(PrimitiveType::UInt64),
        ) => uint64::shift_right(compiler, a, b),
        (Type::PrimitiveType(PrimitiveType::Int32), Type::PrimitiveType(PrimitiveType::Int32)) => {
            int32::shift_right(compiler, a, b)
        }
        (
            Type::PrimitiveType(PrimitiveType::UInt64),
            Type::PrimitiveType(PrimitiveType::UInt32),
        ) => {
            let b_u64 = compiler
                .memory
                .allocate_symbol(Type::PrimitiveType(PrimitiveType::UInt64));
            cast(compiler, b, &b_u64);

            uint64::shift_right(compiler, a, &b_u64)
        }
        e => unimplemented!("{:?}", e),
    }
}

fn compile_index(compiler: &mut Compiler, a: &Symbol, b: &Symbol) -> Result<Symbol> {
    match &a.type_ {
        Type::Map(k, _v) => {
            ensure_eq_type!(@k.as_ref(), @&b.type_);

            let (_key, value, _value_ptr, _found) = map::get(compiler, a, b)?;
            Ok(value)
        }
        Type::Array(_) => {
<<<<<<< HEAD
            ensure_eq_type!(@b.type_, @Type::PrimitiveType(PrimitiveType::UInt32));

            let value = array::get(compiler, a, b);
            Ok(value)
=======
            ensure_eq_type!(
                b,
                Type::PrimitiveType(PrimitiveType::UInt32)
                    // TODO: ideally we should parse it as generic `Number` and instantiate into a real time lately.
                    // so e.g here no need to do a reinterpret back as integer.
                    | Type::PrimitiveType(PrimitiveType::Float32)
            );

            Ok(array::get(compiler, a, b))
>>>>>>> 31a46221
        }
        x => TypeMismatchSnafu {
            context: format!("cannot index {x:?}"),
        }
        .fail()
        .map_err(Into::into),
    }
}

fn dynamic_alloc(compiler: &mut Compiler, args: &[Symbol]) -> Result<Symbol> {
    let size = &args[0];
    ensure!(
        matches!(size.type_, Type::PrimitiveType(PrimitiveType::UInt32)),
        TypeMismatchSnafu {
            context: "cannot alloc of size other than UInt32"
        }
    );

    let addr = compiler
        .memory
        .allocate_symbol(Type::PrimitiveType(PrimitiveType::UInt32));

    compiler
        .instructions
        .push(encoder::Instruction::MemLoad(Some(3)));
    compiler.instructions.push(encoder::Instruction::Dup(None));
    compiler.memory.write(
        compiler.instructions,
        addr.memory_addr,
        &[ValueSource::Stack],
    );
    compiler.memory.read(
        compiler.instructions,
        size.memory_addr,
        size.type_.miden_width(),
    );
    // old addr + size
    compiler
        .instructions
        .push(encoder::Instruction::U32CheckedAdd);

    // store new addr
    compiler
        .instructions
        .push(encoder::Instruction::MemStore(Some(3)));

    // return old addr
    Ok(addr)
}

fn log(compiler: &mut Compiler, scope: &mut Scope, args: &[Symbol]) -> Result<Symbol> {
    let mut str_args = vec![];

    for arg in args {
        let message = match &arg.type_ {
            Type::String => arg.clone(),
            Type::PrimitiveType(PrimitiveType::UInt32) => compile_function_call(
                compiler,
                scope.find_function("uint32ToString").unwrap(),
                &[arg.clone()],
                None,
            )?,
            Type::PrimitiveType(PrimitiveType::Boolean) => compile_function_call(
                compiler,
                scope.find_function("uint32ToString").unwrap(),
                &[Symbol {
                    type_: Type::PrimitiveType(PrimitiveType::UInt32),
                    ..arg.clone()
                }],
                None,
            )?,
            t => {
                return Err(Error::unimplemented(format!(
                    "logging of {t:?} is not supported yet"
                )))
            }
        };

        str_args.push(message);
    }

    for arg in str_args {
        compile_function_call(compiler, &Function::Ast(&LOG_STRING), &[arg], None)?;
    }

    Ok(Symbol {
        type_: Type::PrimitiveType(PrimitiveType::Boolean),
        memory_addr: 0,
    })
}

fn read_advice_collection_reference(compiler: &mut Compiler, collection: String) -> Result<Symbol> {
    let r = compile_function_call(
        compiler,
        BUILTINS_SCOPE
            .find_function("readAdviceCollectionReference")
            .unwrap(),
        &[],
        None,
    )?;

    Ok(Symbol {
        type_: Type::CollectionReference { collection },
        ..r
    })
}

fn read_advice_public_key(compiler: &mut Compiler) -> Result<Symbol> {
    let result = compiler.memory.allocate_symbol(Type::PublicKey);

    compiler.instructions.push(encoder::Instruction::AdvPush(1));
    compiler.memory.write(
        compiler.instructions,
        publickey::kty(&result).memory_addr,
        &[ValueSource::Stack],
    );

    compiler.instructions.push(encoder::Instruction::AdvPush(1));
    compiler.memory.write(
        compiler.instructions,
        publickey::crv(&result).memory_addr,
        &[ValueSource::Stack],
    );

    compiler.instructions.push(encoder::Instruction::AdvPush(1));
    compiler.memory.write(
        compiler.instructions,
        publickey::alg(&result).memory_addr,
        &[ValueSource::Stack],
    );

    compiler.instructions.push(encoder::Instruction::AdvPush(1));
    compiler.memory.write(
        compiler.instructions,
        publickey::use_(&result).memory_addr,
        &[ValueSource::Stack],
    );

    let n64 = uint32::new(compiler, 64);
    let extra_ptr = dynamic_alloc(compiler, &[n64])?;

    compiler
        .memory
        .read(compiler.instructions, extra_ptr.memory_addr, 1);
    // [extra_ptr]

    compiler.instructions.push(encoder::Instruction::Dup(None));
    // [extra_ptr, extra_ptr]

    compiler.memory.write(
        compiler.instructions,
        publickey::extra_ptr(&result).memory_addr,
        &[ValueSource::Stack],
    );
    // [extra_ptr]

    for _ in 0..64 {
        compiler.instructions.push(encoder::Instruction::AdvPush(1));
        // [byte, extra_ptr]
        compiler
            .instructions
            .push(encoder::Instruction::Dup(Some(1)));
        // [extra_ptr, byte, extra_ptr]
        compiler
            .instructions
            .push(encoder::Instruction::MemStore(None));
        // [extra_ptr]
        compiler.instructions.push(encoder::Instruction::Push(1));
        // [1, extra_ptr]
        compiler
            .instructions
            .push(encoder::Instruction::U32CheckedAdd);
        // [extra_ptr + 1]
    }

    compiler.instructions.push(encoder::Instruction::Drop);
    // []

    Ok(result)
}

fn read_advice_string(compiler: &mut Compiler) -> Result<Symbol> {
    let result = compiler.memory.allocate_symbol(Type::String);

    compiler.instructions.push(encoder::Instruction::AdvPush(1));
    // [str_len]

    compiler.instructions.push(encoder::Instruction::Dup(None));
    // [str_len, str_len]
    let str_len = string::length(&result);
    compiler.memory.write(
        compiler.instructions,
        str_len.memory_addr,
        &[ValueSource::Stack],
    );
    // [str_len]

    let data_ptr = dynamic_alloc(compiler, &[str_len])?;
    compiler.memory.write(
        compiler.instructions,
        string::data_ptr(&result).memory_addr,
        &[ValueSource::Memory(data_ptr.memory_addr)],
    );
    let data_ptr = string::data_ptr(&result);

    compiler.memory.read(
        compiler.instructions,
        data_ptr.memory_addr,
        data_ptr.type_.miden_width(),
    );
    // [data_ptr, str_len]

    compiler.instructions.extend_from_slice(&[
        encoder::Instruction::Swap,
        // [str_len, data_ptr]
        encoder::Instruction::While {
            condition: vec![
                encoder::Instruction::Dup(None),
                // [str_len, str_len, data_ptr]
                encoder::Instruction::Push(0),
                // [0, str_len, str_len, data_ptr]
                encoder::Instruction::U32CheckedGT,
                // [str_len > 0, str_len, data_ptr]
            ],
            body: vec![
                // [str_len, data_ptr]
                encoder::Instruction::Push(1),
                // [1, str_len, data_ptr]
                encoder::Instruction::U32CheckedSub,
                // [str_len - 1, data_ptr]
                encoder::Instruction::Swap,
                // [data_ptr, str_len - 1]
                encoder::Instruction::AdvPush(1),
                // [byte, data_ptr, str_len - 1]
                encoder::Instruction::Dup(Some(1)),
                // [data_ptr, byte, data_ptr, str_len - 1]
                encoder::Instruction::MemStore(None),
                // [data_ptr, str_len - 1]
                encoder::Instruction::Push(1),
                // [1, data_ptr, str_len - 1]
                encoder::Instruction::U32CheckedAdd,
                // [data_ptr + 1, str_len - 1]
                encoder::Instruction::Swap,
                // [str_len - 1, data_ptr + 1]
            ],
        },
        // [0, data_ptr]
        encoder::Instruction::Drop,
        // [data_ptr]
        encoder::Instruction::Drop,
        // []
    ]);

    Ok(result)
}

fn read_advice_array(compiler: &mut Compiler, element_type: &Type) -> Result<Symbol> {
    compiler.instructions.push(encoder::Instruction::AdvPush(1));
    // [array_len]

    compiler.instructions.push(encoder::Instruction::Dup(None));
    // [array_len, array_len]
    let array_len = compiler
        .memory
        .allocate_symbol(Type::PrimitiveType(PrimitiveType::UInt32));
    compiler.memory.write(
        compiler.instructions,
        array_len.memory_addr,
        &[ValueSource::Stack],
    );
    // [array_len]

    let capacity = compiler
        .memory
        .allocate_symbol(Type::PrimitiveType(PrimitiveType::UInt32));
    compiler.instructions.push(encoder::Instruction::Push(2));
    // [2, array_len]
    // capacity is 2x the length, because reallocating is expensive
    compiler
        .instructions
        .push(encoder::Instruction::U32CheckedMul);
    // [capacity = array_len * 2]
    compiler.memory.write(
        compiler.instructions,
        capacity.memory_addr,
        &[ValueSource::Stack],
    );
    // []

    let data_ptr = dynamic_alloc(compiler, &[capacity])?;

    let read_element_advice_insts = {
        let mut insts = vec![];
        std::mem::swap(compiler.instructions, &mut insts);

        let el = read_advice_generic(compiler, element_type)?;
        compiler.memory.read(
            compiler.instructions,
            el.memory_addr,
            element_type.miden_width(),
        );

        std::mem::swap(compiler.instructions, &mut insts);
        insts
    };

    compiler
        .memory
        .read(compiler.instructions, data_ptr.memory_addr, 1);
    // [data_ptr]
    compiler
        .memory
        .read(compiler.instructions, array_len.memory_addr, 1);
    // [array_len, data_ptr]
    compiler.instructions.push(encoder::Instruction::While {
        condition: vec![
            // [array_len, data_ptr]
            encoder::Instruction::Dup(None),
            // [array_len, array_len, data_ptr]
            encoder::Instruction::Push(0),
            // [0, array_len, array_len, data_ptr]
            encoder::Instruction::U32CheckedGT,
            // [array_len > 0, array_len, data_ptr]
        ],
        body: [
            // [array_len, data_ptr]
            encoder::Instruction::Push(1),
            // [1, array_len, data_ptr]
            encoder::Instruction::U32CheckedSub,
            // [array_len - 1, data_ptr]
            encoder::Instruction::Swap,
            // [data_ptr, array_len - 1]
        ]
        .into_iter()
        .chain(read_element_advice_insts)
        .chain({
            // [bytes... (width), data_ptr, array_len - 1]
            let mut v = vec![];

            for i in 0..element_type.miden_width() {
                v.push(encoder::Instruction::Dup(Some(
                    element_type.miden_width() - i,
                )));
                // [data_ptr, bytes..., data_ptr, array_len - 1]
                v.push(encoder::Instruction::Push(i));
                // [i, data_ptr, bytes..., data_ptr, array_len - 1]
                v.push(encoder::Instruction::U32CheckedAdd);
                // [data_ptr + i, bytes..., data_ptr, array_len - 1]
                v.push(encoder::Instruction::MemStore(None));
                // [bytes..., data_ptr, array_len - 1]
            }

            v.into_iter()
        })
        .chain([
            // [data_ptr, array_len - 1]
            encoder::Instruction::Push(element_type.miden_width()),
            // [width, data_ptr, array_len - 1]
            encoder::Instruction::U32CheckedAdd,
            // [data_ptr + width, array_len - 1]
            encoder::Instruction::Swap,
            // [array_len - 1, data_ptr + width]
        ])
        .collect(),
    });

    // [0, end_data_ptr]
    compiler.instructions.push(encoder::Instruction::Drop);
    compiler.instructions.push(encoder::Instruction::Drop);
    // []

    let arr = compiler
        .memory
        .allocate_symbol(Type::Array(Box::new(element_type.clone())));

    compiler.memory.write(
        compiler.instructions,
        array::length(&arr).memory_addr,
        &[ValueSource::Memory(array_len.memory_addr)],
    );

    compiler
        .memory
        .read(compiler.instructions, array::length(&arr).memory_addr, 1);
    // [array_len]
    compiler.instructions.push(encoder::Instruction::Push(2));
    // [2, array_len]
    compiler
        .instructions
        .push(encoder::Instruction::U32CheckedMul);
    // [capacity = array_len * 2]
    compiler.memory.write(
        compiler.instructions,
        array::capacity(&arr).memory_addr,
        &[ValueSource::Stack],
    );
    // []

    compiler.memory.write(
        compiler.instructions,
        array::data_ptr(&arr).memory_addr,
        &[ValueSource::Memory(data_ptr.memory_addr)],
    );

    Ok(arr)
}

fn read_advice_map(compiler: &mut Compiler, key_type: &Type, value_type: &Type) -> Result<Symbol> {
    // Maps are serialized as [keys_arr..., values_arr...]
    let result = compiler.memory.allocate_symbol(Type::Map(
        Box::new(key_type.clone()),
        Box::new(value_type.clone()),
    ));

    let key_array = read_advice_array(compiler, key_type)?;
    let value_array = read_advice_array(compiler, value_type)?;

    let (keys, values) = map::key_values_arr(&result)?;
    compiler.memory.write(
        compiler.instructions,
        keys.memory_addr,
        &[
            ValueSource::Memory(array::capacity(&key_array).memory_addr),
            ValueSource::Memory(array::length(&key_array).memory_addr),
            ValueSource::Memory(array::data_ptr(&key_array).memory_addr),
        ],
    );

    compiler.memory.write(
        compiler.instructions,
        values.memory_addr,
        &[
            ValueSource::Memory(array::capacity(&value_array).memory_addr),
            ValueSource::Memory(array::length(&value_array).memory_addr),
            ValueSource::Memory(array::data_ptr(&value_array).memory_addr),
        ],
    );

    Ok(result)
}

fn read_advice_nullable(compiler: &mut Compiler, type_: Type) -> Result<Symbol> {
    let value_type = match &type_ {
        Type::Nullable(value_type) => value_type,
        _ => {
            return TypeMismatchSnafu {
                context: format!("read_advice_nullable for non-null type: {type_:?}"),
            }
            .fail()
            .map_err(Into::into)
        }
    };

    let is_not_null = compile_function_call(
        compiler,
        BUILTINS_SCOPE.find_function("readAdviceBoolean").unwrap(),
        &[],
        None,
    )?;

    let (value, read_value_insts) = {
        let mut insts = vec![];
        std::mem::swap(compiler.instructions, &mut insts);

        let value = read_advice_generic(compiler, value_type)?;
        std::mem::swap(compiler.instructions, &mut insts);

        (value, insts)
    };

    compiler.instructions.push(encoder::Instruction::If {
        condition: vec![encoder::Instruction::MemLoad(Some(is_not_null.memory_addr))],
        then: read_value_insts,
        else_: vec![],
    });

    let s = compiler.memory.allocate_symbol(type_);
    compiler.memory.read(
        compiler.instructions,
        is_not_null.memory_addr,
        is_not_null.type_.miden_width(),
    );
    compiler.memory.write(
        compiler.instructions,
        nullable::is_not_null(&s).memory_addr,
        &vec![ValueSource::Stack; is_not_null.type_.miden_width() as _],
    );
    compiler.memory.read(
        compiler.instructions,
        value.memory_addr,
        value.type_.miden_width(),
    );
    compiler.memory.write(
        compiler.instructions,
        nullable::value(s.clone()).memory_addr,
        &vec![ValueSource::Stack; value.type_.miden_width() as _],
    );

    Ok(s)
}

/// A generic hash function that can hash any symbol by hashing each of it's field elements.
/// Not useful for hashing strings, or any data structure that uses pointers.
fn generic_hash(compiler: &mut Compiler, value: &Symbol) -> Symbol {
    let result = compiler.memory.allocate_symbol(Type::Hash);

    compiler.instructions.extend([
        encoder::Instruction::Push(0),
        encoder::Instruction::Push(0),
        encoder::Instruction::Push(0),
        encoder::Instruction::Push(0),
    ]);
    // [h[3], h[2], h[1], h[0]]
    for i in 0..value.type_.miden_width() {
        compiler
            .memory
            .read(compiler.instructions, value.memory_addr + i, 1);
        compiler.instructions.extend([
            encoder::Instruction::Push(0),
            encoder::Instruction::Push(0),
            encoder::Instruction::Push(0),
        ]);
        // [0, 0, 0, data, h[3], h[2], h[1], h[0]]
        compiler.instructions.push(encoder::Instruction::HMerge);
        // [h[3], h[2], h[1], h[0]]
    }

    compiler.memory.write(
        compiler.instructions,
        result.memory_addr,
        &[
            ValueSource::Stack,
            ValueSource::Stack,
            ValueSource::Stack,
            ValueSource::Stack,
        ],
    );

    result
}

fn hash(compiler: &mut Compiler, value: Symbol) -> Result<Symbol> {
    let result = match &value.type_ {
        Type::Nullable(_) => {
            let h = compiler.memory.allocate_symbol(Type::Hash);

            let mut hash_value_instructions = vec![];
            std::mem::swap(compiler.instructions, &mut hash_value_instructions);
            let non_null_value_hash = hash(compiler, nullable::value(value.clone()))?;
            std::mem::swap(compiler.instructions, &mut hash_value_instructions);

            compiler.instructions.extend([encoder::Instruction::If {
                condition: vec![encoder::Instruction::MemLoad(Some(
                    nullable::is_not_null(&value).memory_addr,
                ))],
                then: hash_value_instructions
                    .into_iter()
                    .chain({
                        let mut instructions = vec![];
                        compiler.memory.read(
                            &mut instructions,
                            non_null_value_hash.memory_addr,
                            non_null_value_hash.type_.miden_width(),
                        );
                        compiler.memory.write(
                            &mut instructions,
                            h.memory_addr,
                            &vec![
                                ValueSource::Stack;
                                non_null_value_hash.type_.miden_width() as usize
                            ],
                        );
                        instructions
                    })
                    .collect(),
                // leave h at 0 if value is null
                else_: vec![],
            }]);

            h
        }
        Type::PrimitiveType(_) => generic_hash(compiler, &value),
        Type::Hash => generic_hash(compiler, &value),
        Type::String => compile_function_call(
            compiler,
            BUILTINS_SCOPE.find_function("hashString").unwrap(),
            &[value],
            None,
        )?,
        Type::Bytes => compile_function_call(
            compiler,
            BUILTINS_SCOPE.find_function("hashBytes").unwrap(),
            &[value],
            None,
        )?,
        Type::CollectionReference { .. } => compile_function_call(
            compiler,
            BUILTINS_SCOPE
                .find_function("hashCollectionReference")
                .unwrap(),
            &[value],
            None,
        )?,
        Type::Array(_) => compile_function_call(
            compiler,
            BUILTINS_SCOPE.find_function("hashArray").unwrap(),
            &[value],
            None,
        )?,
        Type::Map(_, _) => compile_function_call(
            compiler,
            BUILTINS_SCOPE.find_function("hashMap").unwrap(),
            &[value],
            None,
        )?,
        Type::PublicKey => compile_function_call(
            compiler,
            BUILTINS_SCOPE.find_function("hashPublicKey").unwrap(),
            &[value],
            None,
        )?,
        Type::Struct(s) => {
            let mut offset = 0;
            let struct_hash = compiler.memory.allocate_symbol(Type::Hash);
            for (_, field_type) in &s.fields {
                let width = field_type.miden_width();
                let field = Symbol {
                    type_: field_type.clone(),
                    memory_addr: value.memory_addr + offset,
                };
                offset += width;

                let field_hash = hash(compiler, field)?;

                compiler.memory.read(
                    compiler.instructions,
                    struct_hash.memory_addr,
                    struct_hash.type_.miden_width(),
                );
                compiler.memory.read(
                    compiler.instructions,
                    field_hash.memory_addr,
                    field_hash.type_.miden_width(),
                );

                compiler.instructions.push(encoder::Instruction::HMerge);

                compiler.memory.write(
                    compiler.instructions,
                    struct_hash.memory_addr,
                    &[
                        ValueSource::Stack,
                        ValueSource::Stack,
                        ValueSource::Stack,
                        ValueSource::Stack,
                    ],
                );
            }

            struct_hash
        }
    };

    ensure_eq_type!(result, Type::Hash);

    Ok(result)
}

fn add_salt_to_hash(compiler: &mut Compiler, hash: &Symbol, salt: &Symbol) -> Result<Symbol> {
    ensure_eq_type!(hash, Type::Hash);
    ensure_eq_type!(salt, Type::PrimitiveType(PrimitiveType::UInt32));

    let result = compiler.memory.allocate_symbol(Type::Hash);

    compiler.memory.read(
        compiler.instructions,
        hash.memory_addr,
        hash.type_.miden_width(),
    );
    compiler.memory.read(
        compiler.instructions,
        salt.memory_addr,
        salt.type_.miden_width(),
    );
    for _ in 0..3 {
        compiler.instructions.push(encoder::Instruction::Push(0));
    }
    compiler.instructions.push(encoder::Instruction::HMerge);

    compiler.memory.write(
        compiler.instructions,
        result.memory_addr,
        &[
            ValueSource::Stack,
            ValueSource::Stack,
            ValueSource::Stack,
            ValueSource::Stack,
        ],
    );

    Ok(result)
}

fn hash_record_with_salts(
    compiler: &mut Compiler,
    struct_symbol: &Symbol,
    field_salts: &[Symbol],
) -> Result<Symbol> {
    ensure_eq_type!(struct_symbol, Type::Struct(_));
    let Type::Struct(struct_) = &struct_symbol.type_ else {
        unreachable!()
    };

    let result = compiler.memory.allocate_symbol(Type::Hash);
    for (i, (field_name, _)) in struct_.fields.iter().enumerate() {
        let salt = &field_salts[i];
        let field_symbol = struct_field(compiler, struct_symbol, field_name)?;

        let field_hash = hash(
            compiler,
            Symbol {
                type_: field_symbol.type_.clone(),
                memory_addr: field_symbol.memory_addr,
            },
        )?;
        let field_hash = add_salt_to_hash(compiler, &field_hash, salt)?;

        compiler.memory.read(
            compiler.instructions,
            result.memory_addr,
            result.type_.miden_width(),
        );
        compiler.memory.read(
            compiler.instructions,
            field_hash.memory_addr,
            field_hash.type_.miden_width(),
        );
        compiler.instructions.push(encoder::Instruction::HMerge);
        compiler.memory.write(
            compiler.instructions,
            result.memory_addr,
            &[
                ValueSource::Stack,
                ValueSource::Stack,
                ValueSource::Stack,
                ValueSource::Stack,
            ],
        );
    }

    Ok(result)
}

fn read_advice_generic(compiler: &mut Compiler, type_: &Type) -> Result<Symbol> {
    match type_ {
        Type::Nullable(_) => read_advice_nullable(compiler, type_.clone()),
        Type::PrimitiveType(PrimitiveType::Boolean) => compile_function_call(
            compiler,
            BUILTINS_SCOPE.find_function("readAdviceBoolean").unwrap(),
            &[],
            None,
        ),
        Type::PrimitiveType(PrimitiveType::UInt32) => compile_function_call(
            compiler,
            BUILTINS_SCOPE.find_function("readAdviceUInt32").unwrap(),
            &[],
            None,
        ),
        Type::PrimitiveType(PrimitiveType::UInt64) => compile_function_call(
            compiler,
            BUILTINS_SCOPE.find_function("readAdviceUInt64").unwrap(),
            &[],
            None,
        ),
        Type::PrimitiveType(PrimitiveType::Int32) => compile_function_call(
            compiler,
            BUILTINS_SCOPE.find_function("readAdviceInt32").unwrap(),
            &[],
            None,
        ),
        Type::PrimitiveType(PrimitiveType::Int64) => compile_function_call(
            compiler,
            BUILTINS_SCOPE.find_function("readAdviceInt64").unwrap(),
            &[],
            None,
        ),
        Type::PrimitiveType(PrimitiveType::Float32) => compile_function_call(
            compiler,
            BUILTINS_SCOPE.find_function("readAdviceFloat32").unwrap(),
            &[],
            None,
        ),
        Type::PrimitiveType(PrimitiveType::Float64) => compile_function_call(
            compiler,
            BUILTINS_SCOPE.find_function("readAdviceFloat64").unwrap(),
            &[],
            None,
        ),
        Type::String => compile_function_call(
            compiler,
            BUILTINS_SCOPE.find_function("readAdviceString").unwrap(),
            &[],
            None,
        ),
        Type::Bytes => compile_function_call(
            compiler,
            BUILTINS_SCOPE.find_function("readAdviceBytes").unwrap(),
            &[],
            None,
        ),
        Type::CollectionReference { collection } => {
            read_advice_collection_reference(compiler, collection.clone())
        }
        Type::Array(t) => read_advice_array(compiler, t),
        Type::Struct(s) => {
            let symbol = compiler.memory.allocate_symbol(type_.clone());
            read_struct_from_advice_tape(compiler, &symbol, s, None)?;
            Ok(symbol)
        }
        Type::PublicKey => compile_function_call(
            compiler,
            BUILTINS_SCOPE.find_function("readAdvicePublicKey").unwrap(),
            &[],
            None,
        ),
        Type::Map(k, v) => read_advice_map(compiler, k, v),
        _ => Err(Error::unimplemented(format!(
            "read_advice_generic {type_:?}"
        ))),
    }
}

/// `lazy` is an array of boolean `Symbol`s, as many as there as struct fields.
/// If `lazy[i]` is true, then the field will be read, if false, it will be skipped.
fn read_struct_from_advice_tape(
    compiler: &mut Compiler,
    struct_symbol: &Symbol,
    struct_type: &Struct,
    lazy: Option<&[Symbol]>,
) -> Result<()> {
    for (i, (name, type_)) in struct_type.fields.iter().enumerate() {
        let (_field, field_insts) = {
            let mut insts = vec![];
            std::mem::swap(compiler.instructions, &mut insts);

            let value = read_advice_generic(compiler, type_)?;
            let sf = struct_field(compiler, struct_symbol, name)?;
            compiler.memory.read(
                compiler.instructions,
                value.memory_addr,
                value.type_.miden_width(),
            );
            compiler.memory.write(
                compiler.instructions,
                sf.memory_addr,
                &vec![ValueSource::Stack; value.type_.miden_width() as _],
            );

            std::mem::swap(compiler.instructions, &mut insts);
            (sf, insts)
        };

        match lazy {
            Some(lazy) => {
                compiler.instructions.push(encoder::Instruction::If {
                    condition: vec![encoder::Instruction::MemLoad(Some(lazy[i].memory_addr))],
                    then: [
                        encoder::Instruction::Push(struct_symbol.memory_addr + i as u32),
                        encoder::Instruction::Push(0),
                        encoder::Instruction::Push(0),
                        encoder::Instruction::Push(1),
                        encoder::Instruction::AdvPushMapval,
                    ]
                    .into_iter()
                    .chain(field_insts)
                    .collect(),
                    else_: vec![],
                });
            }
            None => compiler.instructions.extend(field_insts),
        }
    }

    Ok(())
}

/// Returns (Option<(salts, this)>, args)
fn read_collection_inputs(
    compiler: &mut Compiler,
    this_struct: Option<Struct>,
    args: &[Type],
    lazy: Option<&[Symbol]>,
) -> Result<(Option<(Vec<Symbol>, Symbol)>, Vec<Symbol>)> {
    let this = this_struct.map(|ts| compiler.memory.allocate_symbol(Type::Struct(ts)));
    let mut salts = vec![];

    if let Some(this) = this.as_ref() {
        let struct_ty = match &this.type_ {
            Type::Struct(s) => s,
            _ => unreachable!(),
        };

        salts = struct_ty
            .fields
            .iter()
            .map(|_| read_advice_generic(compiler, &Type::PrimitiveType(PrimitiveType::UInt32)))
            .collect::<Result<Vec<_>>>()?;

        read_struct_from_advice_tape(compiler, this, struct_ty, lazy)?;
    }

    let mut args_symbols = Vec::new();
    for arg in args {
        args_symbols.push(read_advice_generic(compiler, arg)?);
    }

    Ok((this.map(|t| (salts, t)), args_symbols))
}

fn prepare_scope(program: &ast::Program) -> Scope {
    let mut scope = Scope::new();

    for (name, type_, func) in USABLE_BUILTINS.iter() {
        match type_ {
            Some(type_) => scope.add_method(type_.clone(), name.clone(), func.clone()),
            None => scope.add_function(name.clone(), func.clone()),
        }
    }

    for node in &program.nodes {
        match node {
            ast::RootNode::Collection(c) => {
                let mut collection = Collection {
                    name: c.name.clone(),
                    functions: vec![],
                    fields: vec![],
                    call_directive: match c
                        .decorators
                        .iter()
                        .find(|d| d.name == "call" || d.name == "public")
                    {
                        Some(d) if d.arguments.len() == 0 => true,
                        Some(d) => {
                            panic!("Invalid {} directive, call() takes no arguments", &d.name)
                        }
                        None => false,
                    },
                    read_directive: match c
                        .decorators
                        .iter()
                        .find(|d| d.name == "read" || d.name == "public")
                    {
                        Some(d) if d.arguments.len() == 0 => true,
                        Some(d) => {
                            panic!("Invalid {} directive, read() takes no arguments", &d.name)
                        }
                        None => false,
                    },
                };

                for item in &c.items {
                    match item {
                        ast::CollectionItem::Field(f) => {
                            collection.fields.push(CollectionField {
                                name: f.name.clone(),
                                type_: ast_type_to_type(f.required, &f.type_),
                                delegate: f.decorators.iter().any(|d| d.name == "delegate"),
                                read: f.decorators.iter().any(|d| d.name == "read"),
                            });
                        }
                        ast::CollectionItem::Function(f) => {
                            collection.functions.push((f.name.clone(), f));
                        }
                        ast::CollectionItem::Index(_) => {}
                    }
                }

                scope.add_collection(collection.name.clone(), collection);
            }
            ast::RootNode::Function(function) => scope
                .functions
                .push((function.name.clone(), Function::Ast(function))),
        }
    }

    scope
}

pub fn compile(
    program: ast::Program,
    collection_name: Option<&str>,
    function_name: &str,
) -> Result<(String, Abi)> {
    let mut scope = prepare_scope(&program);
    let collection = collection_name.map(|name| scope.find_collection(name).cloned().unwrap());
    let collection = collection.as_ref();
    let collection_struct = collection.map(|c| Struct::from(c.clone()));

    let (function, param_types) = match function_name {
        ".readAuth" => (None, vec![]),
        _ => {
            let function = collection
                .and_then(|c| {
                    c.functions
                        .iter()
                        .find(|(name, _)| name == function_name)
                        .map(|(_, f)| *f)
                })
                .or_else(|| match scope.find_function(function_name) {
                    Some(Function::Ast(f)) => Some(f),
                    Some(Function::Builtin(_)) => todo!(),
                    None => None,
                })
                .not_found("function", function_name)?;

            let param_types = function
                .parameters
                .iter()
                .map(|p| ast_param_type_to_type(p.required, &p.type_, collection_struct.as_ref()))
                .collect::<Result<Vec<_>>>()?;

            (Some(function), param_types)
        }
    };

    let mut instructions = vec![];
    let mut memory = Memory::new();
    let this_addr;
    // A vector of hashmaps for each field, mapping the address of one of the field elements to the count of times it was used
    let mut used_fields_count: Vec<HashMap<u32, usize>>;
    let mut dependent_fields = Vec::<(String, Type)>::new();
    // hashing will generate read instructions
    const USED_FIELD_COUNT_THRESHOLD: usize = 2;

    let ctx_struct = Struct {
        name: "Context".to_string(),
        fields: vec![(
            "publicKey".to_owned(),
            Type::Nullable(Box::new(Type::PublicKey)),
        )],
    };
    let ctx = memory.allocate_symbol(Type::Struct(ctx_struct.clone()));

    scope.add_symbol("ctx".to_string(), ctx.clone());

    let all_possible_record_dependencies = scope
        .collections
        .iter()
        .map(|c| {
            (
                abi::RecordHashes {
                    collection: c.0.clone(),
                },
                memory.allocate_symbol(Type::Array(Box::new(Type::Hash))),
            )
        })
        .collect::<Vec<_>>();

    {
        let mut compiler = Compiler::new(&mut instructions, &mut memory, &scope);
        compiler.record_depenencies = all_possible_record_dependencies.clone();

        let fields_in_use = collection_struct
            .as_ref()
            .iter()
            .flat_map(|s| &s.fields)
            .map(|_| {
                let enabled = compiler
                    .memory
                    .allocate_symbol(Type::PrimitiveType(PrimitiveType::Boolean));

                enabled
            })
            .collect::<Vec<_>>();

        let expected_hashes = collection_struct
            .as_ref()
            .iter()
            .flat_map(|s| &s.fields)
            .enumerate()
            .map(|(i, _)| {
                let hash = compiler.memory.allocate_symbol(Type::Hash);
                compiler.instructions.extend([encoder::Instruction::If {
                    condition: vec![encoder::Instruction::MemLoad(Some(
                        fields_in_use[i].memory_addr,
                    ))],
                    then: vec![
                        encoder::Instruction::MemStore(Some(hash.memory_addr)),
                        encoder::Instruction::MemStore(Some(hash.memory_addr + 1)),
                        encoder::Instruction::MemStore(Some(hash.memory_addr + 2)),
                        encoder::Instruction::MemStore(Some(hash.memory_addr + 3)),
                    ],
                    else_: vec![],
                }]);
                hash
            })
            .collect::<Vec<_>>();

        for (_, symbol) in &all_possible_record_dependencies {
            let array_length = compiler
                .memory
                .allocate_symbol(Type::PrimitiveType(PrimitiveType::UInt32));
            let full_width = compiler
                .memory
                .allocate_symbol(Type::PrimitiveType(PrimitiveType::UInt32));

            compiler.instructions.extend([
                // array_len is provided by the host on the stack
                // [array_len]
                encoder::Instruction::Dup(None),
                // [array_len, array_len]
                encoder::Instruction::MemStore(Some(array_length.memory_addr)),
                // [array_len]
                encoder::Instruction::Push(4), // miden width of hash
                // [4, array_len]
                encoder::Instruction::U32CheckedMul,
                // [full_width = array_len * 4]
                encoder::Instruction::Dup(None),
                // [full_width, full_width]
                encoder::Instruction::MemStore(Some(full_width.memory_addr)),
                // [full_width]
            ]);

            let ptr = dynamic_alloc(&mut compiler, &[full_width.clone()])?;

            compiler.instructions.extend([
                encoder::Instruction::While {
                    condition: vec![
                        // [full_width]
                        encoder::Instruction::Dup(None),
                        // [full_width, full_width]
                        encoder::Instruction::Push(0),
                        // [0, full_width, full_width]
                        encoder::Instruction::U32CheckedGT,
                        // [full_width > 0, full_width]
                    ],
                    body: vec![
                        // [full_width]
                        encoder::Instruction::Dup(None),
                        // [full_width, full_width]
                        encoder::Instruction::MemLoad(Some(full_width.memory_addr)),
                        // [original_full_width, full_width, full_width]
                        encoder::Instruction::Swap,
                        encoder::Instruction::U32CheckedSub,
                        // [offset = original_full_width - full_width, full_width]
                        encoder::Instruction::MemLoad(Some(ptr.memory_addr)),
                        // [ptr, offset, full_width]
                        encoder::Instruction::U32CheckedAdd,
                        // [target = ptr + offset, full_width]
                        encoder::Instruction::MovUp(2),
                        // [value, target, full_width]
                        encoder::Instruction::Swap,
                        // [target, value, full_width]
                        encoder::Instruction::MemStore(None),
                        // [full_width]
                        encoder::Instruction::Push(1),
                        // [1, full_width]
                        encoder::Instruction::U32CheckedSub,
                        // [full_width - 1]
                    ],
                },
                encoder::Instruction::Drop,
                // []
            ]);

            compiler.memory.write(
                compiler.instructions,
                array::length(symbol).memory_addr,
                &[ValueSource::Memory(array_length.memory_addr)],
            );

            compiler.memory.write(
                compiler.instructions,
                array::capacity(symbol).memory_addr,
                &[ValueSource::Memory(array_length.memory_addr)],
            );

            compiler.memory.write(
                compiler.instructions,
                array::data_ptr(symbol).memory_addr,
                &[ValueSource::Memory(ptr.memory_addr)],
            );
        }

        read_struct_from_advice_tape(&mut compiler, &ctx, &ctx_struct, None)?;

        let (salts_this_symbol, arg_symbols) = read_collection_inputs(
            &mut compiler,
            collection_struct.clone(),
            &param_types,
            Some(&fields_in_use),
        )?;

        let ctx_pk = struct_field(&mut compiler, &ctx, "publicKey")?;
        if salts_this_symbol.is_some() && function.is_some() {
            let auth_result = compile_call_authorization_proof(
                &mut compiler,
                &ctx_pk,
                &salts_this_symbol.as_ref().unwrap().1,
                collection_name.unwrap(),
                function_name,
            )?;

            let assert_fn = compiler.root_scope.find_function("assert").unwrap();
            let (error_str, _) = string::new(
                &mut compiler,
                "You are not authorized to call this function",
            );
            compile_function_call(&mut compiler, assert_fn, &[auth_result, error_str], None)?;
        }

        this_addr = salts_this_symbol.as_ref().map(|(_, ts)| ts.memory_addr);

        if let Some((salts, this_symbol)) = &salts_this_symbol {
            for (i, field) in collection_struct
                .as_ref()
                .unwrap()
                .fields
                .iter()
                .enumerate()
            {
                let field_used_instructions = {
                    let mut insts = vec![];
                    std::mem::swap(compiler.instructions, &mut insts);

                    let field_symbol = struct_field(&mut compiler, this_symbol, &field.0)?;
                    let expected_field_hash = expected_hashes[i].clone();
                    let actual_field_hash = hash(&mut compiler, field_symbol.clone())?;
                    let actual_field_hash =
                        add_salt_to_hash(&mut compiler, &actual_field_hash, &salts[i])?;

                    let is_eq = compile_eq(&mut compiler, &expected_field_hash, &actual_field_hash);
                    let assert_fn = compiler.root_scope.find_function("assert").unwrap();
                    let (error_str, _) = string::new(
                        &mut compiler,
                        &format!("Hash of field {} does not match the expected hash", field.0),
                    );
                    compile_function_call(&mut compiler, assert_fn, &[is_eq, error_str], None)?;

                    std::mem::swap(compiler.instructions, &mut insts);
                    insts
                };
                compiler.instructions.extend([encoder::Instruction::If {
                    condition: vec![encoder::Instruction::MemLoad(Some(
                        fields_in_use[i].memory_addr,
                    ))],
                    then: field_used_instructions,
                    else_: vec![],
                }]);
            }
        }

        let result = match function {
            // read auth
            None => compile_read_authorization_proof(
                &mut compiler,
                &salts_this_symbol.as_ref().unwrap().1,
                collection.as_ref().unwrap(),
                &ctx_pk,
            )?,
            Some(function) => compile_ast_function_call(
                function,
                &mut compiler,
                &arg_symbols,
                salts_this_symbol.as_ref().map(|(_, ts)| ts).cloned(),
            )?,
        };

        comment!(compiler, "Reading result from memory");
        compiler.memory.read(
            compiler.instructions,
            result.memory_addr,
            result.type_.miden_width(),
        );

        if let Some((salts, this_symbol)) = &salts_this_symbol {
            for (i, (field_name, _)) in collection_struct
                .as_ref()
                .unwrap()
                .fields
                .iter()
                .enumerate()
            {
                let if_in_use_then_insts = {
                    let mut insts = vec![];
                    std::mem::swap(compiler.instructions, &mut insts);

                    let field_symbol = struct_field(&mut compiler, &this_symbol, &field_name)?;
                    let field_hash = hash(&mut compiler, field_symbol.clone())?;
                    let field_hash = add_salt_to_hash(&mut compiler, &field_hash, &salts[i])?;
                    comment!(compiler, "Reading output field `{}` hash", field_name);
                    compiler.memory.read(
                        &mut compiler.instructions,
                        field_hash.memory_addr,
                        field_hash.type_.miden_width(),
                    );

                    std::mem::swap(compiler.instructions, &mut insts);
                    insts
                };

                compiler.instructions.push(encoder::Instruction::If {
                    condition: vec![encoder::Instruction::MemLoad(Some(
                        fields_in_use[i].memory_addr,
                    ))],
                    then: if_in_use_then_insts,
                    else_: vec![],
                });
            }

            comment!(compiler, "Reading selfdestruct flag");
            compiler.memory.read(compiler.instructions, 6, 1);
        }

        assert_eq!(
            compiler.record_depenencies.len(),
            all_possible_record_dependencies.len()
        );

        used_fields_count = vec![HashMap::new(); fields_in_use.len()];
        let field_addr_ranges = collection_struct
            .as_ref()
            .map(|s| {
                s.fields
                    .iter()
                    .map(|(field_name, _)| {
                        let symbol = struct_field(
                            &mut compiler,
                            &salts_this_symbol.as_ref().unwrap().1,
                            &field_name,
                        )?;

                        let start = symbol.memory_addr;
                        let end = symbol.memory_addr + symbol.type_.miden_width();
                        Ok(start..end)
                    })
                    .collect::<Result<Vec<_>>>()
            })
            .transpose()?
            .unwrap_or_default();
        let struct_addr_range = salts_this_symbol.map(|(_, this_symbol)| {
            let start = this_symbol.memory_addr;
            let end = this_symbol.memory_addr + this_symbol.type_.miden_width();
            start..end
        });
        if let Some(struct_addr_range) = struct_addr_range.as_ref() {
            encoder::walk(&compiler.instructions, &mut |inst| {
                match inst {
                    encoder::Instruction::MemLoad(Some(addr)) => {
                        // First, check if the address is in the struct
                        if !struct_addr_range.contains(addr) {
                            return;
                        }

                        for (i, field_addr_range) in field_addr_ranges.iter().enumerate() {
                            if field_addr_range.contains(addr) {
                                *used_fields_count[i].entry(*addr).or_default() += 1;
                                return;
                            }
                        }
                    }
                    _ => {}
                }
            });
        }

        for (i, used) in used_fields_count.iter().enumerate() {
            let mut insts = vec![];
            std::mem::swap(compiler.instructions, &mut insts);

            let max_used = used
                .iter()
                .max_by_key(|(_, count)| *count)
                .map(|(_, count)| *count)
                .unwrap_or(0);

            if max_used > USED_FIELD_COUNT_THRESHOLD {
                let field_in_use = &fields_in_use[i];
                compiler.memory.write(
                    compiler.instructions,
                    field_in_use.memory_addr,
                    &[ValueSource::Immediate(1)],
                );

                dependent_fields.push(
                    collection_struct
                        .as_ref()
                        .unwrap()
                        .fields
                        .get(i)
                        .unwrap()
                        .clone(),
                );
            }

            std::mem::swap(compiler.instructions, &mut insts);
            insts.extend(compiler.instructions.drain(..));
            std::mem::swap(compiler.instructions, &mut insts);
        }

        assert_eq!(
            compiler.record_depenencies.len(),
            all_possible_record_dependencies.len()
        );
    }

    let instructions = encoder::unabstract(
        instructions,
        &mut |size| memory.allocate(size),
        &mut None,
        &mut None,
        &mut false,
        false,
    );

    let abi = Abi {
        dependent_fields,
        this_addr,
        this_type: collection_struct.map(Type::Struct),
        param_types,
        other_collection_types: scope
            .collections
            .iter()
            .map(|c| Type::Struct(Struct::from(c.1.clone())))
            .collect(),
        other_records: all_possible_record_dependencies
            .into_iter()
            .map(|x| x.0)
            .collect(),
        std_version: Some(StdVersion::V0_6_1),
    };

    let mut miden_code = String::new();
    miden_code.push_str(format!("# ABI: {}\n", serde_json::to_string(&abi).unwrap()).as_str());
    miden_code.push_str("use.std::math::u64\n");
    miden_code.push_str("begin\n");
    miden_code.push_str("  push.");
    miden_code.push_str(&memory.static_alloc_ptr.to_string());
    miden_code.push_str("\n  mem_store.3\n"); // dynamic allocation pointer
    for instruction in instructions {
        instruction
            .encode(unsafe { miden_code.as_mut_vec() }, 1)
            .context(IoSnafu)?;
        miden_code.push('\n');
    }
    miden_code.push_str("end\n");

    Ok((miden_code, abi))
}

fn compile_read_authorization_proof(
    compiler: &mut Compiler,
    struct_symbol: &Symbol,
    collection: &Collection,
    auth_pk: &Symbol,
) -> Result<Symbol> {
    let result = compiler
        .memory
        .allocate_symbol(Type::PrimitiveType(PrimitiveType::Boolean));

    if collection.read_directive {
        compiler.instructions.push(encoder::Instruction::Push(1));
        compiler
            .instructions
            .push(encoder::Instruction::MemStore(Some(result.memory_addr)));
        return Ok(result);
    }

    for field in collection.fields.iter().filter(|f| f.read) {
        let field_symbol = struct_field(compiler, &struct_symbol, &field.name)?;
        compiler.memory.read(
            &mut compiler.instructions,
            field_symbol.memory_addr,
            field_symbol.type_.miden_width(),
        );

        let passed = compile_check_eq_or_ownership(compiler, field_symbol, auth_pk)?;
        compiler.instructions.push(encoder::Instruction::If {
            condition: vec![encoder::Instruction::MemLoad(Some(passed.memory_addr))],
            then: vec![
                encoder::Instruction::Push(1),
                encoder::Instruction::MemStore(Some(result.memory_addr)),
            ],
            else_: vec![],
        });
    }

    Ok(result)
}

fn compile_call_authorization_proof(
    compiler: &mut Compiler,
    // Symbol of type Type::Nullable(Type::PublicKey)
    auth_pk: &Symbol,
    collection_symbol: &Symbol,
    collection_name: &str,
    function_name: &str,
) -> Result<Symbol> {
    let result = compiler
        .memory
        .allocate_symbol(Type::PrimitiveType(PrimitiveType::Boolean));

    if function_name == "constructor" {
        compiler.instructions.push(encoder::Instruction::Push(1));
        compiler
            .instructions
            .push(encoder::Instruction::MemStore(Some(result.memory_addr)));
        return Ok(result);
    }

    let scope = compiler.root_scope;
    let Some(collection) = scope.find_collection(collection_name) else {
        return Err(Error::simple(format!(
            "Collection not found: {}",
            collection_name
        )));
    };
    // let collection_struct = Struct::from(collection.clone());
    let Some((_, function)) = collection
        .functions
        .iter()
        .find(|(name, _)| name == function_name)
    else {
        panic!("Function not found");
    };

    let mut call_decorators = function
        .decorators
        .iter()
        .filter(|d| d.name == "call")
        .peekable();

    let function_has_call_directive = call_decorators.peek().is_some();
    match (collection.call_directive, function_has_call_directive) {
        // Function call directive overrides the collection call directive.
        (_, true) => {}
        // The collection has a @call directive, but the function does not,
        // anyone can call it.
        (true, false) => {
            compiler.instructions.push(encoder::Instruction::Push(1));
            compiler
                .instructions
                .push(encoder::Instruction::MemStore(Some(result.memory_addr)));
            return Ok(result);
        }
        // Neither the collection nor the function have a @call directive,
        // no calls are allowed.
        (false, false) => return Ok(result),
    }

    let mut call_args = call_decorators
        .flat_map(|d| d.arguments.iter().map(|a| (d.span(), a)))
        .peekable();

    if function_has_call_directive && call_args.peek().is_none() {
        // The call is just `@call` with no fields, so no authorization required.
        compiler.instructions.push(encoder::Instruction::Push(1));
        compiler
            .instructions
            .push(encoder::Instruction::MemStore(Some(result.memory_addr)));
        return Ok(result);
    }

    for (decorator_span, call_arg) in call_args {
        maybe_start!(decorator_span);

        let arg_value = match call_arg {
            ast::DecoratorArgument::Identifier(id) => {
                let mut current_field = collection_symbol.clone();
                for field in &[id] {
                    current_field = struct_field(compiler, &current_field, field)?;
                }

                current_field
            }
            ast::DecoratorArgument::Literal(l) => match l {
                ast::Literal::Eth(pk) => {
                    let key = abi::publickey::Key::from_secp256k1_bytes(&pk).wrap_err()?;
                    publickey::new(compiler, key)
                }
            },
        };

        let passed = compile_check_eq_or_ownership(compiler, arg_value, auth_pk)?;
        compiler.instructions.push(encoder::Instruction::If {
            condition: vec![encoder::Instruction::MemLoad(Some(passed.memory_addr))],
            then: vec![
                encoder::Instruction::Push(1),
                encoder::Instruction::MemStore(Some(result.memory_addr)),
            ],
            else_: vec![],
        });
    }

    Ok(result)
}

fn compile_check_eq_or_ownership(
    compiler: &mut Compiler,
    field: Symbol,
    auth_pk: &Symbol,
) -> Result<Symbol> {
    let result = compiler
        .memory
        .allocate_symbol(Type::PrimitiveType(PrimitiveType::Boolean));

    let is_eq = match &field.type_ {
        Type::PublicKey => compile_eq(compiler, &field, auth_pk),
        Type::Nullable(t) if **t == Type::PublicKey => compile_eq(compiler, &field, auth_pk),
        Type::CollectionReference { collection } => {
            let collection_type = compiler.root_scope.find_collection(&collection).unwrap();
            let collection_record_hashes = compiler.get_record_dependency(collection_type).unwrap();
            let id = struct_field(compiler, &field, "id").unwrap();

            let hash_id = hash(compiler, id.clone())?;
            compiler.memory.read(
                compiler.instructions,
                hash_id.memory_addr,
                hash_id.type_.miden_width(),
            );
            // [...id_hash]
            compiler
                .instructions
                .push(encoder::Instruction::AdvPushMapval);
            // advice = [Nullable(public_record_hash_position), ...record_data]
            compiler.instructions.push(encoder::Instruction::Dropw);
            // []

            let public_hash_position = read_advice_generic(
                compiler,
                &Type::Nullable(Box::new(Type::PrimitiveType(PrimitiveType::UInt32))),
            )?;

            let (not_null_instructions, result) = {
                let mut insts = vec![];
                std::mem::swap(compiler.instructions, &mut insts);

                let public_hash_position = nullable::value(public_hash_position.clone());

                let record_public_hash =
                    array::get(compiler, &collection_record_hashes, &public_hash_position);

                let record = compiler
                    .memory
                    .allocate_symbol(Type::Struct(Struct::from(collection_type.clone())));
                compiler.instructions.push(encoder::Instruction::AdvPush(
                    collection_type.fields.len() as u32,
                ));
                let salts = collection_type
                    .fields
                    .iter()
                    .map(|_| {
                        let salt = compiler
                            .memory
                            .allocate_symbol(Type::PrimitiveType(PrimitiveType::UInt32));
                        compiler.memory.write(
                            compiler.instructions,
                            salt.memory_addr,
                            &[ValueSource::Stack],
                        );
                        salt
                    })
                    .collect::<Vec<_>>();
                read_struct_from_advice_tape(
                    compiler,
                    &record,
                    &Struct::from(collection_type.clone()),
                    None,
                )?;
                let actual_record_hash = hash_record_with_salts(compiler, &record, &salts)?;
                compiler.memory.read(
                    compiler.instructions,
                    actual_record_hash.memory_addr,
                    actual_record_hash.type_.miden_width(),
                );

                let is_hash_eq = compile_eq(compiler, &record_public_hash, &actual_record_hash);
                let assert = compiler.root_scope.find_function("assert").unwrap();
                let (error_str, _) =
                    string::new(compiler, "Record hash does not match the expected hash");
                compile_function_call(compiler, assert, &[is_hash_eq, error_str], None)?;

                let record_id = struct_field(compiler, &record, "id")?;
                let is_id_eq = compile_eq(compiler, &record_id, &id);
                let (error_str, _) = string::new(compiler, "Record id does not match");
                compile_function_call(compiler, assert, &[is_id_eq, error_str], None)?;

                let result = compile_check_ownership(compiler, &record, collection_type, auth_pk)?;

                std::mem::swap(compiler.instructions, &mut insts);
                (insts, result)
            };

            compiler.instructions.push(encoder::Instruction::If {
                condition: vec![encoder::Instruction::MemLoad(Some(
                    nullable::is_not_null(&public_hash_position).memory_addr,
                ))],
                then: not_null_instructions,
                else_: vec![],
            });

            result
        }
        Type::Array(_) => {
            // We need to iterate over the array and check if any of the elements match
            let index = compiler
                .memory
                .allocate_symbol(Type::PrimitiveType(PrimitiveType::UInt32));

            let (current_array_element, current_array_element_insts) = {
                let mut insts = vec![];
                std::mem::swap(compiler.instructions, &mut insts);

                let result = array::get(compiler, &field, &index);

                std::mem::swap(compiler.instructions, &mut insts);
                (result, insts)
            };

            let (passed, ownership_check_insts) = {
                let mut insts = vec![];
                std::mem::swap(compiler.instructions, &mut insts);

                let result = compile_check_eq_or_ownership(
                    compiler,
                    current_array_element.clone(),
                    auth_pk,
                )?;

                std::mem::swap(compiler.instructions, &mut insts);
                (result, insts)
            };

            compiler.instructions.extend([
                encoder::Instruction::MemLoad(Some(array::length(&field).memory_addr)),
                // [array_len]
                encoder::Instruction::While {
                    condition: vec![
                        encoder::Instruction::Dup(None),
                        // [array_len, array_len]
                        encoder::Instruction::Push(0),
                        encoder::Instruction::U32CheckedGT,
                        // [array_len > 0, array_len]
                        encoder::Instruction::MemLoad(Some(passed.memory_addr)),
                        // [passed, array_len > 0, array_len]
                        encoder::Instruction::Not,
                        // [!passed, array_len > 0, array_len]
                        encoder::Instruction::And,
                        // [array_len > 0 && !passed, array_len]
                    ],
                    body: [
                        // [array_len]
                        encoder::Instruction::Push(1),
                        // [1, array_len]
                        encoder::Instruction::U32CheckedSub,
                        // [array_len - 1]
                        encoder::Instruction::Dup(None),
                        encoder::Instruction::MemStore(Some(index.memory_addr)),
                        // [array_len - 1]
                    ]
                    .into_iter()
                    .chain(current_array_element_insts)
                    .chain(ownership_check_insts)
                    .collect(),
                },
            ]);

            passed
        }
        _ => todo!(),
    };

    compiler.instructions.push(encoder::Instruction::If {
        condition: vec![encoder::Instruction::MemLoad(Some(is_eq.memory_addr))],
        then: vec![
            encoder::Instruction::Push(1),
            encoder::Instruction::MemStore(Some(result.memory_addr)),
        ],
        else_: vec![],
    });

    Ok(result)
}

fn compile_check_ownership(
    compiler: &mut Compiler,
    struct_symbol: &Symbol,
    collection: &Collection,
    auth_pk: &Symbol,
) -> Result<Symbol> {
    let result = compiler
        .memory
        .allocate_symbol(Type::PrimitiveType(PrimitiveType::Boolean));

    for delegate_field in collection.fields.iter().filter(|f| f.delegate) {
        let delegate_symbol = struct_field(compiler, struct_symbol, &delegate_field.name)?;
        let is_eq = compile_check_eq_or_ownership(compiler, delegate_symbol, auth_pk)?;

        compiler.instructions.push(encoder::Instruction::If {
            condition: vec![encoder::Instruction::MemLoad(Some(is_eq.memory_addr))],
            then: vec![
                encoder::Instruction::Push(1),
                encoder::Instruction::MemStore(Some(result.memory_addr)),
            ],
            else_: vec![],
        });
    }

    Ok(result)
}

/// collection_struct is the type used for `record` types
fn ast_param_type_to_type(
    required: bool,
    type_: &ast::ParameterType,
    collection_struct: Option<&Struct>,
) -> Result<Type> {
    let t = match type_ {
        ast::ParameterType::String => Type::String,
        ast::ParameterType::Number => Type::PrimitiveType(PrimitiveType::Float32),
        ast::ParameterType::F32 => Type::PrimitiveType(PrimitiveType::Float32),
        ast::ParameterType::F64 => Type::PrimitiveType(PrimitiveType::Float64),
        ast::ParameterType::U32 => Type::PrimitiveType(PrimitiveType::UInt32),
        ast::ParameterType::U64 => Type::PrimitiveType(PrimitiveType::UInt64),
        ast::ParameterType::I32 => Type::PrimitiveType(PrimitiveType::Int32),
        ast::ParameterType::I64 => Type::PrimitiveType(PrimitiveType::Int64),
        ast::ParameterType::Record => Type::Struct(collection_struct.unwrap().clone()),
        ast::ParameterType::PublicKey => Type::PublicKey,
        ast::ParameterType::Bytes => Type::Bytes,
        ast::ParameterType::ForeignRecord { collection } => Type::CollectionReference {
            collection: collection.clone(),
        },
        ast::ParameterType::Array(t) => Type::Array(Box::new(ast_type_to_type(true, t))),
        ast::ParameterType::Boolean => {
            return Err(Error::unimplemented(
                "ast_param_type_to_type for Boolean".into(),
            ))
        }
        ast::ParameterType::Map(k, v) => Type::Map(
            Box::new(ast_type_to_type(true, k)),
            Box::new(ast_type_to_type(true, v)),
        ),
        ast::ParameterType::Object(_) => {
            return Err(Error::unimplemented(
                "ast_param_type_to_type for Object".into(),
            ))
        }
    };

    Ok(if !required {
        Type::Nullable(Box::new(t))
    } else {
        t
    })
}

fn ast_type_to_type(required: bool, type_: &ast::Type) -> Type {
    let t = match type_ {
        ast::Type::String => Type::String,
        ast::Type::Number => Type::PrimitiveType(PrimitiveType::Float32),
        ast::Type::F32 => Type::PrimitiveType(PrimitiveType::Float32),
        ast::Type::F64 => Type::PrimitiveType(PrimitiveType::Float64),
        ast::Type::U32 => Type::PrimitiveType(PrimitiveType::UInt32),
        ast::Type::U64 => Type::PrimitiveType(PrimitiveType::UInt64),
        ast::Type::I32 => Type::PrimitiveType(PrimitiveType::Int32),
        ast::Type::I64 => Type::PrimitiveType(PrimitiveType::Int64),
        ast::Type::PublicKey => Type::PublicKey,
        ast::Type::Bytes => Type::Bytes,
        ast::Type::ForeignRecord { collection } => Type::CollectionReference {
            collection: collection.clone(),
        },
        ast::Type::Array(t) => Type::Array(Box::new(ast_type_to_type(true, t))),
        ast::Type::Boolean => Type::PrimitiveType(PrimitiveType::Boolean),
        ast::Type::Map(k, v) => Type::Map(
            Box::new(ast_type_to_type(true, k)),
            Box::new(ast_type_to_type(true, v)),
        ),
        ast::Type::Object(o) => {
            let mut fields = vec![];
            for field in o {
                fields.push((
                    field.name.clone(),
                    ast_type_to_type(field.required, &field.type_),
                ));
            }
            Type::Struct(Struct {
                name: "anonymous".to_owned(),
                fields,
            })
        }
    };

    if !required {
        Type::Nullable(Box::new(t))
    } else {
        t
    }
}

/// A function that takes in a struct type and generates a program that hashes a value of that type and returns the hash on the stack.
pub fn compile_hasher(t: Type, salts: Option<&[u32]>) -> Result<String> {
    let mut instructions = vec![];
    let mut memory = Memory::new();
    let empty_program = ast::Program { nodes: vec![] };
    let scope = prepare_scope(&empty_program);

    {
        let mut compiler = Compiler::new(&mut instructions, &mut memory, &scope);

        let salts = salts.map(|s| {
            s.iter()
                .map(|s| {
                    let salt = compiler
                        .memory
                        .allocate_symbol(Type::PrimitiveType(PrimitiveType::UInt32));
                    compiler.memory.write(
                        compiler.instructions,
                        salt.memory_addr,
                        &[ValueSource::Immediate(*s)],
                    );
                    salt
                })
                .collect::<Vec<_>>()
        });

        let hash = match t {
            Type::Struct(struct_) => {
                let value = compiler
                    .memory
                    .allocate_symbol(Type::Struct(struct_.clone()));
                read_struct_from_advice_tape(&mut compiler, &value, &struct_, None)?;

                hash_record_with_salts(&mut compiler, &value, salts.as_ref().unwrap())?
            }
            t => {
                let value = read_advice_generic(&mut compiler, &t)?;

                let hash = hash(&mut compiler, value)?;
                if let Some(salts) = salts {
                    add_salt_to_hash(&mut compiler, &hash, &salts[0])?
                } else {
                    hash
                }
            }
        };

        comment!(compiler, "Reading result from memory");
        compiler.memory.read(
            compiler.instructions,
            hash.memory_addr,
            hash.type_.miden_width(),
        );
    }

    let instructions = encoder::unabstract(
        instructions,
        &mut |size| memory.allocate(size),
        &mut None,
        &mut None,
        &mut false,
        false,
    );

    let mut miden_code = String::new();
    miden_code.push_str("use.std::math::u64\n");
    miden_code.push_str("begin\n");
    miden_code.push_str("  push.");
    miden_code.push_str(&memory.static_alloc_ptr.to_string());
    miden_code.push_str("\n  mem_store.3\n"); // dynamic allocation pointer
    for instruction in instructions {
        instruction
            .encode(unsafe { miden_code.as_mut_vec() }, 1)
            .context(IoSnafu)?;
        miden_code.push('\n');
    }
    miden_code.push_str("end\n");

    Ok(miden_code)
}

#[cfg(test)]
mod tests {
    use super::*;

    #[test]
    fn test_convert_f64_to_f32() {
        convert_f64_to_f32(0.0).unwrap();
        convert_f64_to_f32(1.0).unwrap();

        assert_eq!(convert_f64_to_f32(std::f64::consts::PI), None);
        assert_eq!(convert_f64_to_f32(-std::f64::consts::PI), None);

        assert_eq!(convert_f64_to_f32(std::f64::MAX), None);
        assert_eq!(convert_f64_to_f32(std::f64::MIN), None);
    }
}<|MERGE_RESOLUTION|>--- conflicted
+++ resolved
@@ -830,7 +830,6 @@
         ));
 
         builtins.push((
-<<<<<<< HEAD
             "includes".to_string(),
             Some(TypeConstraint::Array),
             Function::Builtin(Box::new(&|compiler, _, args| {
@@ -846,12 +845,8 @@
         ));
 
         builtins.push((
-            "arrayPush".to_string(),
-            None,
-=======
             "push".to_string(),
             Some(TypeConstraint::Array),
->>>>>>> 31a46221
             Function::Builtin(Box::new(&|compiler, scope, args| {
                 array::push(compiler, scope, args)
             })),
@@ -2587,12 +2582,6 @@
             Ok(value)
         }
         Type::Array(_) => {
-<<<<<<< HEAD
-            ensure_eq_type!(@b.type_, @Type::PrimitiveType(PrimitiveType::UInt32));
-
-            let value = array::get(compiler, a, b);
-            Ok(value)
-=======
             ensure_eq_type!(
                 b,
                 Type::PrimitiveType(PrimitiveType::UInt32)
@@ -2602,7 +2591,6 @@
             );
 
             Ok(array::get(compiler, a, b))
->>>>>>> 31a46221
         }
         x => TypeMismatchSnafu {
             context: format!("cannot index {x:?}"),

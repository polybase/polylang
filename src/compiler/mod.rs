--- conflicted
+++ resolved
@@ -830,13 +830,8 @@
         ));
 
         builtins.push((
-<<<<<<< HEAD
             "push".to_string(),
             Some(TypeConstraint::Array),
-=======
-            "arrayPush".to_string(),
-            None,
->>>>>>> 3add5067
             Function::Builtin(Box::new(&|compiler, scope, args| {
                 array::push(compiler, scope, args)
             })),
@@ -2572,12 +2567,6 @@
             Ok(value)
         }
         Type::Array(_) => {
-<<<<<<< HEAD
-            ensure_eq_type!(@b.type_, @Type::PrimitiveType(PrimitiveType::UInt32));
-
-            let value = array::get(compiler, a, b);
-            Ok(value)
-=======
             ensure_eq_type!(
                 b,
                 Type::PrimitiveType(PrimitiveType::UInt32)
@@ -2587,7 +2576,6 @@
             );
 
             Ok(array::get(compiler, a, b))
->>>>>>> 3add5067
         }
         x => TypeMismatchSnafu {
             context: format!("expected map but found {x:?}"),

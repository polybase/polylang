--- conflicted
+++ resolved
@@ -834,7 +834,6 @@
             Some(TypeConstraint::Array),
             Function::Builtin(Box::new(&|compiler, scope, args| {
                 array::push(compiler, scope, args)
-<<<<<<< HEAD
             })),
         ));
 
@@ -848,8 +847,6 @@
                 let delete_count = &args[2];
 
                 array::splice(compiler, arr, start, delete_count)
-=======
->>>>>>> 31a46221
             })),
         ));
 

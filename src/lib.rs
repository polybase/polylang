--- conflicted
+++ resolved
@@ -1,8 +1,5 @@
 mod bindings;
-<<<<<<< HEAD
 pub mod compiler;
-=======
->>>>>>> f3b63fe6
 mod js;
 mod validation;
 
@@ -92,13 +89,8 @@
     serde_json::to_string(&parse(input)).unwrap()
 }
 
-<<<<<<< HEAD
-fn validate_set(contract_ast_json: &str, data_json: &str) -> Result<(), Error> {
-    let contract_ast: ast::Contract = match serde_json::from_str(contract_ast_json) {
-=======
 fn validate_set(collection_ast_json: &str, data_json: &str) -> Result<(), Error> {
     let collection_ast: ast::Collection = match serde_json::from_str(collection_ast_json) {
->>>>>>> f3b63fe6
         Ok(ast) => ast,
         Err(err) => {
             return Err(Error {
@@ -126,9 +118,10 @@
 }
 
 fn generate_collection_function(collection_ast: &str) -> Result<js::JSCollection, Error> {
-    let collection_ast: ast::Collection = serde_json::from_str(collection_ast).map_err(|e| Error {
-        message: e.to_string(),
-    })?;
+    let collection_ast: ast::Collection =
+        serde_json::from_str(collection_ast).map_err(|e| Error {
+            message: e.to_string(),
+        })?;
 
     Ok(js::generate_js_collection(&collection_ast))
 }
@@ -245,7 +238,7 @@
         };
 
         assert!(
-            matches!(&collection.items[0], ast::CollectionItem::Function(ast::Function { name, parameters, statements, statements_code }) if name == "get_age" && parameters.len() == 2 && statements.len() == 1 && statements_code == "return 42;")
+            matches!(&collection.items[0], ast::CollectionItem::Function(ast::Function { name, parameters, statements, statements_code, return_type }) if name == "get_age" && parameters.len() == 2 && statements.len() == 1 && statements_code == "return 42;" && return_type.is_none())
         );
 
         let function = match &collection.items[0] {

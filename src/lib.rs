--- conflicted
+++ resolved
@@ -359,12 +359,8 @@
 
         assert!(string.is_ok());
         assert_eq!(
-<<<<<<< HEAD
             *string.unwrap(),
-            ast::ExpressionKind::Primitive(ast::Primitive::String("hello world".to_string()))
-=======
-            string.unwrap(),
-            ast::Expression::Primitive(ast::Primitive::String("hello\" world".to_string()))
+            ast::ExpressionKind::Primitive(ast::Primitive::String("hello\" world".to_string()))
         );
     }
 
@@ -374,9 +370,8 @@
 
         assert!(string.is_ok());
         assert_eq!(
-            string.unwrap(),
-            ast::Expression::Primitive(ast::Primitive::String("hello' world".to_string()))
->>>>>>> 2ae90981
+            *string.unwrap(),
+            ast::ExpressionKind::Primitive(ast::Primitive::String("hello' world".to_string()))
         );
     }
 
@@ -1059,8 +1054,8 @@
         let code = "{}";
         let expr = polylang_parser::parse_expression(code).unwrap();
         assert_eq!(
-            expr,
-            ast::Expression::Object(ast::Object { fields: vec![] })
+            *expr,
+            ast::ExpressionKind::Object(ast::Object { fields: vec![] })
         );
     }
 
@@ -1111,14 +1106,17 @@
         assert_eq!(function.name, "constructor");
         assert_eq!(function.parameters.len(), 0);
 
-        let (_l, r) = match &function.statements[0] {
-            ast::Statement::Expression(ast::Expression::Assign(l, r)) => (l, r),
+        let (_l, r) = match &*function.statements[0] {
+            ast::StatementKind::Expression(e) => match &**e {
+                ast::ExpressionKind::Assign(l, r) => (l, r),
+                _ => panic!("expected assignment"),
+            },
             _ => panic!("expected assignment"),
         };
 
         assert_eq!(
-            r.as_ref(),
-            &ast::Expression::Object(ast::Object { fields: vec![] })
+            ***r,
+            ast::ExpressionKind::Object(ast::Object { fields: vec![] })
         );
     }
 

mod bindings;
<<<<<<< HEAD
pub mod compiler;
mod interpreter;
=======
>>>>>>> ddb3f008
mod js;
mod validation;

use polylang_parser::{ast, polylang, ParseError};
use serde::Serialize;
use std::{cell::RefCell, collections::HashMap, rc::Rc};

#[derive(Debug, Serialize)]
pub struct Error {
    pub message: String,
}

fn parse_error_to_error<T, E>(input: &str, error: ParseError<usize, T, E>) -> Error
where
    T: std::fmt::Display + std::fmt::Debug,
    E: std::fmt::Display + std::fmt::Debug,
{
    let get_line_start = |start_byte| input[..start_byte].rfind('\n').map(|i| i + 1).unwrap_or(0);
    let get_line_end = |end_byte| {
        input[end_byte..]
            .find('\n')
            .map(|i| i + end_byte)
            .unwrap_or_else(|| input.len())
    };

    let make_err = |start_byte, end_byte, message: &str| {
        let line_start = get_line_start(start_byte);
        let line_end = get_line_end(end_byte);
        let line = &input[line_start..line_end];
        let line_number = input[..start_byte].matches('\n').count() + 1;
        let column = start_byte - line_start;
        let mut message = format!(
            "Error found at line {}, column {}: {}\n",
            line_number, column, message
        );

        // deindent the line
        let line_len_before_trim = line.len();
        let line = line.trim_start();
        let column = column - (line_len_before_trim - line.len());

        message.push_str(line);
        message.push_str("\n");
        message.push_str(&" ".repeat(column));
        message.push_str(&"^".repeat(if start_byte == end_byte {
            1
        } else {
            end_byte - start_byte
        }));
        Error { message }
    };

    match error {
        ParseError::InvalidToken { location } => make_err(location, location, "Invalid token"),
        ParseError::UnrecognizedEOF {
            location,
            expected: _,
        } => make_err(location, location, "Unexpected end of file"),
        ParseError::UnrecognizedToken {
            token: (start_byte, token, end_byte),
            expected,
        } => make_err(
            start_byte,
            end_byte,
            &format!(
                "Unrecognized token \"{}\". Expected one of: {}",
                token,
                expected.join(", "),
            ),
        ),
        ParseError::ExtraToken {
            token: (start_byte, token, end_byte),
        } => make_err(start_byte, end_byte, &format!("Extra token \"{}\"", token)),
        ParseError::User { error } => Error {
            message: format!("{:?}", error),
        },
    }
}

pub fn parse(input: &str) -> Result<ast::Program, Error> {
    polylang::ProgramParser::new()
        .parse(input)
        .map_err(|e| parse_error_to_error(input, e))
}

fn parse_out_json(input: &str) -> String {
    serde_json::to_string(&parse(input)).unwrap()
}

fn validate_set(contract_ast_json: &str, data_json: &str) -> Result<(), Error> {
    let contract_ast: ast::Contract = match serde_json::from_str(contract_ast_json) {
        Ok(ast) => ast,
        Err(err) => {
            return Err(Error {
                message: err.to_string(),
            })
        }
    };

    let data: HashMap<String, validation::Value> = match serde_json::from_str(data_json) {
        Ok(data) => data,
        Err(err) => {
            return Err(Error {
                message: err.to_string(),
            })
        }
    };

    validation::validate_set(contract_ast, data).map_err(|e| Error {
        message: e.to_string(),
    })
}

fn validate_set_out_json(contract_ast_json: &str, data_json: &str) -> String {
    serde_json::to_string(&validate_set(contract_ast_json, data_json)).unwrap()
}

fn generate_contract_function(contract_ast: &str) -> Result<js::JSContract, Error> {
    let contract_ast: ast::Contract = serde_json::from_str(contract_ast).map_err(|e| Error {
        message: e.to_string(),
    })?;

    Ok(js::generate_js_contract(&contract_ast))
}

fn generate_js_contract_out_json(contract_ast: &str) -> String {
    serde_json::to_string(&generate_contract_function(contract_ast)).unwrap()
}

#[cfg(test)]
mod tests {
    use super::*;

    #[test]
    fn test_parse() {
        let input = "contract Test {}";
        let expected_output = r#"{"Ok":{"nodes":[{"Contract":{"name":"Test","items":[]}}]}}"#;

        let output = parse_out_json(input);
        assert_eq!(output, expected_output);
    }

    #[test]
    fn test_contract() {
        let program = polylang::ProgramParser::new().parse("contract Test {}");

        let program = program.unwrap();
        assert_eq!(program.nodes.len(), 1);
        assert!(
            matches!(&program.nodes[0], ast::RootNode::Contract(ast::Contract { name, items }) if name == "Test" && items.len() == 0)
        );
    }

    #[test]
    fn test_collection() {
        let program = polylang::ProgramParser::new().parse("collection Test {}");

        let program = program.unwrap();
        assert_eq!(program.nodes.len(), 1);
        assert!(
            matches!(&program.nodes[0], ast::RootNode::Contract(ast::Contract { name, items }) if name == "Test" && items.len() == 0)
        );
    }

    #[test]
    fn test_contract_with_fields() {
        let program = polylang::ProgramParser::new().parse(
            "
            contract Test {
                name: string;
                age: number;
            }
            ",
        );

        let program = program.unwrap();
        assert_eq!(program.nodes.len(), 1);
        assert!(
            matches!(&program.nodes[0], ast::RootNode::Contract(ast::Contract { name, items }) if name == "Test" && items.len() == 2)
        );

        let contract = match &program.nodes[0] {
            ast::RootNode::Contract(contract) => contract,
            _ => panic!("Expected contract"),
        };

        assert!(
            matches!(&contract.items[0], ast::ContractItem::Field(ast::Field { name, type_, required: true }) if name == "name" && *type_ == ast::Type::String)
        );
        assert!(
            matches!(&contract.items[1], ast::ContractItem::Field(ast::Field { name, type_, required: true }) if name == "age" && *type_ == ast::Type::Number)
        );
    }

    #[test]
    fn test_contract_with_asc_desc_fields() {
        let program = polylang::ProgramParser::new().parse(
            "
            contract Test {
                asc: string;
                desc: string;
            }
            ",
        );

        let program = program.unwrap();
        assert_eq!(program.nodes.len(), 1);
        assert!(
            matches!(&program.nodes[0], ast::RootNode::Contract(ast::Contract { name, items }) if name == "Test" && items.len() == 2)
        );

        let contract = match &program.nodes[0] {
            ast::RootNode::Contract(contract) => contract,
            _ => panic!("Expected contract"),
        };

        assert!(
            matches!(&contract.items[0], ast::ContractItem::Field(ast::Field { name, type_, required: true }) if name == "asc" && *type_ == ast::Type::String),
        );
        assert!(
            matches!(&contract.items[1], ast::ContractItem::Field(ast::Field { name, type_, required: true }) if name == "desc" && *type_ == ast::Type::String),
        );
    }

    #[test]
    fn test_contract_with_functions() {
        let program = polylang::ProgramParser::new().parse(
            "
            contract Test {
                function get_age(a: number, b?: string) {
                    return 42;
                }
            }
            ",
        );

        let program = program.unwrap();
        assert_eq!(program.nodes.len(), 1);
        assert!(
            matches!(&program.nodes[0], ast::RootNode::Contract(ast::Contract { name, items }) if name == "Test" && items.len() == 1)
        );

        let contract = match &program.nodes[0] {
            ast::RootNode::Contract(contract) => contract,
            _ => panic!("Expected contract"),
        };

        assert!(
            matches!(&contract.items[0], ast::ContractItem::Function(ast::Function { name, parameters, statements, statements_code }) if name == "get_age" && parameters.len() == 2 && statements.len() == 1 && statements_code == "return 42;")
        );

        let function = match &contract.items[0] {
            ast::ContractItem::Function(function) => function,
            _ => panic!("Expected function"),
        };

        assert!(
            matches!(function.statements[0], ast::Statement::Return(ast::Expression::Primitive(ast::Primitive::Number(number))) if number == 42.0)
        );
        assert!(
            matches!(&function.parameters[0], ast::Parameter{ name, type_, required } if *required == true && name == "a" && *type_ == ast::ParameterType::Number)
        );
        assert!(
            matches!(&function.parameters[1], ast::Parameter{ name, type_, required } if *required == false && name == "b" && *type_ == ast::ParameterType::String)
        );
    }

    #[test]
    fn test_number() {
        let number = polylang::NumberParser::new().parse("42");

        assert!(number.is_ok());
        assert_eq!(number.unwrap(), 42.0);
    }

    #[test]
    fn test_string() {
        let string = polylang::StringParser::new().parse("'hello world'");

        assert!(string.is_ok());
        assert_eq!(string.unwrap(), "hello world");
    }

    #[test]
    fn test_comparison() {
        let comparison = polylang::ExpressionParser::new().parse("1 > 2");

        assert!(matches!(
            comparison.unwrap(),
            ast::Expression::GreaterThan(left, right) if *left == ast::Expression::Primitive(ast::Primitive::Number(1.0))
                && *right == ast::Expression::Primitive(ast::Primitive::Number(2.0)),
        ));
    }

    #[test]
    fn test_if() {
        let if_ = polylang::IfParser::new().parse(
            "
            if (1 == 1) {
                return 42;
            } else {
                return 0;
            }
            ",
        );

        let if_ = if_.unwrap();
        assert!(
            matches!(if_.condition, ast::Expression::Equal(n, m) if *n == ast::Expression::Primitive(ast::Primitive::Number(1.0)) && *m == ast::Expression::Primitive(ast::Primitive::Number(1.0)))
        );
        assert_eq!(if_.then_statements.len(), 1);
        assert_eq!(if_.else_statements.len(), 1);
    }

    #[test]
    fn test_call() {
        let call = polylang::ExpressionParser::new().parse("get_age(a, b, c)");

        assert!(matches!(
            call.unwrap(),
            ast::Expression::Call(f, args) if *f == ast::Expression::Ident("get_age".to_owned()) && args.len() == 3
        ));
    }

    #[test]
    fn test_dot() {
        let dot = polylang::ExpressionParser::new().parse("a.b").unwrap();

        assert!(matches!(
            dot,
            ast::Expression::Dot(left, right) if *left == ast::Expression::Ident("a".to_owned()) && right == "b".to_owned()
        ));
    }

    #[test]
    fn test_assign_sub() {
        let dot = polylang::ExpressionParser::new().parse("a -= b").unwrap();

        assert!(matches!(
            dot,
            ast::Expression::AssignSub(left, right) if *left == ast::Expression::Ident("a".to_owned()) && *right == ast::Expression::Ident("b".to_owned())
        ));
    }

    #[test]
    fn test_code_from_issue() {
        let code = "
            contract Account {
                name: string;
                age?: number;
                balance: number;
                publicKey: string;
            
                @index([field, asc], field2);
            
                transfer (b: record, amount: number) {
                    if (this.publicKey != $auth.publicKey) throw error('invalid user');
                    
                    this.balance -= amount;
                    b.balance += amount;
                }
            }
        ";

        let contract = polylang::ContractParser::new().parse(code).unwrap();
        assert_eq!(contract.name, "Account");
        assert_eq!(contract.items.len(), 6);

        assert!(matches!(
            &contract.items[0],
            ast::ContractItem::Field(ast::Field { name, type_, required: true })
            if name == "name" && *type_ == ast::Type::String
        ));

        assert!(matches!(
            &contract.items[1],
            ast::ContractItem::Field(ast::Field { name, type_, required: false })
            if name == "age" && *type_ == ast::Type::Number
        ));

        assert!(matches!(
            &contract.items[2],
            ast::ContractItem::Field(ast::Field { name, type_, required: true })
            if name == "balance" && *type_ == ast::Type::Number
        ));

        assert!(matches!(
            &contract.items[3],
            ast::ContractItem::Field(ast::Field { name, type_, required: true })
            if name == "publicKey" && *type_ == ast::Type::String
        ));

        assert!(matches!(
            &contract.items[4],
            ast::ContractItem::Index(ast::Index {
                unique,
                fields,
            }) if !unique && fields[0].name == "field" && fields[0].order == ast::Order::Asc
                && fields[1].name == "field2" && fields[1].order == ast::Order::Asc
        ));

        let function = match &contract.items[5] {
            ast::ContractItem::Function(f) => f,
            _ => panic!("expected function"),
        };
        dbg!(&function.statements);

        assert!(matches!(
            &function.statements[0],
            ast::Statement::If(ast::If {
                condition,
                then_statements,
                else_statements,
            }) if *condition == ast::Expression::NotEqual(
                Box::new(ast::Expression::Dot(
                    Box::new(ast::Expression::Ident("this".to_owned())),
                    "publicKey".to_owned(),
                )),
                Box::new(ast::Expression::Dot(
                    Box::new(ast::Expression::Ident("$auth".to_owned())),
                    "publicKey".to_owned(),
                )),
            ) && then_statements.len() == 1 && else_statements.len() == 0
        ));

        assert!(matches!(
            &function.statements[1],
            ast::Statement::Expression(ast::Expression::AssignSub(
                left,
                right,
            )) if **left == ast::Expression::Dot(
                Box::new(ast::Expression::Ident("this".to_owned())),
                "balance".to_owned(),
            ) && **right == ast::Expression::Ident("amount".to_owned())
        ));

        assert!(matches!(
            &function.statements[2],
            ast::Statement::Expression(ast::Expression::AssignAdd(
                left,
                right,
            )) if **left == ast::Expression::Dot(
                Box::new(ast::Expression::Ident("b".to_owned())),
                "balance".to_owned(),
            ) && **right == ast::Expression::Ident("amount".to_owned())
        ));
    }

    //     #[test]
    //     fn test_generate_js_function() {
    //         let func_code = "
    //             function transfer (a: record, b: record, amount: number) {
    //                 if (a.publicKey != $auth.publicKey) throw error('invalid user');

    //                 a.balance -= amount;
    //                 b.balance += amount;
    //             }
    //         ";

    //         let func = polylang::FunctionParser::new().parse(func_code).unwrap();
    //         let func_ast = serde_json::to_string(&func).unwrap();

    //         let eval_input = generate_js_function(&func_ast).unwrap();
    //         assert_eq!(
    //             eval_input,
    //             JSFunc {
    //                 code: "
    // function error(str) {
    //     return new Error(str);
    // }

    // const f = ($auth, args) => {
    // const a = args[0], b = args[1], amount = args[2];
    // if (a.publicKey != $auth.publicKey) throw error('invalid user');

    //                 a.balance -= amount;
    //                 b.balance += amount;
    // };
    // "
    //                 .to_string(),
    //             },
    //         );
    //     }

    #[test]
    fn test_error_unrecognized_token() {
        let code = "
            contract test-cities {}
        ";

        let contract = parse(code);
        assert!(contract.is_err());
        eprintln!("{}", contract.as_ref().unwrap_err().message);
        assert_eq!(
            contract.unwrap_err().message,
            r#"Error found at line 2, column 25: Unrecognized token "-". Expected one of: "{"
contract test-cities {}
             ^"#,
        );
    }

    #[test]
    fn test_error_invalid_token() {
        let code = "
            contract ą {}
        ";

        let contract = parse(code);
        assert!(contract.is_err());
        eprintln!("{}", contract.as_ref().unwrap_err().message);
        assert_eq!(
            contract.unwrap_err().message,
            r#"Error found at line 2, column 21: Invalid token
contract ą {}
         ^"#,
        );
    }

    #[test]
    fn test_error_unexpected_eof() {
        let code = "
            function x() {
        ";

        let contract = parse(code);
        assert!(contract.is_err());
        eprintln!("{}", contract.as_ref().unwrap_err().message);
        assert_eq!(
            contract.unwrap_err().message,
            r#"Error found at line 2, column 26: Unexpected end of file
function x() {
              ^"#,
        );
    }

    #[test]
    fn test_error_field_invalid_type() {
        let code = "
            contract test {
                name: object;
            }
        ";

        let contract = parse(code);
        assert!(contract.is_err());
        eprintln!("{}", contract.as_ref().unwrap_err().message);
        assert_eq!(
            contract.unwrap_err().message,
            r#"Error found at line 3, column 22: Unrecognized token "object". Expected one of: "number", "string"
name: object;
      ^^^^^^"#,
        );
    }
}<|MERGE_RESOLUTION|>--- conflicted
+++ resolved
@@ -1,9 +1,5 @@
 mod bindings;
-<<<<<<< HEAD
 pub mod compiler;
-mod interpreter;
-=======
->>>>>>> ddb3f008
 mod js;
 mod validation;
 

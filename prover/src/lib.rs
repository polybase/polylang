use std::collections::HashMap;

use abi::{publickey, Abi, Parser, Type, TypeReader, Value};
use error::prelude::*;
use miden::{ExecutionProof, ProofOptions};
use miden_processor::{math::Felt, utils::Serializable, Program, ProgramInfo, StackInputs};
use polylang::compiler;

#[derive(Debug)]
enum MidenError {
    Assembly(miden::AssemblyError),
    Execution(miden::ExecutionError),
    Input(miden::InputError),
}

impl std::fmt::Display for MidenError {
    fn fmt(&self, f: &mut std::fmt::Formatter<'_>) -> std::fmt::Result {
        match self {
            MidenError::Assembly(e) => write!(f, "{}", e),
            MidenError::Execution(e) => write!(f, "{}", e),
            MidenError::Input(e) => write!(f, "{}", e),
        }
    }
}

impl std::error::Error for MidenError {}

const fn mont_red_cst(x: u128) -> u64 {
    // See reference above for a description of the following implementation.
    let xl = x as u64;
    let xh = (x >> 64) as u64;
    let (a, e) = xl.overflowing_add(xl << 32);

    let b = a.wrapping_sub(a >> 32).wrapping_sub(e as u64);

    let (r, c) = xh.overflowing_sub(b);
    r.wrapping_sub(0u32.wrapping_sub(c as u32) as u64)
}

pub struct Output {
    pub run_output: RunOutput,
    pub stack: Vec<u64>,
    pub input_stack: Vec<u64>,
    pub new_this: Value,
    pub new_hashes: Vec<[u64; 4]>,
    pub proof: Vec<u8>,
}

fn json_to_this_value(this_json: &serde_json::Value, this_type: &Type) -> Result<Value> {
    let Type::Struct(struct_) = this_type else {
        return Err(Error::simple("This type is not a struct"));
    };

    let use_defaults = this_json.as_object().map(|o| o.is_empty()).unwrap_or(false);

    let mut struct_values = Vec::new();
    for (field_name, field_type) in &struct_.fields {
        let field_value = match this_json.get(field_name) {
            Some(value) => Parser::parse(field_type, value)?,
            None if use_defaults => field_type.default_value(),
            None if matches!(field_type, Type::Nullable(_)) => field_type.default_value(),
            None => {
                return Err(Error::simple(format!(
                    "missing value for field `{}`",
                    field_name
                )))
            }
        };

        struct_values.push((field_name.clone(), field_value));
    }

    Ok(Value::StructValue(struct_values))
}

pub fn hash_this(type_: Type, this: &Value, salts: Option<&[u32]>) -> Result<[u64; 4]> {
    let hasher_program = compiler::compile_hasher(type_, salts)?;

    let assembler = miden::Assembler::default()
        .with_library(&miden_stdlib::StdLibrary::default())
        .map_err(MidenError::Assembly)
        .wrap_err()?;

    let program = assembler
        .compile(hasher_program)
        .map_err(MidenError::Assembly)
        .wrap_err()?;

    let execution_result = miden::execute(
        &program,
        miden::StackInputs::default(),
        miden::MemAdviceProvider::from(
            miden::AdviceInputs::default()
                .with_stack_values(this.serialize().into_iter())
                .map_err(MidenError::Input)
                .wrap_err()?,
        ),
    )
    .map_err(MidenError::Execution)
    .wrap_err()?;

    execution_result.stack_outputs().stack()[0..4]
        .try_into()
        .wrap_err()
}

pub fn compile_program(abi: &Abi, miden_code: &str) -> Result<Program> {
    let std_library = match &abi.std_version {
        None => miden_stdlib::StdLibrary::default(),
        Some(version) => match version {
            abi::StdVersion::V0_5_0 => unimplemented!("Unsupported std version: 0.5.0"),
            abi::StdVersion::V0_6_1 => miden_stdlib::StdLibrary::default(),
        },
    };
    let assembler = miden::Assembler::default()
        .with_library(&std_library)
        .map_err(MidenError::Assembly)
        .wrap_err()?;

    assembler
        .compile(miden_code)
        .map_err(MidenError::Assembly)
        .wrap_err()
}

#[derive(Clone)]
pub struct Inputs {
    pub abi: Abi,
    pub ctx_public_key: Option<publickey::Key>,
    pub this: serde_json::Value,
    pub this_field_hashes: Vec<[u64; 4]>,
    pub this_salts: Vec<u32>,
    pub args: Vec<serde_json::Value>,
    /// Map from contract name to a vector of record value and field salts
    pub other_records: HashMap<String, Vec<(serde_json::Value, Vec<u32>)>>,
}

impl Inputs {
    pub fn new(
        abi: Abi,
        ctx_public_key: Option<publickey::Key>,
        this_salts: Vec<u32>,
        this: serde_json::Value,
        args: Vec<serde_json::Value>,
        other_records: HashMap<String, Vec<(serde_json::Value, Vec<u32>)>>,
    ) -> Result<Self> {
        let this_field_hashes = if let Some(Type::Struct(this_struct)) = &abi.this_type {
            this_struct
                .fields
                .iter()
                .map(|(k, _)| {
                    this_struct
                        .fields
                        .iter()
                        .find_map(|(k2, _)| if k == k2 { Some(k) } else { None })
                        .unwrap()
                })
                .enumerate()
                .map(|(i, k)| {
                    let field_value = this
                        .get(k)
                        .ok_or_else(|| Error::simple(format!("Missing field `{}`", k)))?;
                    let field_type = this_struct
                        .fields
                        .iter()
                        .find_map(|(k2, t)| if k == k2 { Some(t) } else { None })
                        .unwrap();

                    let field_value = Parser::parse(field_type, field_value)?;

                    hash_this(field_type.clone(), &field_value, Some(&[this_salts[i]]))
                })
                .collect::<Result<Vec<_>>>()?
        } else {
            vec![]
        };

        Ok(Self {
            abi,
            ctx_public_key,
            this,
            this_field_hashes,
            this_salts,
            args,
            other_records,
        })
    }

    pub fn stack_values(
        &self,
        other_records: &HashMap<String, Vec<(Type, Value, Value, Vec<u32>)>>,
    ) -> Vec<u64> {
        let mut other_record_hashes = vec![];
        for or in &self.abi.other_records {
            let records = other_records.get(&or.contract).unwrap();
            let struct_ = self
                .abi
                .other_contract_types
                .iter()
                .find_map(|t| match t {
                    Type::Struct(s) if s.name == or.contract => Some(s),
                    _ => None,
                })
                .unwrap();

            let mut record_hashes = vec![];
            for (_, _, record, salts) in records {
                record_hashes.push(Value::Hash(
                    hash_this(Type::Struct(struct_.clone()), record, Some(salts)).unwrap(),
                ));
            }

            other_record_hashes.push(Value::Array(record_hashes));
        }

        let dependent_fields = if let Some(Type::Struct(this_struct)) = &self.abi.this_type {
            this_struct
                .fields
                .iter()
                .map(|(k, _)| {
                    self.abi
                        .dependent_fields
                        .iter()
                        .find(|(k2, _)| k == k2)
                        .is_some()
                })
                .collect::<Vec<_>>()
        } else {
            vec![]
        };

        [
            self.this_field_hashes
                .iter()
                .enumerate()
                .filter_map(|(i, x)| if dependent_fields[i] { Some(*x) } else { None })
                .flatten()
                .collect::<Vec<_>>(),
            other_record_hashes
                .into_iter()
                .map(|x| x.serialize())
                .flatten()
                .collect::<Vec<_>>(),
        ]
        .into_iter()
        .flatten()
        .rev()
        .collect::<Vec<_>>()
    }

    fn stack(
        &self,
        other_records: &HashMap<String, Vec<(Type, Value, Value, Vec<u32>)>>,
    ) -> Result<StackInputs> {
        StackInputs::try_from_values(self.stack_values(other_records))
            .map_err(MidenError::Input)
            .wrap_err()
    }

    fn this_value(&self) -> Result<Value> {
        let Some(this_type) = &self.abi.this_type else {
            return Err(Error::simple("Missing this type"));
        };

        json_to_this_value(&self.this, this_type)
    }

    /// Returns a map from contract name to a vector of record id type, record id and record value.
    fn other_records(&self) -> Result<HashMap<String, Vec<(Type, Value, Value, Vec<u32>)>>> {
        let mut result = HashMap::new();

        for x in &self.abi.other_records {
            let records = self.other_records.get(&x.contract);
            let struct_ = self
                .abi
                .other_contract_types
                .iter()
                .find_map(|t| match t {
                    Type::Struct(s) if s.name == x.contract => Some(s),
                    _ => None,
                })
                .unwrap();

            let mut contract_records = Vec::new();
            for (record, salts) in records.iter().map(|r| r.iter()).flatten() {
                let record = json_to_this_value(record, &Type::Struct(struct_.clone()))?;

                contract_records.push((
                    struct_
                        .fields
                        .iter()
                        .find_map(|(k, t)| if k == "id" { Some(t.clone()) } else { None })
                        .unwrap(),
                    match &record {
                        Value::StructValue(fields) => fields
                            .iter()
                            .find_map(|(k, v)| if k == "id" { Some(v) } else { None })
                            .unwrap()
                            .clone(),
                        _ => unreachable!(),
                    },
                    record,
                    salts.clone(),
                ));
            }

            result.insert(x.contract.clone(), contract_records);
        }

        Ok(result)
    }

    fn all_known_records(
        &self,
        other_records: &HashMap<String, Vec<(Type, Value, Value, Vec<u32>)>>,
    ) -> Result<Vec<(Type, Value)>> {
        let mut result = vec![];

        let this_value = self.this_value()?;
        let known_records = other_records
            .iter()
            .map(|(_, r)| r.iter())
            .flatten()
            .map(|(_, _, r, _)| r)
            .chain([&this_value]);

        for known_record in known_records {
            known_record
                .visit(&mut |value| {
                    if let Value::ContractReference(id) = value {
                        result.push((Type::String, Value::String(String::from_utf8(id.clone())?)));
                    }

                    Ok::<_, std::string::FromUtf8Error>(())
                })
                .wrap_err()?;
        }

        Ok(result)
    }

    fn advice_provider(
        &self,
        other_records: &HashMap<String, Vec<(Type, Value, Value, Vec<u32>)>>,
    ) -> Result<miden::MemAdviceProvider> {
        let mut advice_tape = vec![];
        advice_tape.extend(
            // This should probably be on the stack
            Value::Nullable(
                self.ctx_public_key
                    .clone()
                    .map(|pk| Box::new(Value::PublicKey(pk))),
            )
            .serialize(),
        );

        if let Some(Type::Struct(this_struct)) = &self.abi.this_type {
            for (i, _) in this_struct.fields.iter().enumerate() {
                advice_tape.push(self.this_salts[i] as u64);
            }
        }

        for (i, t) in self.abi.param_types.iter().enumerate() {
            advice_tape.extend_from_slice(&t.parse(&self.args[i])?.serialize());
        }

        let mut advice_map = Vec::<([u8; 32], _)>::new();

        let Value::StructValue(this_value) = self.this_value()? else {
            return Err(Error::simple("This value is not a struct"));
        };

        for (i, (_, value)) in this_value.into_iter().enumerate() {
            let key = [
                Felt::new(self.abi.this_addr.unwrap() as u64 + i as u64),
                Felt::new(0),
                Felt::new(0),
                Felt::new(1),
            ];

            advice_map.push((
                key.iter()
                    .map(|f| f.to_bytes())
                    .flatten()
                    .collect::<Vec<u8>>()
                    .try_into()
                    .unwrap(),
                value
                    .serialize()
                    .into_iter()
                    .map(Felt::from)
                    .collect::<Vec<_>>(),
            ));
        }

        for (_contract, records) in other_records {
            for (position, (id_type, id, record, salts)) in records.iter().enumerate() {
                let id_hash = hash_this(id_type.clone(), id, None)?;

                advice_map.push((
                    {
                        let mut arr = [0u8; 32];
                        arr.copy_from_slice(
                            &id_hash
                                .into_iter()
                                .rev()
                                .map(Felt::new)
                                .map(|f| f.to_bytes())
                                .flatten()
                                .collect::<Vec<u8>>(),
                        );
                        arr
                    },
                    Value::Nullable(Some(Box::new(Value::UInt32(position as u32))))
                        .serialize()
                        .into_iter()
                        .chain(
                            salts
                                .iter()
                                .flat_map(|s| Value::UInt32(*s as u32).serialize().into_iter()),
                        )
                        .chain(record.serialize().into_iter())
                        .map(Felt::from)
                        .collect(),
                ));
            }
        }

        for (id_type, id_value) in self.all_known_records(other_records)? {
            let id_hash = hash_this(id_type, &id_value, None)?;
            let id_hash = {
                let mut arr = [0u8; 32];
                arr.copy_from_slice(
                    &id_hash
                        .into_iter()
                        .rev()
                        .map(Felt::new)
                        .map(|f| f.to_bytes())
                        .flatten()
                        .collect::<Vec<u8>>(),
                );
                arr
            };

            if advice_map.iter().find(|(k, _)| *k == id_hash).is_none() {
                advice_map.push((
                    id_hash,
                    Value::Nullable(None)
                        .serialize()
                        .into_iter()
                        .map(Felt::from)
                        .collect(),
                ));
            }
        }

        Ok(miden::MemAdviceProvider::from(
            miden::AdviceInputs::default()
                .with_stack_values(advice_tape)
                .map_err(MidenError::Input)
                .wrap_err()?
                .with_map(advice_map),
        ))
    }
}

pub fn prove(program: &Program, inputs: &Inputs) -> Result<Output> {
    let (output, prove) = run(program, inputs)?;
    let proof = prove()?;

    Ok(Output {
        new_this: output.this(&inputs.abi)?,
        new_hashes: output.hashes(),
        proof: proof.to_bytes(),
        stack: output.stack.clone(),
        input_stack: output.input_stack.clone(),
        run_output: output,
    })
}

#[derive(Debug)]
pub struct RunOutput {
    abi: Abi,
    memory: HashMap<u64, [u64; 4]>,
    pub cycle_count: u32,
    stack: Vec<u64>,
    input_stack: Vec<u64>,
}

impl RunOutput {
    pub fn hashes(&self) -> Vec<[u64; 4]> {
        let mut hashes = Vec::new();

        let hashes_offset = 1;
        for (i, _) in self.abi.dependent_fields.iter().enumerate() {
            let offset = hashes_offset + i * 4;
            let field_hash = &self.stack[offset..offset + 4];

            hashes.push(field_hash.try_into().unwrap());
        }

        hashes
    }

    pub fn logs(&self) -> Vec<String> {
        let get_mem_value = |addr: u64| {
            self.memory
                .get(&addr)
                .map(|word| mont_red_cst(word[0] as u128))
        };
        let read_string = |len: u64, data_ptr: u64| {
            let mut str_bytes = Vec::new();
            for i in 0..len {
                let c = get_mem_value(data_ptr + i).unwrap() as u8;
                str_bytes.push(c);
            }

            String::from_utf8(str_bytes).unwrap()
        };

        let mut log_messages = Vec::new();
        let (mut prev, mut str_ptr) = (get_mem_value(4), get_mem_value(5));
        loop {
            if str_ptr == Some(0) || str_ptr.is_none() {
                break;
            }

            let len = get_mem_value(str_ptr.unwrap()).unwrap();
            let data_ptr = get_mem_value(str_ptr.unwrap() + 1).unwrap();
            let str = read_string(len, data_ptr);
            log_messages.push(str);

            str_ptr = get_mem_value(prev.unwrap() + 1);
            prev = get_mem_value(prev.unwrap());
        }
        log_messages.reverse();

        log_messages
    }

    pub fn this(&self, abi: &Abi) -> Result<Value> {
        let Some(this_type) = &abi.this_type else {
            return Err(Error::simple("Missing this type"));
        };

        let Some(this_addr) = abi.this_addr else {
            return Err(Error::simple("Missing this addr"));
        };

        this_type.read(
            &|addr| {
                Some(
                    self.memory
                        .get(&addr)
                        .map(|x| x.map(|v| mont_red_cst(v as u128)))
                        .unwrap_or_default(),
                )
            },
            this_addr as u64,
        )
    }

    pub fn result(&self, abi: &Abi) -> Result<Value> {
        let Some(result_type) = &abi.result_type else {
<<<<<<< HEAD
            return Err(Error::simple("Missing result type"));
=======
            return Ok(abi::Value::Nullable(None));
>>>>>>> c7024d74
        };

        let Some(result_addr) = abi.result_addr else {
            return Err(Error::simple("Missing result addr"));
        };

        result_type.read(
            &|addr| {
                Some(
                    self.memory
                        .get(&addr)
                        .map(|x| x.map(|v| mont_red_cst(v as u128)))
                        .unwrap_or_default(),
                )
            },
            result_addr as u64,
        )
    }

    pub fn result_hash(&self, abi: &Abi) -> Option<[u64; 4]> {
        if abi.result_type.is_none() {
            return None;
        }

        let offset = self.abi.dependent_fields.len() * 4 + 1; // + 1 for self_destructed
        let result_hash = [
            self.stack[offset],
            self.stack[offset + 1],
            self.stack[offset + 2],
            self.stack[offset + 3],
        ];

        Some(result_hash)
    }

    pub fn self_destructed(&self) -> Result<bool> {
        let self_destructed = self.stack[0];
        if self_destructed == 0 {
            Ok(false)
        } else if self_destructed == 1 {
            Ok(true)
        } else {
            Err(Error::simple(format!(
                "Invalid self destructed value: {}",
                self_destructed
            )))
        }
    }

    pub fn read_auth(&self) -> bool {
        let offset = self.abi.dependent_fields.len() * 4 + 1; // + 1 for self_destructed
        self.stack[offset] == 1
    }
}

pub fn run<'a>(
    program: &'a Program,
    inputs: &Inputs,
) -> Result<(RunOutput, impl FnOnce() -> Result<ExecutionProof> + 'a)> {
    let other_records = inputs.other_records()?;
    let input_stack = inputs.stack(&other_records)?;
    let advice_tape = inputs.advice_provider(&other_records)?;

    let mut last_ok_state = None;
    let mut err = None;

    for state in miden_processor::execute_iter(program, input_stack.clone(), advice_tape.clone()) {
        match state {
            Ok(state) => {
                last_ok_state = Some(state);
            }
            Err(e) => {
                // TODO: store vector of errors instead.
                if err.is_none() {
                    err = Some(Error::wrapped(Box::new(MidenError::Execution(e))));
                }
            }
        }
    }

    let last_ok_state = match (last_ok_state, err) {
        (None, Some(e)) => {
            return Err(e);
        }
        (Some(state), Some(e)) => {
            if state.memory.iter().find(|(a, _)| *a == 1).is_none() {
                return Err(e);
            }

            let Value::String(s) = Type::String.read(
                &|addr| {
                    state
                        .memory
                        .iter()
                        .find(|(a, _)| *a == addr)
                        .map(|(_, x)| x.map(|x| mont_red_cst(x.inner() as u128)))
                },
                1,
            )?
            else {
                return Err(e);
            };

            return if s.is_empty() {
                Err(e)
            } else {
                Err(Error::simple(format!("{}: {}", s, e)))
            };
        }
        (Some(state), _) => state,
        (None, None) => unreachable!(),
    };

    let output_stack = last_ok_state
        .stack
        .iter()
        .map(|x| mont_red_cst(x.inner() as _))
        .collect::<Vec<_>>();

    let input_stack_values = input_stack
        .values()
        .iter()
        .map(|x| mont_red_cst(x.inner() as _))
        .collect::<Vec<_>>();

    let memory = last_ok_state
        .memory
        .iter()
        .map(|(addr, word)| {
            (
                *addr,
                [
                    word[0].inner(),
                    word[1].inner(),
                    word[2].inner(),
                    word[3].inner(),
                ],
            )
        })
        .collect::<HashMap<_, _>>();

    Ok((
        RunOutput {
            abi: inputs.abi.clone(),
            stack: output_stack,
            cycle_count: last_ok_state.clk,
            input_stack: input_stack_values,
            memory,
        },
        move || {
            let (_stack_outputs, proof) =
                miden_prover::prove(program, input_stack, advice_tape, ProofOptions::default())
                    .map_err(MidenError::Execution)
                    .wrap_err()?;

            Ok(proof)
        },
    ))
}

pub trait ProgramExt {
    fn to_program_info_bytes(self) -> Vec<u8>;
}

impl ProgramExt for Program {
    fn to_program_info_bytes(self) -> Vec<u8> {
        ProgramInfo::from(self).to_bytes()
    }
}<|MERGE_RESOLUTION|>--- conflicted
+++ resolved
@@ -562,11 +562,7 @@
 
     pub fn result(&self, abi: &Abi) -> Result<Value> {
         let Some(result_type) = &abi.result_type else {
-<<<<<<< HEAD
-            return Err(Error::simple("Missing result type"));
-=======
             return Ok(abi::Value::Nullable(None));
->>>>>>> c7024d74
         };
 
         let Some(result_addr) = abi.result_addr else {

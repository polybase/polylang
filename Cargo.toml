[package]
name = "polylang"
version = "0.1.0"
edition = "2021"

# See more keys and their definitions at https://doc.rust-lang.org/cargo/reference/manifest.html

[lib]
crate-type = ["staticlib", "cdylib", "rlib"]

[[bin]]
name = "compile"
path = "src/bin/compile/main.rs"

[workspace]
<<<<<<< HEAD
members = ["parser", "prover", "abi", "miden-run", "tests"]
=======
members = ["parser", "prover", "abi", "miden-run", "error"]
>>>>>>> 09bf5504

[features]
default = ["parser", "bindings"]
parser = []
bindings = []

[dependencies]
abi = { path = "./abi" }
error = { path = "./error" }
regex = { version = "1", default-features = false }
wasm-bindgen = "0.2"
console_error_panic_hook = "0.1.7"
serde = { version = "1.0", features = ["derive", "rc"] }
serde_json = { version = "1.0", features = ["arbitrary_precision"] }
polylang_parser = { path = "./parser" }
miden-vm = { git = "https://github.com/0xPolygonMiden/miden-vm", tag = "v0.6.1" }
miden-processor = { git = "https://github.com/0xPolygonMiden/miden-vm", tag = "v0.6.1" }
miden-stdlib = { git = "https://github.com/0xPolygonMiden/miden-vm", tag = "v0.6.1" }
winter-math = "*"
lazy_static = "1.4.0"
base64 = "0.21.0"
quickcheck_macros = "1.0.0"
quickcheck = "1.0.3"
<<<<<<< HEAD
=======
derive_more = { version = "0.99.17", features = ["deref", "from", "deref_mut"], default-features = false }
parking_lot = "0.12.1"
>>>>>>> 09bf5504

[dev-dependencies]
pretty_assertions = "1.3.0"
rand = "0.8.5"
expect-test = "1.4.0"
itertools = "0.10.5"
test-case = "3.0.0"<|MERGE_RESOLUTION|>--- conflicted
+++ resolved
@@ -13,11 +13,7 @@
 path = "src/bin/compile/main.rs"
 
 [workspace]
-<<<<<<< HEAD
-members = ["parser", "prover", "abi", "miden-run", "tests"]
-=======
-members = ["parser", "prover", "abi", "miden-run", "error"]
->>>>>>> 09bf5504
+members = ["parser", "prover", "abi", "miden-run", "error", "tests"]
 
 [features]
 default = ["parser", "bindings"]
@@ -41,11 +37,8 @@
 base64 = "0.21.0"
 quickcheck_macros = "1.0.0"
 quickcheck = "1.0.3"
-<<<<<<< HEAD
-=======
 derive_more = { version = "0.99.17", features = ["deref", "from", "deref_mut"], default-features = false }
 parking_lot = "0.12.1"
->>>>>>> 09bf5504
 
 [dev-dependencies]
 pretty_assertions = "1.3.0"

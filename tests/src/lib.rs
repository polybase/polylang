--- conflicted
+++ resolved
@@ -1290,85 +1290,6 @@
         .unwrap(),
         abi::Value::Int32(1),
     );
-<<<<<<< HEAD
-}
-
-#[test]
-fn splice() {
-    fn run_splice(
-        arr: serde_json::Value,
-        start: u32,
-        delete_count: u32,
-    ) -> Result<(abi::Value, abi::Value), error::Error> {
-        let code = r#"
-            @public
-            collection Account {
-                id: string;
-                arr: number[];
-                ret: number[];
-
-                splice(start: u32, deleteCount: u32) {
-                    this.ret = this.arr.splice(start, deleteCount);
-                }
-            }
-        "#;
-
-        let (abi, output) = run(
-            code,
-            "Account",
-            "splice",
-            serde_json::json!({
-                "id": "test",
-                "arr": arr,
-                "ret": [],
-            }),
-            vec![serde_json::json!(start), serde_json::json!(delete_count)],
-            None,
-            HashMap::new(),
-        )?;
-
-        let this = output.this(&abi)?;
-        let (arr, ret) = match this {
-            abi::Value::StructValue(fields) => {
-                let arr = fields.iter().find(|(k, _)| k == "arr").unwrap().1.clone();
-                let ret = fields.iter().find(|(k, _)| k == "ret").unwrap().1.clone();
-                (arr, ret)
-            }
-            _ => panic!("unexpected value"),
-        };
-
-        Ok((arr, ret))
-    }
-
-    assert_eq!(
-        run_splice(serde_json::json!([1, 2, 3, 4, 5]), 1, 2).unwrap(),
-        (
-            abi::Value::Array(vec![
-                abi::Value::Float32(1.),
-                abi::Value::Float32(4.),
-                abi::Value::Float32(5.),
-            ]),
-            abi::Value::Array(vec![abi::Value::Float32(2.), abi::Value::Float32(3.),]),
-        ),
-    );
-
-    // Doesn't change the array if delete_count is 0
-    assert_eq!(
-        run_splice(serde_json::json!([1, 2, 3, 4, 5]), 1, 0).unwrap(),
-        (
-            abi::Value::Array(vec![
-                abi::Value::Float32(1.),
-                abi::Value::Float32(2.),
-                abi::Value::Float32(3.),
-                abi::Value::Float32(4.),
-                abi::Value::Float32(5.),
-            ]),
-            abi::Value::Array(vec![]),
-        ),
-    );
-
-    // Errors if start > length(arr)
-    assert!(run_splice(serde_json::json!([1, 2, 3, 4, 5]), 6, 0).is_err());
 }
 
 fn run_slice(
@@ -1485,6 +1406,4 @@
             abi::Value::Float32(5.),
         ])
     );
-=======
->>>>>>> a9a242c4
 }
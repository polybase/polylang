#![cfg(test)]

mod push;
mod splice;

use expect_test::expect;
use serde::de::Deserialize;
use std::collections::HashMap;

mod fixtures {
    use super::*;

    pub fn pk1() -> serde_json::Value {
        serde_json::json!({
            "kty": "EC",
            "crv": "secp256k1",
            "alg": "ES256K",
            "use": "sig",
            "x": "nnzHFO4bZ239bIuAo8t0wQwXH3fPwbKQnpWPzOptv0Q=",
            "y": "Z1-oY62A6q5kCRGfBuk6E3IrSUjPCK2F6_EwVhW22lY="
        })
    }

    pub fn pk1_key() -> abi::publickey::Key {
        abi::publickey::Key::deserialize(pk1()).unwrap()
    }

    pub fn pk2() -> serde_json::Value {
        serde_json::json!({
            "kty": "EC",
            "crv": "secp256k1",
            "alg": "ES256K",
            "use": "sig",
            "x": "nnzHFO4bZ239bIuAo8t0wQwXH3fPwbKQnpWPzOptv0Q=",
            // Z at the start was changed to Y
            "y": "Y1-oY62A6q5kCRGfBuk6E3IrSUjPCK2F6_EwVhW22lY="
        })
    }

    pub fn pk2_key() -> abi::publickey::Key {
        abi::publickey::Key::deserialize(pk2()).unwrap()
    }
}

macro_rules! consistency_checks {
    ($output:expr, $abi:expr, hashes: $hashes_expect:expr, dependencies: $dependencies_expect:expr) => {{
        let expected_hashes = $hashes_expect;
        expected_hashes.assert_debug_eq(&$output.hashes());

        let expected_dependencies = $dependencies_expect;
        expected_dependencies.assert_debug_eq(&$abi.dependent_fields);
    }};
}

fn run(
    polylang_code: &str,
    collection: &str,
    function: &str,
    this: serde_json::Value,
    args: Vec<serde_json::Value>,
    ctx_public_key: Option<abi::publickey::Key>,
    other_records: HashMap<String, Vec<serde_json::Value>>,
) -> Result<(abi::Abi, polylang_prover::RunOutput), error::Error> {
    let program = polylang::parse_program(polylang_code).unwrap();

    let (miden_code, abi) = polylang::compiler::compile(program, Some(collection), function)?;

    let program = polylang_prover::compile_program(&abi, &miden_code).unwrap();
    let inputs = polylang_prover::Inputs::new(
        abi.clone(),
        ctx_public_key,
        match &abi.this_type {
            Some(abi::Type::Struct(s)) => s.fields.iter().map(|_| 0).collect(),
            _ => unreachable!(),
        },
        this,
        args,
        {
            let mut hm = HashMap::new();
            for (collection, records) in other_records {
                let col = abi
                    .other_collection_types
                    .iter()
                    .find_map(|t| match t {
                        abi::Type::Struct(s) if s.name == collection => Some(s),
                        _ => None,
                    })
                    .unwrap();

                hm.insert(
                    collection,
                    records
                        .into_iter()
                        .map(|record| {
                            (
                                record.clone(),
                                col.fields.iter().map(|_| 0).collect::<Vec<_>>().into(),
                            )
                        })
                        .collect(),
                );
            }
            hm
        },
    )?;

    let (output, _) = polylang_prover::run(&program, &inputs)?;

    Ok((abi, output))
}

#[test]
fn call_public_collection() {
    let code = r#"
        @public
        collection Account {
            id: string;
            name: string;

            setName(name: string) {
                this.name = name;
            }
        }
    "#;

    let (abi, output) = run(
        code,
        "Account",
        "setName",
        serde_json::json!({
            "id": "",
            "name": "",
        }),
        vec![serde_json::json!("test")],
        None,
        HashMap::new(),
    )
    .unwrap();

    assert_eq!(
        output.this(&abi).unwrap(),
        abi::Value::StructValue(vec![
            ("id".to_owned(), abi::Value::String("".to_owned())),
            ("name".to_owned(), abi::Value::String("test".to_owned())),
        ])
    );

    consistency_checks!(
        output,
        abi,
        hashes:
            expect![[r#"
                []
            "#]],
        dependencies:
            expect![[r#"
                []
            "#]]
    );
}

#[test]
fn call_any_call_collection() {
    let code = r#"
        @call
        collection Account {
            id: string;
            name: string;

            setName(name: string) {
                this.name = name;
            }
        }
    "#;

    let (abi, output) = run(
        code,
        "Account",
        "setName",
        serde_json::json!({
            "id": "",
            "name": "",
        }),
        vec![serde_json::json!("test")],
        None,
        HashMap::new(),
    )
    .unwrap();

    assert_eq!(
        output.this(&abi).unwrap(),
        abi::Value::StructValue(vec![
            ("id".to_owned(), abi::Value::String("".to_owned())),
            ("name".to_owned(), abi::Value::String("test".to_owned())),
        ])
    );

    consistency_checks!(
        output,
        abi,
        hashes:
            expect![[r#"
                []
            "#]],
        dependencies:
            expect![[r#"
                []
            "#]]
    );
}

#[test]
fn call_constructor_no_auth() {
    let code = r#"
        collection Account {
            id: string;

            constructor (id: string) {
                this.id = id;
            }
        }
    "#;

    let (abi, output) = run(
        code,
        "Account",
        "constructor",
        serde_json::json!({
            "id": "",
        }),
        vec![serde_json::json!("id1")],
        None,
        HashMap::new(),
    )
    .unwrap();

    assert_eq!(
        output.this(&abi).unwrap(),
        abi::Value::StructValue(vec![(
            "id".to_owned(),
            abi::Value::String("id1".to_owned())
        )])
    );

    consistency_checks!(
        output,
        abi,
        hashes:
            expect![[r#"
                []
            "#]],
        dependencies:
            expect![[r#"
                []
            "#]]
    );
}

#[test]
fn call_constructor_with_auth() {
    let code = r#"
        collection Account {
            id: string;
            pk: PublicKey;

            constructor (id: string) {
                this.id = id;
                if (ctx.publicKey)
                    this.pk = ctx.publicKey;
                else error("missing public key");
            }
        }
    "#;

    let (abi, output) = run(
        code,
        "Account",
        "constructor",
        serde_json::json!({
            "id": "",
            "pk": fixtures::pk2(),
        }),
        vec![serde_json::json!("id1")],
        Some(fixtures::pk1_key()),
        HashMap::new(),
    )
    .unwrap();

    assert_eq!(
        output.this(&abi).unwrap(),
        abi::Value::StructValue(vec![
            ("id".to_owned(), abi::Value::String("id1".to_owned())),
            ("pk".to_owned(), abi::Value::PublicKey(fixtures::pk1_key())),
        ])
    );

    consistency_checks!(
        output,
        abi,
        hashes:
            expect![[r#"
                [
                    [
                        15190310144854117473,
                        13483436742372640428,
                        16238764937440726588,
                        9860411171209566744,
                    ],
                ]
            "#]],
        dependencies:
            expect![[r#"
                [
                    (
                        "pk",
                        PublicKey,
                    ),
                ]
            "#]]
    );
}

fn call_auth_public_key(use_correct_pk: bool) -> Result<(), Box<dyn std::error::Error>> {
    let code = r#"
        collection Account {
            id: string;
            pk: PublicKey;

            constructor (id: string, pk: PublicKey) {
                this.id = id;
                this.pk = pk;
            }

            @call(pk)
            changePk(newPk: PublicKey) {
                this.pk = newPk;
            }
        }
    "#;

    let old_pk = fixtures::pk1();
    let old_pk_key = fixtures::pk1_key();
    let new_pk = fixtures::pk2();
    let new_pk_key = fixtures::pk2_key();

    let (abi, output) = run(
        code,
        "Account",
        "changePk",
        serde_json::json!({
            "id": "test",
            "pk": old_pk,
        }),
        vec![new_pk],
        Some(if use_correct_pk {
            old_pk_key
        } else {
            new_pk_key.clone()
        }),
        HashMap::new(),
    )?;

    assert_eq!(
        output.this(&abi).unwrap(),
        abi::Value::StructValue(vec![
            ("id".to_owned(), abi::Value::String("".to_owned())),
            ("pk".to_owned(), abi::Value::PublicKey(new_pk_key)),
        ]),
    );

    consistency_checks!(
        output,
        abi,
        hashes:
            expect![[r#"
                [
                    [
                        10007246358458628330,
                        1310941925803483469,
                        9098756844150300261,
                        7017043683864941931,
                    ],
                ]
            "#]],
        dependencies:
            expect![[r#"
                [
                    (
                        "pk",
                        PublicKey,
                    ),
                ]
            "#]]
    );

    Ok(())
}

#[test]
fn call_auth_public_key_correct_pk() {
    call_auth_public_key(true).unwrap();
}

#[test]
fn call_auth_public_key_wrong_pk() {
    let err = call_auth_public_key(false).unwrap_err();
    assert!(err
        .to_string()
        .contains("You are not authorized to call this function"));
}

#[test]
fn call_auth_public_key_no_pk() {
    let code = r#"
        collection Account {
            id: string;
            pk: PublicKey;

            constructor (id: string, pk: PublicKey) {
                this.id = id;
                this.pk = pk;
            }

            @call(pk)
            changePk(newPk: PublicKey) {
                this.pk = newPk;
            }
        }
    "#;

    let err = run(
        code,
        "Account",
        "changePk",
        serde_json::json!({
            "id": "test",
            "pk": fixtures::pk1(),
        }),
        vec![fixtures::pk2()],
        None,
        HashMap::new(),
    )
    .unwrap_err();

    assert!(err
        .to_string()
        .contains("You are not authorized to call this function"));
}

#[test]
fn call_auth_public_key_allow_all() {
    let code = r#"
        collection Account {
            id: string;
            pk: PublicKey;

            constructor (id: string, pk: PublicKey) {
                this.id = id;
                this.pk = pk;
            }

            @call
            changePk(newPk: PublicKey) {
                this.pk = newPk;
            }
        }
    "#;

    let (abi, output) = run(
        code,
        "Account",
        "changePk",
        serde_json::json!({
            "id": "test",
            "pk": fixtures::pk1(),
        }),
        vec![fixtures::pk2()],
        None,
        HashMap::new(),
    )
    .unwrap();

    assert_eq!(
        output.this(&abi).unwrap(),
        abi::Value::StructValue(vec![
            ("id".to_owned(), abi::Value::String("".to_owned())),
            ("pk".to_owned(), abi::Value::PublicKey(fixtures::pk2_key())),
        ]),
    );

    consistency_checks!(
        output,
        abi,
        hashes:
            expect![[r#"
                [
                    [
                        10007246358458628330,
                        1310941925803483469,
                        9098756844150300261,
                        7017043683864941931,
                    ],
                ]
            "#]],
        dependencies:
            expect![[r#"
                [
                    (
                        "pk",
                        PublicKey,
                    ),
                ]
            "#]]
    );
}

#[test]
fn call_auth_no_directive() {
    let code = r#"
        collection Account {
            id: string;
            pk: PublicKey;

            constructor (id: string, pk: PublicKey) {
                this.id = id;
                this.pk = pk;
            }

            changePk(newPk: PublicKey) {
                this.pk = newPk;
            }
        }
    "#;

    let err = run(
        code,
        "Account",
        "changePk",
        serde_json::json!({
            "id": "test",
            "pk": fixtures::pk1(),
        }),
        vec![fixtures::pk2()],
        None,
        HashMap::new(),
    )
    .unwrap_err();

    assert!(err
        .to_string()
        .contains("You are not authorized to call this function"));
}

#[test]
fn call_collection_auth_any() {
    let code = r#"
        @call
        collection Account {
            id: string;
            pk: PublicKey;

            changePk(newPk: PublicKey) {
                this.pk = newPk;
            }
        }
    "#;

    let (abi, output) = run(
        code,
        "Account",
        "changePk",
        serde_json::json!({
            "id": "test",
            "pk": fixtures::pk1(),
        }),
        vec![fixtures::pk2()],
        None,
        HashMap::new(),
    )
    .unwrap();

    assert_eq!(
        output.this(&abi).unwrap(),
        abi::Value::StructValue(vec![
            ("id".to_owned(), abi::Value::String("".to_owned())),
            ("pk".to_owned(), abi::Value::PublicKey(fixtures::pk2_key())),
        ]),
    );

    consistency_checks!(
        output,
        abi,
        hashes:
            expect![[r#"
                [
                    [
                        10007246358458628330,
                        1310941925803483469,
                        9098756844150300261,
                        7017043683864941931,
                    ],
                ]
            "#]],
        dependencies:
            expect![[r#"
                [
                    (
                        "pk",
                        PublicKey,
                    ),
                ]
            "#]]
    );
}

fn call_auth_delegate(use_correct_pk: bool) -> Result<(), Box<dyn std::error::Error>> {
    let code = r#"
        collection User {
            id: string;
            @delegate
            pk: PublicKey;
        }

        collection Account {
            id: string;
            name: string;
            user: User;

            @call(user)
            changeName(name: string) {
                this.name = name;
            }
        }
    "#;

    let (abi, output) = run(
        code,
        "Account",
        "changeName",
        serde_json::json!({
            "id": "test",
            "name": "test",
            "user": {
                "id": "user1",
                "pk": fixtures::pk1(),
            },
        }),
        vec![serde_json::json!("test2")],
        Some(if use_correct_pk {
            fixtures::pk1_key()
        } else {
            fixtures::pk2_key()
        }),
        {
            let mut hm = HashMap::new();
            hm.insert(
                "User".to_owned(),
                vec![serde_json::json!({
                    "id": "user1",
                    "pk": fixtures::pk1(),
                })],
            );
            hm
        },
    )?;

    assert_eq!(
        output.this(&abi).unwrap(),
        abi::Value::StructValue(vec![
            ("id".to_owned(), abi::Value::String("".to_owned())),
            ("name".to_owned(), abi::Value::String("test2".to_owned())),
            (
                "user".to_owned(),
                abi::Value::CollectionReference("user1".bytes().collect()),
            ),
        ]),
    );

    consistency_checks!(
        output,
        abi,
        hashes:
            expect![[r#"
                [
                    [
                        11000463426052588238,
                        6513620181524223329,
                        8307048643396104721,
                        12256912913701141453,
                    ],
                ]
            "#]],
        dependencies:
            expect![[r#"
                [
                    (
                        "user",
                        CollectionReference {
                            collection: "User",
                        },
                    ),
                ]
            "#]]
    );

    Ok(())
}

#[test]
fn call_auth_delegate_correct_pk() {
    call_auth_delegate(true).unwrap();
}

#[test]
fn call_auth_delegate_wrong_pk() {
    let err = call_auth_delegate(false).unwrap_err();
    assert!(err
        .to_string()
        .contains("You are not authorized to call this function"));
}

fn call_auth_literal_pk(use_correct_pk: bool) -> Result<(), Box<dyn std::error::Error>> {
    let key = fixtures::pk1_key().to_64_byte_hex();
    let code = format!(
        r#"
        collection Account {{
            id: string;
            name: string;

            @call(eth#{key})
            changeName(name: string) {{
                this.name = name;
            }}
        }}
    "#
    );

    let (abi, output) = run(
        &code,
        "Account",
        "changeName",
        serde_json::json!({
            "id": "test",
            "name": "test",
        }),
        vec![serde_json::json!("test2")],
        Some(if use_correct_pk {
            fixtures::pk1_key()
        } else {
            fixtures::pk2_key()
        }),
        HashMap::new(),
    )?;

    assert_eq!(
        output.this(&abi).unwrap(),
        abi::Value::StructValue(vec![
            ("id".to_owned(), abi::Value::String("".to_owned())),
            ("name".to_owned(), abi::Value::String("test2".to_owned())),
        ]),
    );

    consistency_checks!(
        output,
        abi,
        hashes:
            expect![[r#"
                []
            "#]],
        dependencies:
            expect![[r#"
                []
            "#]]
    );

    Ok(())
}

#[test]
fn call_auth_literal_pk_correct_pk() {
    call_auth_literal_pk(true).unwrap();
}

#[test]
fn call_auth_literal_pk_wrong_pk() {
    let err = call_auth_literal_pk(false).unwrap_err();
    assert!(err
        .to_string()
        .contains("You are not authorized to call this function"));
}

#[test]
fn call_auth_literal_compressed() {
    let key = fixtures::pk1_key().to_compressed_33_byte_hex();
    let code = format!(
        r#"
        collection Account {{
            id: string;
            name: string;

            @call(eth#{key})
            changeName(name: string) {{
                this.name = name;
            }}
        }}
    "#
    );

    let (abi, output) = run(
        &code,
        "Account",
        "changeName",
        serde_json::json!({
            "id": "test",
            "name": "test",
        }),
        vec![serde_json::json!("test2")],
        Some(fixtures::pk1_key()),
        HashMap::new(),
    )
    .unwrap();

    assert_eq!(
        output.this(&abi).unwrap(),
        abi::Value::StructValue(vec![
            ("id".to_owned(), abi::Value::String("".to_owned())),
            ("name".to_owned(), abi::Value::String("test2".to_owned())),
        ]),
    );

    consistency_checks!(
        output,
        abi,
        hashes:
            expect![[r#"
                []
            "#]],
        dependencies:
            expect![[r#"
                []
            "#]]
    );
}

#[test]
fn read_auth_field_correct_ctx() {
    let code = r#"
        collection Account {
            id: string;
            @read
            pk: PublicKey;
        }
    "#;

    let (abi, output) = run(
        code,
        "Account",
        ".readAuth",
        serde_json::json!({
            "id": "",
            "pk": fixtures::pk1(),
        }),
        vec![],
        Some(fixtures::pk1_key()),
        HashMap::new(),
    )
    .unwrap();

    assert_eq!(output.read_auth(), true);

    consistency_checks!(
        output,
        abi,
        hashes:
            expect![[r#"
                [
                    [
                        15190310144854117473,
                        13483436742372640428,
                        16238764937440726588,
                        9860411171209566744,
                    ],
                ]
            "#]],
        dependencies:
            expect![[r#"
                [
                    (
                        "pk",
                        PublicKey,
                    ),
                ]
            "#]]
    );
}

#[test]
fn read_auth_field_wrong_ctx() {
    let code = r#"
        collection Account {
            id: string;
            @read
            pk: PublicKey;
        }
    "#;

    let (_, output) = run(
        code,
        "Account",
        ".readAuth",
        serde_json::json!({
            "id": "",
            "pk": fixtures::pk1(),
        }),
        vec![],
        Some(fixtures::pk2_key()),
        HashMap::new(),
    )
    .unwrap();

    assert_eq!(output.read_auth(), false);
}

#[test]
fn read_auth_field_no_ctx() {
    let code = r#"
        collection Account {
            id: string;
            @read
            pk: PublicKey;
        }
    "#;

    let (abi, output) = run(
        code,
        "Account",
        ".readAuth",
        serde_json::json!({
            "id": "",
            "pk": fixtures::pk1(),
        }),
        vec![],
        None,
        HashMap::new(),
    )
    .unwrap();

    assert_eq!(output.read_auth(), false);

    consistency_checks!(
        output,
        abi,
        hashes:
            expect![[r#"
                [
                    [
                        15190310144854117473,
                        13483436742372640428,
                        16238764937440726588,
                        9860411171209566744,
                    ],
                ]
            "#]],
        dependencies:
            expect![[r#"
                [
                    (
                        "pk",
                        PublicKey,
                    ),
                ]
            "#]]
    );
}

#[test]
fn read_auth_collection_with_pk() {
    let code = r#"
        @read
        collection Account {
            id: string;
            pk: PublicKey;
        }
    "#;

    let (abi, output) = run(
        code,
        "Account",
        ".readAuth",
        serde_json::json!({
            "id": "",
            "pk": fixtures::pk1(),
        }),
        vec![],
        Some(fixtures::pk1_key()),
        HashMap::new(),
    )
    .unwrap();

    assert_eq!(output.read_auth(), true);

    consistency_checks!(
        output,
        abi,
        hashes:
            expect![[r#"
                [
                    [
                        15190310144854117473,
                        13483436742372640428,
                        16238764937440726588,
                        9860411171209566744,
                    ],
                ]
            "#]],
        dependencies:
            expect![[r#"
                [
                    (
                        "pk",
                        PublicKey,
                    ),
                ]
            "#]]
    );
}

#[test]
fn read_auth_collection_without_pk() {
    let code = r#"
        @read
        collection Account {
            id: string;
            pk: PublicKey;
        }
    "#;

    let (abi, output) = run(
        code,
        "Account",
        ".readAuth",
        serde_json::json!({
            "id": "",
            "pk": fixtures::pk1(),
        }),
        vec![],
        None,
        HashMap::new(),
    )
    .unwrap();

    assert_eq!(output.read_auth(), true);

    consistency_checks!(
        output,
        abi,
        hashes:
            expect![[r#"
                [
                    [
                        15190310144854117473,
                        13483436742372640428,
                        16238764937440726588,
                        9860411171209566744,
                    ],
                ]
            "#]],
        dependencies:
            expect![[r#"
                [
                    (
                        "pk",
                        PublicKey,
                    ),
                ]
            "#]]
    );
}

#[test]
fn field_hashes() {
    let code = r#"
        @public
        collection Account {
            id: string;
            balance: u32;

            addBalance(amount: u32) {
                this.balance = this.balance + amount;
            }
        }
    "#;

    let (abi, output) = run(
        code,
        "Account",
        "addBalance",
        serde_json::json!({
            "id": "john",
            "balance": 0,
        }),
        vec![serde_json::json!(10)],
        None,
        HashMap::new(),
    )
    .unwrap();

    assert_eq!(
        output.this(&abi).unwrap(),
        abi::Value::StructValue(vec![
            ("id".to_owned(), abi::Value::String("".to_owned())),
            ("balance".to_owned(), abi::Value::UInt32(10)),
        ])
    );

    consistency_checks!(
        output,
        abi,
        hashes:
            expect![[r#"
                [
                    [
                        10272219061387384304,
                        13401779264242975131,
                        10013658661959349609,
                        9575923678792186484,
                    ],
                ]
            "#]],
        dependencies:
            expect![[r#"
            [
                (
                    "balance",
                    PrimitiveType(
                        UInt32,
                    ),
                ),
            ]
        "#]]
    );
}

#[test]
fn field_dependencies() {
    let code = r#"
        @public
        collection Account {
            id: string;
            name: string;
            balance: u32;

            addBalance(amount: u32) {
                this.balance = this.balance + amount;
            }
        }
    "#;

    let (abi, output) = run(
        code,
        "Account",
        "addBalance",
        serde_json::json!({
            "id": "john",
            "name": "John Doe",
            "balance": 0,
        }),
        vec![serde_json::json!(10)],
        None,
        HashMap::new(),
    )
    .unwrap();

    assert_eq!(
        output.this(&abi).unwrap(),
        abi::Value::StructValue(vec![
            ("id".to_owned(), abi::Value::String("".to_owned())), // id was not passed to the VM
            ("name".to_owned(), abi::Value::String("".to_owned())), // name was not passed to the VM
            ("balance".to_owned(), abi::Value::UInt32(10)),
        ])
    );

    consistency_checks!(
        output,
        abi,
        hashes:
            expect![[r#"
                [
                    [
                        10272219061387384304,
                        13401779264242975131,
                        10013658661959349609,
                        9575923678792186484,
                    ],
                ]
            "#]],
        dependencies:
            expect![[r#"
            [
                (
                    "balance",
                    PrimitiveType(
                        UInt32,
                    ),
                ),
            ]
        "#]]
    );
}

#[test]
fn index_of() {
    fn run_index_of(
        element_type: &str,
        arr: Vec<serde_json::Value>,
        item: serde_json::Value,
    ) -> Result<abi::Value, error::Error> {
        let code = r#"
            @public
            collection Account {
                id: string;
                result: i32;

                indexOf(arr: $ELEMENT_TYPE[], item: $ELEMENT_TYPE) {
                    this.result = arr.indexOf(item);
                }
            }
        "#
        .replace("$ELEMENT_TYPE", element_type);

        let (abi, output) = run(
            &code,
            "Account",
            "indexOf",
            serde_json::json!({
                "id": "test",
                "result": 123456,
            }),
            vec![serde_json::json!(arr), serde_json::json!(item)],
            None,
            HashMap::new(),
        )?;

        let this = output.this(&abi).unwrap();
        Ok(match this {
            abi::Value::StructValue(fields) => fields
                .into_iter()
                .find_map(|(k, v)| if k == "result" { Some(v) } else { None })
                .unwrap(),
            _ => unreachable!(),
        })
    }

    assert_eq!(
        run_index_of(
            "string",
            vec![serde_json::json!("a"), serde_json::json!("b")],
            serde_json::json!("a")
        )
        .unwrap(),
        abi::Value::Int32(0),
    );

    assert_eq!(
<<<<<<< HEAD
        run_splice(serde_json::json!([1, 2, 3, 4, 5]), 1, 0).unwrap(),
        (
            abi::Value::Array(vec![
                abi::Value::Float32(1.),
                abi::Value::Float32(2.),
                abi::Value::Float32(3.),
                abi::Value::Float32(4.),
                abi::Value::Float32(5.),
            ]),
            abi::Value::Array(vec![]),
        ),
    );

    // Errors if start > length(arr)
    assert!(run_splice(serde_json::json!([1, 2, 3, 4, 5]), 6, 0).is_err());
}

fn run_unshift(
    arr: serde_json::Value,
    elems: Vec<serde_json::Value>,
) -> Result<(abi::Value, abi::Value), error::Error> {
    let code = r#"
        @public
        collection Account {
            id: string;
            arr: number[];
            len: u32;

            unshift1(elem1: number) {
                this.len = this.arr.unshift(elem1);
            }

            unshift2(elem1: number, elem2: number) {
                this.len = this.arr.unshift(elem1, elem2);
            }
        }
    "#;

    let (abi, output) = run(
        code,
        "Account",
        match elems.len() {
            1 => "unshift1",
            2 => "unshift2",
            _ => panic!("unexpected number of elements"),
        },
        serde_json::json!({
            "id": "test",
            "arr": arr,
            "len": 0,
        }),
        elems,
        None,
        HashMap::new(),
    )?;

    let this = output.this(&abi)?;
    let (arr, len) = match this {
        abi::Value::StructValue(fields) => {
            let arr = fields.iter().find(|(k, _)| k == "arr").unwrap().1.clone();
            let len = fields.iter().find(|(k, _)| k == "len").unwrap().1.clone();
            (arr, len)
        }
        _ => panic!("unexpected value"),
    };

    Ok((arr, len))
}

#[test]
fn unshift_single_element() {
    assert_eq!(
        run_unshift(serde_json::json!([2, 3, 4]), vec![serde_json::json!(1)]).unwrap(),
        (
            abi::Value::Array(vec![
                abi::Value::Float32(1.),
                abi::Value::Float32(2.),
                abi::Value::Float32(3.),
                abi::Value::Float32(4.),
            ]),
            abi::Value::UInt32(4),
        ),
    );
}

#[test]
fn unshift_two_elements() {
    assert_eq!(
        run_unshift(
            serde_json::json!([3, 4, 5]),
            vec![serde_json::json!(1), serde_json::json!(2)]
        )
        .unwrap(),
        (
            abi::Value::Array(vec![
                abi::Value::Float32(1.),
                abi::Value::Float32(2.),
                abi::Value::Float32(3.),
                abi::Value::Float32(4.),
                abi::Value::Float32(5.),
            ]),
            abi::Value::UInt32(5),
        ),
    );
}

#[test]
fn unshift_empty_array() {
    assert_eq!(
        run_unshift(serde_json::json!([]), vec![serde_json::json!(1)]).unwrap(),
        (
            abi::Value::Array(vec![abi::Value::Float32(1.)]),
            abi::Value::UInt32(1),
        ),
=======
        run_index_of(
            "string",
            vec![serde_json::json!("a"), serde_json::json!("b")],
            serde_json::json!("b")
        )
        .unwrap(),
        abi::Value::Int32(1),
    );

    assert_eq!(
        run_index_of(
            "string",
            vec![serde_json::json!("a"), serde_json::json!("b")],
            serde_json::json!("c")
        )
        .unwrap(),
        abi::Value::Int32(-1),
    );

    assert_eq!(
        run_index_of(
            "i32",
            vec![serde_json::json!(1), serde_json::json!(2)],
            serde_json::json!(2)
        )
        .unwrap(),
        abi::Value::Int32(1),
>>>>>>> a9a242c4
    );
}<|MERGE_RESOLUTION|>--- conflicted
+++ resolved
@@ -1262,22 +1262,34 @@
     );
 
     assert_eq!(
-<<<<<<< HEAD
-        run_splice(serde_json::json!([1, 2, 3, 4, 5]), 1, 0).unwrap(),
-        (
-            abi::Value::Array(vec![
-                abi::Value::Float32(1.),
-                abi::Value::Float32(2.),
-                abi::Value::Float32(3.),
-                abi::Value::Float32(4.),
-                abi::Value::Float32(5.),
-            ]),
-            abi::Value::Array(vec![]),
-        ),
-    );
-
-    // Errors if start > length(arr)
-    assert!(run_splice(serde_json::json!([1, 2, 3, 4, 5]), 6, 0).is_err());
+        run_index_of(
+            "string",
+            vec![serde_json::json!("a"), serde_json::json!("b")],
+            serde_json::json!("b")
+        )
+        .unwrap(),
+        abi::Value::Int32(1),
+    );
+
+    assert_eq!(
+        run_index_of(
+            "string",
+            vec![serde_json::json!("a"), serde_json::json!("b")],
+            serde_json::json!("c")
+        )
+        .unwrap(),
+        abi::Value::Int32(-1),
+    );
+
+    assert_eq!(
+        run_index_of(
+            "i32",
+            vec![serde_json::json!(1), serde_json::json!(2)],
+            serde_json::json!(2)
+        )
+        .unwrap(),
+        abi::Value::Int32(1),
+    );
 }
 
 fn run_unshift(
@@ -1377,34 +1389,5 @@
             abi::Value::Array(vec![abi::Value::Float32(1.)]),
             abi::Value::UInt32(1),
         ),
-=======
-        run_index_of(
-            "string",
-            vec![serde_json::json!("a"), serde_json::json!("b")],
-            serde_json::json!("b")
-        )
-        .unwrap(),
-        abi::Value::Int32(1),
-    );
-
-    assert_eq!(
-        run_index_of(
-            "string",
-            vec![serde_json::json!("a"), serde_json::json!("b")],
-            serde_json::json!("c")
-        )
-        .unwrap(),
-        abi::Value::Int32(-1),
-    );
-
-    assert_eq!(
-        run_index_of(
-            "i32",
-            vec![serde_json::json!(1), serde_json::json!(2)],
-            serde_json::json!(2)
-        )
-        .unwrap(),
-        abi::Value::Int32(1),
->>>>>>> a9a242c4
     );
 }
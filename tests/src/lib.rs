#![cfg(test)]
use expect_test::expect;
use serde::de::Deserialize;
use std::collections::HashMap;

mod fixtures {
    use super::*;

    pub fn pk1() -> serde_json::Value {
        serde_json::json!({
            "kty": "EC",
            "crv": "secp256k1",
            "alg": "ES256K",
            "use": "sig",
            "x": "nnzHFO4bZ239bIuAo8t0wQwXH3fPwbKQnpWPzOptv0Q=",
            "y": "Z1-oY62A6q5kCRGfBuk6E3IrSUjPCK2F6_EwVhW22lY="
        })
    }

    pub fn pk1_key() -> abi::publickey::Key {
        abi::publickey::Key::deserialize(pk1()).unwrap()
    }

    pub fn pk2() -> serde_json::Value {
        serde_json::json!({
            "kty": "EC",
            "crv": "secp256k1",
            "alg": "ES256K",
            "use": "sig",
            "x": "nnzHFO4bZ239bIuAo8t0wQwXH3fPwbKQnpWPzOptv0Q=",
            // Z at the start was changed to Y
            "y": "Y1-oY62A6q5kCRGfBuk6E3IrSUjPCK2F6_EwVhW22lY="
        })
    }

    pub fn pk2_key() -> abi::publickey::Key {
        abi::publickey::Key::deserialize(pk2()).unwrap()
    }
}

macro_rules! consistency_checks {
    ($output:expr, $abi:expr, hashes: $hashes_expect:expr, dependencies: $dependencies_expect:expr) => {{
        let expected_hashes = $hashes_expect;
        expected_hashes.assert_debug_eq(&$output.hashes());

        let expected_dependencies = $dependencies_expect;
        expected_dependencies.assert_debug_eq(&$abi.dependent_fields);
    }};
}

fn run(
    polylang_code: &str,
    collection: &str,
    function: &str,
    this: serde_json::Value,
    args: Vec<serde_json::Value>,
    ctx_public_key: Option<abi::publickey::Key>,
    other_records: HashMap<String, Vec<serde_json::Value>>,
) -> Result<(abi::Abi, polylang_prover::RunOutput), error::Error> {
    let program = polylang::parse_program(polylang_code).unwrap();

    let (miden_code, abi) = polylang::compiler::compile(program, Some(collection), function)?;

    let program = polylang_prover::compile_program(&abi, &miden_code).unwrap();
    let inputs = polylang_prover::Inputs::new(
        abi.clone(),
        ctx_public_key,
        match &abi.this_type {
            Some(abi::Type::Struct(s)) => s.fields.iter().map(|_| 0).collect(),
            _ => unreachable!(),
        },
        this,
        args,
        {
            let mut hm = HashMap::new();
            for (collection, records) in other_records {
                let col = abi
                    .other_collection_types
                    .iter()
                    .find_map(|t| match t {
                        abi::Type::Struct(s) if s.name == collection => Some(s),
                        _ => None,
                    })
                    .unwrap();

                hm.insert(
                    collection,
                    records
                        .into_iter()
                        .map(|record| {
                            (
                                record.clone(),
                                col.fields.iter().map(|_| 0).collect::<Vec<_>>().into(),
                            )
                        })
                        .collect(),
                );
            }
            hm
        },
    )?;

    let (output, _) = polylang_prover::run(&program, &inputs)?;

    Ok((abi, output))
}

#[test]
fn call_public_collection() {
    let code = r#"
        @public
        collection Account {
            id: string;
            name: string;

            setName(name: string) {
                this.name = name;
            }
        }
    "#;

    let (abi, output) = run(
        code,
        "Account",
        "setName",
        serde_json::json!({
            "id": "",
            "name": "",
        }),
        vec![serde_json::json!("test")],
        None,
        HashMap::new(),
    )
    .unwrap();

    assert_eq!(
        output.this(&abi).unwrap(),
        abi::Value::StructValue(vec![
            ("id".to_owned(), abi::Value::String("".to_owned())),
            ("name".to_owned(), abi::Value::String("test".to_owned())),
        ])
    );

    consistency_checks!(
        output,
        abi,
        hashes:
            expect![[r#"
                []
            "#]],
        dependencies:
            expect![[r#"
                []
            "#]]
    );
}

#[test]
fn call_any_call_collection() {
    let code = r#"
        @call
        collection Account {
            id: string;
            name: string;

            setName(name: string) {
                this.name = name;
            }
        }
    "#;

    let (abi, output) = run(
        code,
        "Account",
        "setName",
        serde_json::json!({
            "id": "",
            "name": "",
        }),
        vec![serde_json::json!("test")],
        None,
        HashMap::new(),
    )
    .unwrap();

    assert_eq!(
        output.this(&abi).unwrap(),
        abi::Value::StructValue(vec![
            ("id".to_owned(), abi::Value::String("".to_owned())),
            ("name".to_owned(), abi::Value::String("test".to_owned())),
        ])
    );

    consistency_checks!(
        output,
        abi,
        hashes:
            expect![[r#"
                []
            "#]],
        dependencies:
            expect![[r#"
                []
            "#]]
    );
}

#[test]
fn call_constructor_no_auth() {
    let code = r#"
        collection Account {
            id: string;

            constructor (id: string) {
                this.id = id;
            }
        }
    "#;

    let (abi, output) = run(
        code,
        "Account",
        "constructor",
        serde_json::json!({
            "id": "",
        }),
        vec![serde_json::json!("id1")],
        None,
        HashMap::new(),
    )
    .unwrap();

    assert_eq!(
        output.this(&abi).unwrap(),
        abi::Value::StructValue(vec![(
            "id".to_owned(),
            abi::Value::String("id1".to_owned())
        )])
    );

    consistency_checks!(
        output,
        abi,
        hashes:
            expect![[r#"
                []
            "#]],
        dependencies:
            expect![[r#"
                []
            "#]]
    );
}

#[test]
fn call_constructor_with_auth() {
    let code = r#"
        collection Account {
            id: string;
            pk: PublicKey;

            constructor (id: string) {
                this.id = id;
                if (ctx.publicKey)
                    this.pk = ctx.publicKey;
                else error("missing public key");
            }
        }
    "#;

    let (abi, output) = run(
        code,
        "Account",
        "constructor",
        serde_json::json!({
            "id": "",
            "pk": fixtures::pk2(),
        }),
        vec![serde_json::json!("id1")],
        Some(fixtures::pk1_key()),
        HashMap::new(),
    )
    .unwrap();

    assert_eq!(
        output.this(&abi).unwrap(),
        abi::Value::StructValue(vec![
            ("id".to_owned(), abi::Value::String("id1".to_owned())),
            ("pk".to_owned(), abi::Value::PublicKey(fixtures::pk1_key())),
        ])
    );

    consistency_checks!(
        output,
        abi,
        hashes:
            expect![[r#"
                [
                    [
                        15190310144854117473,
                        13483436742372640428,
                        16238764937440726588,
                        9860411171209566744,
                    ],
                ]
            "#]],
        dependencies:
            expect![[r#"
                [
                    (
                        "pk",
                        PublicKey,
                    ),
                ]
            "#]]
    );
}

fn call_auth_public_key(use_correct_pk: bool) -> Result<(), Box<dyn std::error::Error>> {
    let code = r#"
        collection Account {
            id: string;
            pk: PublicKey;

            constructor (id: string, pk: PublicKey) {
                this.id = id;
                this.pk = pk;
            }

            @call(pk)
            changePk(newPk: PublicKey) {
                this.pk = newPk;
            }
        }
    "#;

    let old_pk = fixtures::pk1();
    let old_pk_key = fixtures::pk1_key();
    let new_pk = fixtures::pk2();
    let new_pk_key = fixtures::pk2_key();

    let (abi, output) = run(
        code,
        "Account",
        "changePk",
        serde_json::json!({
            "id": "test",
            "pk": old_pk,
        }),
        vec![new_pk],
        Some(if use_correct_pk {
            old_pk_key
        } else {
            new_pk_key.clone()
        }),
        HashMap::new(),
    )?;

    assert_eq!(
        output.this(&abi).unwrap(),
        abi::Value::StructValue(vec![
            ("id".to_owned(), abi::Value::String("".to_owned())),
            ("pk".to_owned(), abi::Value::PublicKey(new_pk_key)),
        ]),
    );

    consistency_checks!(
        output,
        abi,
        hashes:
            expect![[r#"
                [
                    [
                        10007246358458628330,
                        1310941925803483469,
                        9098756844150300261,
                        7017043683864941931,
                    ],
                ]
            "#]],
        dependencies:
            expect![[r#"
                [
                    (
                        "pk",
                        PublicKey,
                    ),
                ]
            "#]]
    );

    Ok(())
}

#[test]
fn call_auth_public_key_correct_pk() {
    call_auth_public_key(true).unwrap();
}

#[test]
fn call_auth_public_key_wrong_pk() {
    let err = call_auth_public_key(false).unwrap_err();
    assert!(err
        .to_string()
        .contains("You are not authorized to call this function"));
}

#[test]
fn call_auth_public_key_no_pk() {
    let code = r#"
        collection Account {
            id: string;
            pk: PublicKey;

            constructor (id: string, pk: PublicKey) {
                this.id = id;
                this.pk = pk;
            }

            @call(pk)
            changePk(newPk: PublicKey) {
                this.pk = newPk;
            }
        }
    "#;

    let err = run(
        code,
        "Account",
        "changePk",
        serde_json::json!({
            "id": "test",
            "pk": fixtures::pk1(),
        }),
        vec![fixtures::pk2()],
        None,
        HashMap::new(),
    )
    .unwrap_err();

    assert!(err
        .to_string()
        .contains("You are not authorized to call this function"));
}

#[test]
fn call_auth_public_key_allow_all() {
    let code = r#"
        collection Account {
            id: string;
            pk: PublicKey;

            constructor (id: string, pk: PublicKey) {
                this.id = id;
                this.pk = pk;
            }

            @call
            changePk(newPk: PublicKey) {
                this.pk = newPk;
            }
        }
    "#;

    let (abi, output) = run(
        code,
        "Account",
        "changePk",
        serde_json::json!({
            "id": "test",
            "pk": fixtures::pk1(),
        }),
        vec![fixtures::pk2()],
        None,
        HashMap::new(),
    )
    .unwrap();

    assert_eq!(
        output.this(&abi).unwrap(),
        abi::Value::StructValue(vec![
            ("id".to_owned(), abi::Value::String("".to_owned())),
            ("pk".to_owned(), abi::Value::PublicKey(fixtures::pk2_key())),
        ]),
    );

    consistency_checks!(
        output,
        abi,
        hashes:
            expect![[r#"
                [
                    [
                        10007246358458628330,
                        1310941925803483469,
                        9098756844150300261,
                        7017043683864941931,
                    ],
                ]
            "#]],
        dependencies:
            expect![[r#"
                [
                    (
                        "pk",
                        PublicKey,
                    ),
                ]
            "#]]
    );
}

#[test]
fn call_auth_no_directive() {
    let code = r#"
        collection Account {
            id: string;
            pk: PublicKey;

            constructor (id: string, pk: PublicKey) {
                this.id = id;
                this.pk = pk;
            }

            changePk(newPk: PublicKey) {
                this.pk = newPk;
            }
        }
    "#;

    let err = run(
        code,
        "Account",
        "changePk",
        serde_json::json!({
            "id": "test",
            "pk": fixtures::pk1(),
        }),
        vec![fixtures::pk2()],
        None,
        HashMap::new(),
    )
    .unwrap_err();

    assert!(err
        .to_string()
        .contains("You are not authorized to call this function"));
}

#[test]
fn call_collection_auth_any() {
    let code = r#"
        @call
        collection Account {
            id: string;
            pk: PublicKey;

            changePk(newPk: PublicKey) {
                this.pk = newPk;
            }
        }
    "#;

    let (abi, output) = run(
        code,
        "Account",
        "changePk",
        serde_json::json!({
            "id": "test",
            "pk": fixtures::pk1(),
        }),
        vec![fixtures::pk2()],
        None,
        HashMap::new(),
    )
    .unwrap();

    assert_eq!(
        output.this(&abi).unwrap(),
        abi::Value::StructValue(vec![
            ("id".to_owned(), abi::Value::String("".to_owned())),
            ("pk".to_owned(), abi::Value::PublicKey(fixtures::pk2_key())),
        ]),
    );

    consistency_checks!(
        output,
        abi,
        hashes:
            expect![[r#"
                [
                    [
                        10007246358458628330,
                        1310941925803483469,
                        9098756844150300261,
                        7017043683864941931,
                    ],
                ]
            "#]],
        dependencies:
            expect![[r#"
                [
                    (
                        "pk",
                        PublicKey,
                    ),
                ]
            "#]]
    );
}

fn call_auth_delegate(use_correct_pk: bool) -> Result<(), Box<dyn std::error::Error>> {
    let code = r#"
        collection User {
            id: string;
            @delegate
            pk: PublicKey;
        }

        collection Account {
            id: string;
            name: string;
            user: User;

            @call(user)
            changeName(name: string) {
                this.name = name;
            }
        }
    "#;

    let (abi, output) = run(
        code,
        "Account",
        "changeName",
        serde_json::json!({
            "id": "test",
            "name": "test",
            "user": {
                "id": "user1",
                "pk": fixtures::pk1(),
            },
        }),
        vec![serde_json::json!("test2")],
        Some(if use_correct_pk {
            fixtures::pk1_key()
        } else {
            fixtures::pk2_key()
        }),
        {
            let mut hm = HashMap::new();
            hm.insert(
                "User".to_owned(),
                vec![serde_json::json!({
                    "id": "user1",
                    "pk": fixtures::pk1(),
                })],
            );
            hm
        },
    )?;

    assert_eq!(
        output.this(&abi).unwrap(),
        abi::Value::StructValue(vec![
            ("id".to_owned(), abi::Value::String("".to_owned())),
            ("name".to_owned(), abi::Value::String("test2".to_owned())),
            (
                "user".to_owned(),
                abi::Value::CollectionReference("user1".bytes().collect()),
            ),
        ]),
    );

    consistency_checks!(
        output,
        abi,
        hashes:
            expect![[r#"
                [
                    [
                        11000463426052588238,
                        6513620181524223329,
                        8307048643396104721,
                        12256912913701141453,
                    ],
                ]
            "#]],
        dependencies:
            expect![[r#"
                [
                    (
                        "user",
                        CollectionReference {
                            collection: "User",
                        },
                    ),
                ]
            "#]]
    );

    Ok(())
}

#[test]
fn call_auth_delegate_correct_pk() {
    call_auth_delegate(true).unwrap();
}

#[test]
fn call_auth_delegate_wrong_pk() {
    let err = call_auth_delegate(false).unwrap_err();
    assert!(err
        .to_string()
        .contains("You are not authorized to call this function"));
}

fn call_auth_literal_pk(use_correct_pk: bool) -> Result<(), Box<dyn std::error::Error>> {
    let key = fixtures::pk1_key().to_64_byte_hex();
    let code = format!(
        r#"
        collection Account {{
            id: string;
            name: string;

            @call(eth#{key})
            changeName(name: string) {{
                this.name = name;
            }}
        }}
    "#
    );

    let (abi, output) = run(
        &code,
        "Account",
        "changeName",
        serde_json::json!({
            "id": "test",
            "name": "test",
        }),
        vec![serde_json::json!("test2")],
        Some(if use_correct_pk {
            fixtures::pk1_key()
        } else {
            fixtures::pk2_key()
        }),
        HashMap::new(),
    )?;

    assert_eq!(
        output.this(&abi).unwrap(),
        abi::Value::StructValue(vec![
            ("id".to_owned(), abi::Value::String("".to_owned())),
            ("name".to_owned(), abi::Value::String("test2".to_owned())),
        ]),
    );

    consistency_checks!(
        output,
        abi,
        hashes:
            expect![[r#"
                []
            "#]],
        dependencies:
            expect![[r#"
                []
            "#]]
    );

    Ok(())
}

#[test]
fn call_auth_literal_pk_correct_pk() {
    call_auth_literal_pk(true).unwrap();
}

#[test]
fn call_auth_literal_pk_wrong_pk() {
    let err = call_auth_literal_pk(false).unwrap_err();
    assert!(err
        .to_string()
        .contains("You are not authorized to call this function"));
}

#[test]
fn call_auth_literal_compressed() {
    let key = fixtures::pk1_key().to_compressed_33_byte_hex();
    let code = format!(
        r#"
        collection Account {{
            id: string;
            name: string;

            @call(eth#{key})
            changeName(name: string) {{
                this.name = name;
            }}
        }}
    "#
    );

    let (abi, output) = run(
        &code,
        "Account",
        "changeName",
        serde_json::json!({
            "id": "test",
            "name": "test",
        }),
        vec![serde_json::json!("test2")],
        Some(fixtures::pk1_key()),
        HashMap::new(),
    )
    .unwrap();

    assert_eq!(
        output.this(&abi).unwrap(),
        abi::Value::StructValue(vec![
            ("id".to_owned(), abi::Value::String("".to_owned())),
            ("name".to_owned(), abi::Value::String("test2".to_owned())),
        ]),
    );

    consistency_checks!(
        output,
        abi,
        hashes:
            expect![[r#"
                []
            "#]],
        dependencies:
            expect![[r#"
                []
            "#]]
    );
}

#[test]
fn read_auth_field_correct_ctx() {
    let code = r#"
        collection Account {
            id: string;
            @read
            pk: PublicKey;
        }
    "#;

    let (abi, output) = run(
        code,
        "Account",
        ".readAuth",
        serde_json::json!({
            "id": "",
            "pk": fixtures::pk1(),
        }),
        vec![],
        Some(fixtures::pk1_key()),
        HashMap::new(),
    )
    .unwrap();

    assert_eq!(output.read_auth(), true);

    consistency_checks!(
        output,
        abi,
        hashes:
            expect![[r#"
                [
                    [
                        15190310144854117473,
                        13483436742372640428,
                        16238764937440726588,
                        9860411171209566744,
                    ],
                ]
            "#]],
        dependencies:
            expect![[r#"
                [
                    (
                        "pk",
                        PublicKey,
                    ),
                ]
            "#]]
    );
}

#[test]
fn read_auth_field_wrong_ctx() {
    let code = r#"
        collection Account {
            id: string;
            @read
            pk: PublicKey;
        }
    "#;

    let (_, output) = run(
        code,
        "Account",
        ".readAuth",
        serde_json::json!({
            "id": "",
            "pk": fixtures::pk1(),
        }),
        vec![],
        Some(fixtures::pk2_key()),
        HashMap::new(),
    )
    .unwrap();

    assert_eq!(output.read_auth(), false);
}

#[test]
fn read_auth_field_no_ctx() {
    let code = r#"
        collection Account {
            id: string;
            @read
            pk: PublicKey;
        }
    "#;

    let (abi, output) = run(
        code,
        "Account",
        ".readAuth",
        serde_json::json!({
            "id": "",
            "pk": fixtures::pk1(),
        }),
        vec![],
        None,
        HashMap::new(),
    )
    .unwrap();

    assert_eq!(output.read_auth(), false);

    consistency_checks!(
        output,
        abi,
        hashes:
            expect![[r#"
                [
                    [
                        15190310144854117473,
                        13483436742372640428,
                        16238764937440726588,
                        9860411171209566744,
                    ],
                ]
            "#]],
        dependencies:
            expect![[r#"
                [
                    (
                        "pk",
                        PublicKey,
                    ),
                ]
            "#]]
    );
}

#[test]
fn read_auth_collection_with_pk() {
    let code = r#"
        @read
        collection Account {
            id: string;
            pk: PublicKey;
        }
    "#;

    let (abi, output) = run(
        code,
        "Account",
        ".readAuth",
        serde_json::json!({
            "id": "",
            "pk": fixtures::pk1(),
        }),
        vec![],
        Some(fixtures::pk1_key()),
        HashMap::new(),
    )
    .unwrap();

    assert_eq!(output.read_auth(), true);

    consistency_checks!(
        output,
        abi,
        hashes:
            expect![[r#"
                [
                    [
                        15190310144854117473,
                        13483436742372640428,
                        16238764937440726588,
                        9860411171209566744,
                    ],
                ]
            "#]],
        dependencies:
            expect![[r#"
                [
                    (
                        "pk",
                        PublicKey,
                    ),
                ]
            "#]]
    );
}

#[test]
fn read_auth_collection_without_pk() {
    let code = r#"
        @read
        collection Account {
            id: string;
            pk: PublicKey;
        }
    "#;

    let (abi, output) = run(
        code,
        "Account",
        ".readAuth",
        serde_json::json!({
            "id": "",
            "pk": fixtures::pk1(),
        }),
        vec![],
        None,
        HashMap::new(),
    )
    .unwrap();

    assert_eq!(output.read_auth(), true);
<<<<<<< HEAD

    consistency_checks!(
        output,
        abi,
        hashes:
            expect![[r#"
                [
                    [
                        15190310144854117473,
                        13483436742372640428,
                        16238764937440726588,
                        9860411171209566744,
                    ],
                ]
            "#]],
        dependencies:
            expect![[r#"
                [
                    (
                        "pk",
                        PublicKey,
                    ),
                ]
            "#]]
    );
}

#[test]
fn field_hashes() {
    let code = r#"
        @public
        collection Account {
            id: string;
            balance: u32;

            addBalance(amount: u32) {
                this.balance = this.balance + amount;
            }
        }
    "#;

    let (abi, output) = run(
        code,
        "Account",
        "addBalance",
        serde_json::json!({
            "id": "john",
            "balance": 0,
        }),
        vec![serde_json::json!(10)],
        None,
        HashMap::new(),
    )
    .unwrap();

    assert_eq!(
        output.this(&abi).unwrap(),
        abi::Value::StructValue(vec![
            ("id".to_owned(), abi::Value::String("".to_owned())),
            ("balance".to_owned(), abi::Value::UInt32(10)),
        ])
    );

    consistency_checks!(
        output,
        abi,
        hashes:
            expect![[r#"
                [
                    [
                        10272219061387384304,
                        13401779264242975131,
                        10013658661959349609,
                        9575923678792186484,
                    ],
                ]
            "#]],
        dependencies:
            expect![[r#"
            [
                (
                    "balance",
                    PrimitiveType(
                        UInt32,
                    ),
                ),
            ]
        "#]]
    );
}

#[test]
fn field_dependencies() {
    let code = r#"
        @public
        collection Account {
            id: string;
            name: string;
            balance: u32;

            addBalance(amount: u32) {
                this.balance = this.balance + amount;
            }
        }
    "#;

    let (abi, output) = run(
        code,
        "Account",
        "addBalance",
        serde_json::json!({
            "id": "john",
            "name": "John Doe",
            "balance": 0,
        }),
        vec![serde_json::json!(10)],
        None,
        HashMap::new(),
    )
    .unwrap();

    assert_eq!(
        output.this(&abi).unwrap(),
        abi::Value::StructValue(vec![
            ("id".to_owned(), abi::Value::String("".to_owned())), // id was not passed to the VM
            ("name".to_owned(), abi::Value::String("".to_owned())), // name was not passed to the VM
            ("balance".to_owned(), abi::Value::UInt32(10)),
        ])
    );

    consistency_checks!(
        output,
        abi,
        hashes:
            expect![[r#"
                [
                    [
                        10272219061387384304,
                        13401779264242975131,
                        10013658661959349609,
                        9575923678792186484,
                    ],
                ]
            "#]],
        dependencies:
            expect![[r#"
            [
                (
                    "balance",
                    PrimitiveType(
                        UInt32,
                    ),
                ),
            ]
        "#]]
=======
}

#[test]
fn index_of() {
    fn run_index_of(
        element_type: &str,
        arr: Vec<serde_json::Value>,
        item: serde_json::Value,
    ) -> Result<abi::Value, error::Error> {
        let code = r#"
            @public
            collection Account {
                id: string;
                result: i32;

                indexOf(arr: $ELEMENT_TYPE[], item: $ELEMENT_TYPE) {
                    this.result = arr.indexOf(item);
                }
            }
        "#
        .replace("$ELEMENT_TYPE", element_type);

        let (abi, output) = run(
            &code,
            "Account",
            "indexOf",
            serde_json::json!({
                "id": "test",
                "result": 123456,
            }),
            vec![serde_json::json!(arr), serde_json::json!(item)],
            None,
            HashMap::new(),
        )?;

        let this = output.this(&abi).unwrap();
        Ok(match this {
            abi::Value::StructValue(fields) => fields
                .into_iter()
                .find_map(|(k, v)| if k == "result" { Some(v) } else { None })
                .unwrap(),
            _ => unreachable!(),
        })
    }

    assert_eq!(
        run_index_of(
            "string",
            vec![serde_json::json!("a"), serde_json::json!("b")],
            serde_json::json!("a")
        )
        .unwrap(),
        abi::Value::Int32(0),
    );

    assert_eq!(
        run_index_of(
            "string",
            vec![serde_json::json!("a"), serde_json::json!("b")],
            serde_json::json!("b")
        )
        .unwrap(),
        abi::Value::Int32(1),
    );

    assert_eq!(
        run_index_of(
            "string",
            vec![serde_json::json!("a"), serde_json::json!("b")],
            serde_json::json!("c")
        )
        .unwrap(),
        abi::Value::Int32(-1),
    );

    assert_eq!(
        run_index_of(
            "i32",
            vec![serde_json::json!(1), serde_json::json!(2)],
            serde_json::json!(2)
        )
        .unwrap(),
        abi::Value::Int32(1),
>>>>>>> 7d0bdf6b
    );
}<|MERGE_RESOLUTION|>--- conflicted
+++ resolved
@@ -1046,7 +1046,6 @@
     .unwrap();
 
     assert_eq!(output.read_auth(), true);
-<<<<<<< HEAD
 
     consistency_checks!(
         output,
@@ -1202,7 +1201,7 @@
                 ),
             ]
         "#]]
-=======
+    );
 }
 
 #[test]
@@ -1286,6 +1285,5 @@
         )
         .unwrap(),
         abi::Value::Int32(1),
->>>>>>> 7d0bdf6b
     );
 }
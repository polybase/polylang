#![cfg(test)]
use abi::Parser;
use serde::de::Deserialize;
use std::collections::HashMap;

mod fixtures {
    use super::*;

    pub fn pk1() -> serde_json::Value {
        serde_json::json!({
            "kty": "EC",
            "crv": "secp256k1",
            "alg": "ES256K",
            "use": "sig",
            "x": "nnzHFO4bZ239bIuAo8t0wQwXH3fPwbKQnpWPzOptv0Q=",
            "y": "Z1-oY62A6q5kCRGfBuk6E3IrSUjPCK2F6_EwVhW22lY="
        })
    }

    pub fn pk1_key() -> abi::publickey::Key {
        abi::publickey::Key::deserialize(pk1()).unwrap()
    }

    pub fn pk2() -> serde_json::Value {
        serde_json::json!({
            "kty": "EC",
            "crv": "secp256k1",
            "alg": "ES256K",
            "use": "sig",
            "x": "nnzHFO4bZ239bIuAo8t0wQwXH3fPwbKQnpWPzOptv0Q=",
            // Z at the start was changed to Y
            "y": "Y1-oY62A6q5kCRGfBuk6E3IrSUjPCK2F6_EwVhW22lY="
        })
    }

    pub fn pk2_key() -> abi::publickey::Key {
        abi::publickey::Key::deserialize(pk2()).unwrap()
    }
}

fn run(
    polylang_code: &str,
    collection: &str,
    function: &str,
    this: serde_json::Value,
    args: Vec<serde_json::Value>,
    ctx_public_key: Option<abi::publickey::Key>,
    other_records: HashMap<String, Vec<serde_json::Value>>,
) -> Result<(abi::Abi, polylang_prover::RunOutput), error::Error> {
    let program = polylang::parse_program(polylang_code).unwrap();

    let (miden_code, abi) = polylang::compiler::compile(program, Some(collection), function)?;

    let program = polylang_prover::compile_program(&abi, &miden_code).unwrap();
    let this_abi_value = abi.this_type.clone().unwrap().parse(&this).unwrap();
    let this_hash =
        polylang_prover::hash_this(abi.this_type.clone().unwrap(), &this_abi_value).unwrap();
    let inputs = polylang_prover::Inputs {
        abi: abi.clone(),
        ctx_public_key,
        this,
        this_hash,
        args,
        other_records,
    };

    let (output, _) = polylang_prover::run(&program, &inputs)?;

    Ok((abi, output))
}

#[test]
fn call_public_collection() {
    let code = r#"
        @public
        collection Account {
            id: string;
            name: string;

            setName(name: string) {
                this.name = name;
            }
        }
    "#;

    let (abi, output) = run(
        code,
        "Account",
        "setName",
        serde_json::json!({
            "id": "",
            "name": "",
        }),
        vec![serde_json::json!("test")],
        None,
        HashMap::new(),
    )
    .unwrap();

    assert_eq!(
        output.this(&abi).unwrap(),
        abi::Value::StructValue(vec![
            ("id".to_owned(), abi::Value::String("".to_owned())),
            ("name".to_owned(), abi::Value::String("test".to_owned())),
        ])
    );
}

#[test]
fn call_any_call_collection() {
    let code = r#"
        @call
        collection Account {
            id: string;
            name: string;

            setName(name: string) {
                this.name = name;
            }
        }
    "#;

    let (abi, output) = run(
        code,
        "Account",
        "setName",
        serde_json::json!({
            "id": "",
            "name": "",
        }),
        vec![serde_json::json!("test")],
        None,
        HashMap::new(),
    )
    .unwrap();

    assert_eq!(
        output.this(&abi).unwrap(),
        abi::Value::StructValue(vec![
            ("id".to_owned(), abi::Value::String("".to_owned())),
            ("name".to_owned(), abi::Value::String("test".to_owned())),
        ])
    );
}

#[test]
fn call_constructor_no_auth() {
    let code = r#"
        collection Account {
            id: string;

            constructor (id: string) {
                this.id = id;
            }
        }
    "#;

    let (abi, output) = run(
        code,
        "Account",
        "constructor",
        serde_json::json!({
            "id": "",
        }),
        vec![serde_json::json!("id1")],
        None,
        HashMap::new(),
    )
    .unwrap();

    assert_eq!(
        output.this(&abi).unwrap(),
        abi::Value::StructValue(vec![(
            "id".to_owned(),
            abi::Value::String("id1".to_owned())
        )])
    );
}

#[test]
fn call_constructor_with_auth() {
    let code = r#"
        collection Account {
            id: string;
            pk: PublicKey;

            constructor (id: string) {
                this.id = id;
                if (ctx.publicKey)
                    this.pk = ctx.publicKey;
                else error("missing public key");
            }
        }
    "#;

    let (abi, output) = run(
        code,
        "Account",
        "constructor",
        serde_json::json!({
            "id": "",
            "pk": fixtures::pk2(),
        }),
        vec![serde_json::json!("id1")],
        Some(fixtures::pk1_key()),
        HashMap::new(),
    )
    .unwrap();

    assert_eq!(
        output.this(&abi).unwrap(),
        abi::Value::StructValue(vec![
            ("id".to_owned(), abi::Value::String("id1".to_owned())),
            ("pk".to_owned(), abi::Value::PublicKey(fixtures::pk1_key())),
        ])
    );
}

fn call_auth_public_key(use_correct_pk: bool) -> Result<(), Box<dyn std::error::Error>> {
    let code = r#"
        collection Account {
            id: string;
            pk: PublicKey;

            constructor (id: string, pk: PublicKey) {
                this.id = id;
                this.pk = pk;
            }

            @call(pk)
            changePk(newPk: PublicKey) {
                this.pk = newPk;
            }
        }
    "#;

    let old_pk = fixtures::pk1();
    let old_pk_key = fixtures::pk1_key();
    let new_pk = fixtures::pk2();
    let new_pk_key = fixtures::pk2_key();

    let (abi, output) = run(
        code,
        "Account",
        "changePk",
        serde_json::json!({
            "id": "test",
            "pk": old_pk,
        }),
        vec![new_pk],
        Some(if use_correct_pk {
            old_pk_key
        } else {
            new_pk_key.clone()
        }),
        HashMap::new(),
    )?;

    assert_eq!(
        output.this(&abi).unwrap(),
        abi::Value::StructValue(vec![
            ("id".to_owned(), abi::Value::String("test".to_owned())),
            ("pk".to_owned(), abi::Value::PublicKey(new_pk_key)),
        ]),
    );

    Ok(())
}

#[test]
fn call_auth_public_key_correct_pk() {
    call_auth_public_key(true).unwrap();
}

#[test]
fn call_auth_public_key_wrong_pk() {
    let err = call_auth_public_key(false).unwrap_err();
    assert!(err
        .to_string()
        .contains("You are not authorized to call this function"));
}

#[test]
fn call_auth_public_key_no_pk() {
    let code = r#"
        collection Account {
            id: string;
            pk: PublicKey;

            constructor (id: string, pk: PublicKey) {
                this.id = id;
                this.pk = pk;
            }

            @call(pk)
            changePk(newPk: PublicKey) {
                this.pk = newPk;
            }
        }
    "#;

    let err = run(
        code,
        "Account",
        "changePk",
        serde_json::json!({
            "id": "test",
            "pk": fixtures::pk1(),
        }),
        vec![fixtures::pk2()],
        None,
        HashMap::new(),
    )
    .unwrap_err();

    assert!(err
        .to_string()
        .contains("You are not authorized to call this function"));
}

#[test]
fn call_auth_public_key_allow_all() {
    let code = r#"
        collection Account {
            id: string;
            pk: PublicKey;

            constructor (id: string, pk: PublicKey) {
                this.id = id;
                this.pk = pk;
            }

            @call
            changePk(newPk: PublicKey) {
                this.pk = newPk;
            }
        }
    "#;

    let (abi, output) = run(
        code,
        "Account",
        "changePk",
        serde_json::json!({
            "id": "test",
            "pk": fixtures::pk1(),
        }),
        vec![fixtures::pk2()],
        None,
        HashMap::new(),
    )
    .unwrap();

    assert_eq!(
        output.this(&abi).unwrap(),
        abi::Value::StructValue(vec![
            ("id".to_owned(), abi::Value::String("test".to_owned())),
            ("pk".to_owned(), abi::Value::PublicKey(fixtures::pk2_key())),
        ]),
    );
}

#[test]
fn call_auth_no_directive() {
    let code = r#"
        collection Account {
            id: string;
            pk: PublicKey;

            constructor (id: string, pk: PublicKey) {
                this.id = id;
                this.pk = pk;
            }

            changePk(newPk: PublicKey) {
                this.pk = newPk;
            }
        }
    "#;

    let err = run(
        code,
        "Account",
        "changePk",
        serde_json::json!({
            "id": "test",
            "pk": fixtures::pk1(),
        }),
        vec![fixtures::pk2()],
        None,
        HashMap::new(),
    )
    .unwrap_err();

    assert!(err
        .to_string()
        .contains("You are not authorized to call this function"));
}

#[test]
fn call_collection_auth_any() {
    let code = r#"
        @call
        collection Account {
            id: string;
            pk: PublicKey;

            changePk(newPk: PublicKey) {
                this.pk = newPk;
            }
        }
    "#;

    let (abi, output) = run(
        code,
        "Account",
        "changePk",
        serde_json::json!({
            "id": "test",
            "pk": fixtures::pk1(),
        }),
        vec![fixtures::pk2()],
        None,
        HashMap::new(),
    )
    .unwrap();

    assert_eq!(
        output.this(&abi).unwrap(),
        abi::Value::StructValue(vec![
            ("id".to_owned(), abi::Value::String("test".to_owned())),
            ("pk".to_owned(), abi::Value::PublicKey(fixtures::pk2_key())),
        ]),
    );
}

fn call_auth_delegate(use_correct_pk: bool) -> Result<(), Box<dyn std::error::Error>> {
    let code = r#"
        collection User {
            id: string;
            @delegate
            pk: PublicKey;
        }

        collection Account {
            id: string;
            name: string;
            user: User;

            @call(user)
            changeName(name: string) {
                this.name = name;
            }
        }
    "#;

    let (abi, output) = run(
        code,
        "Account",
        "changeName",
        serde_json::json!({
            "id": "test",
            "name": "test",
            "user": {
                "id": "user1",
                "pk": fixtures::pk1(),
            },
        }),
        vec![serde_json::json!("test2")],
        Some(if use_correct_pk {
            fixtures::pk1_key()
        } else {
            fixtures::pk2_key()
        }),
        {
            let mut hm = HashMap::new();
            hm.insert(
                "User".to_owned(),
                vec![serde_json::json!({
                    "id": "user1",
                    "pk": fixtures::pk1(),
                })],
            );
            hm
        },
    )?;

    assert_eq!(
        output.this(&abi).unwrap(),
        abi::Value::StructValue(vec![
            ("id".to_owned(), abi::Value::String("test".to_owned())),
            ("name".to_owned(), abi::Value::String("test2".to_owned())),
            (
                "user".to_owned(),
                abi::Value::CollectionReference("user1".bytes().collect()),
            ),
        ]),
    );

    Ok(())
}

#[test]
fn call_auth_delegate_correct_pk() {
    call_auth_delegate(true).unwrap();
}

#[test]
fn call_auth_delegate_wrong_pk() {
    let err = call_auth_delegate(false).unwrap_err();
    assert!(err
        .to_string()
        .contains("You are not authorized to call this function"));
}

fn call_auth_literal_pk(use_correct_pk: bool) -> Result<(), Box<dyn std::error::Error>> {
    let key = fixtures::pk1_key().to_64_byte_hex();
    let code = format!(
        r#"
        collection Account {{
            id: string;
            name: string;

            @call(eth#{key})
            changeName(name: string) {{
                this.name = name;
            }}
        }}
    "#
    );

    let (abi, output) = run(
        &code,
        "Account",
        "changeName",
        serde_json::json!({
            "id": "test",
            "name": "test",
        }),
        vec![serde_json::json!("test2")],
        Some(if use_correct_pk {
            fixtures::pk1_key()
        } else {
            fixtures::pk2_key()
        }),
        HashMap::new(),
    )?;

    assert_eq!(
        output.this(&abi).unwrap(),
        abi::Value::StructValue(vec![
            ("id".to_owned(), abi::Value::String("test".to_owned())),
            ("name".to_owned(), abi::Value::String("test2".to_owned())),
        ]),
    );

    Ok(())
}

#[test]
fn call_auth_literal_pk_correct_pk() {
    call_auth_literal_pk(true).unwrap();
}

#[test]
fn call_auth_literal_pk_wrong_pk() {
    let err = call_auth_literal_pk(false).unwrap_err();
    assert!(err
        .to_string()
        .contains("You are not authorized to call this function"));
}

#[test]
fn call_auth_literal_compressed() {
    let key = fixtures::pk1_key().to_compressed_33_byte_hex();
    let code = format!(
        r#"
        collection Account {{
            id: string;
            name: string;

            @call(eth#{key})
            changeName(name: string) {{
                this.name = name;
            }}
        }}
    "#
    );

    let (abi, output) = run(
        &code,
        "Account",
        "changeName",
        serde_json::json!({
            "id": "test",
            "name": "test",
        }),
        vec![serde_json::json!("test2")],
        Some(fixtures::pk1_key()),
        HashMap::new(),
    )
    .unwrap();

    assert_eq!(
        output.this(&abi).unwrap(),
        abi::Value::StructValue(vec![
            ("id".to_owned(), abi::Value::String("test".to_owned())),
            ("name".to_owned(), abi::Value::String("test2".to_owned())),
        ]),
    );
}

#[test]
fn read_auth_field_correct_ctx() {
    let code = r#"
        collection Account {
            id: string;
            @read
            pk: PublicKey;
        }
    "#;

    let (_, output) = run(
        code,
        "Account",
        ".readAuth",
        serde_json::json!({
            "id": "",
            "pk": fixtures::pk1(),
        }),
        vec![],
        Some(fixtures::pk1_key()),
        HashMap::new(),
    )
    .unwrap();

    assert_eq!(output.read_auth(), true);
}

#[test]
fn read_auth_field_wrong_ctx() {
    let code = r#"
        collection Account {
            id: string;
            @read
            pk: PublicKey;
        }
    "#;

    let (_, output) = run(
        code,
        "Account",
        ".readAuth",
        serde_json::json!({
            "id": "",
            "pk": fixtures::pk1(),
        }),
        vec![],
        Some(fixtures::pk2_key()),
        HashMap::new(),
    )
    .unwrap();

    assert_eq!(output.read_auth(), false);
}

#[test]
fn read_auth_field_no_ctx() {
    let code = r#"
        collection Account {
            id: string;
            @read
            pk: PublicKey;
        }
    "#;

    let (_, output) = run(
        code,
        "Account",
        ".readAuth",
        serde_json::json!({
            "id": "",
            "pk": fixtures::pk1(),
        }),
        vec![],
        None,
        HashMap::new(),
    )
    .unwrap();

    assert_eq!(output.read_auth(), false);
}

#[test]
fn read_auth_collection_with_pk() {
    let code = r#"
        @read
        collection Account {
            id: string;
            pk: PublicKey;
        }
    "#;

    let (_, output) = run(
        code,
        "Account",
        ".readAuth",
        serde_json::json!({
            "id": "",
            "pk": fixtures::pk1(),
        }),
        vec![],
        Some(fixtures::pk1_key()),
        HashMap::new(),
    )
    .unwrap();

    assert_eq!(output.read_auth(), true);
}

#[test]
fn read_auth_collection_without_pk() {
    let code = r#"
        @read
        collection Account {
            id: string;
            pk: PublicKey;
        }
    "#;

    let (_, output) = run(
        code,
        "Account",
        ".readAuth",
        serde_json::json!({
            "id": "",
            "pk": fixtures::pk1(),
        }),
        vec![],
        None,
        HashMap::new(),
    )
    .unwrap();

    assert_eq!(output.read_auth(), true);
}

#[test]
<<<<<<< HEAD
fn splice() {
    fn run_splice(
        arr: serde_json::Value,
        start: u32,
        delete_count: u32,
    ) -> Result<(abi::Value, abi::Value), error::Error> {
=======
fn index_of() {
    fn run_index_of(
        element_type: &str,
        arr: Vec<serde_json::Value>,
        item: serde_json::Value,
    ) -> Result<abi::Value, error::Error> {
>>>>>>> 7d0bdf6b
        let code = r#"
            @public
            collection Account {
                id: string;
<<<<<<< HEAD
                arr: number[];
                ret: number[];

                splice(start: u32, deleteCount: u32) {
                    this.ret = this.arr.splice(start, deleteCount);
                }
            }
        "#;

        let (abi, output) = run(
            code,
            "Account",
            "splice",
            serde_json::json!({
                "id": "test",
                "arr": arr,
                "ret": [],
            }),
            vec![serde_json::json!(start), serde_json::json!(delete_count)],
=======
                result: i32;

                indexOf(arr: $ELEMENT_TYPE[], item: $ELEMENT_TYPE) {
                    this.result = arr.indexOf(item);
                }
            }
        "#
        .replace("$ELEMENT_TYPE", element_type);

        let (abi, output) = run(
            &code,
            "Account",
            "indexOf",
            serde_json::json!({
                "id": "test",
                "result": 123456,
            }),
            vec![serde_json::json!(arr), serde_json::json!(item)],
>>>>>>> 7d0bdf6b
            None,
            HashMap::new(),
        )?;

<<<<<<< HEAD
        let this = output.this(&abi)?;
        let (arr, ret) = match this {
            abi::Value::StructValue(fields) => {
                let arr = fields.iter().find(|(k, _)| k == "arr").unwrap().1.clone();
                let ret = fields.iter().find(|(k, _)| k == "ret").unwrap().1.clone();
                (arr, ret)
            }
            _ => panic!("unexpected value"),
        };

        Ok((arr, ret))
    }

    assert_eq!(
        run_splice(serde_json::json!([1, 2, 3, 4, 5]), 1, 2).unwrap(),
        (
            abi::Value::Array(vec![
                abi::Value::Float32(1.),
                abi::Value::Float32(4.),
                abi::Value::Float32(5.),
            ]),
            abi::Value::Array(vec![abi::Value::Float32(2.), abi::Value::Float32(3.),]),
        ),
    );

    // Doesn't change the array if delete_count is 0
    assert_eq!(
        run_splice(serde_json::json!([1, 2, 3, 4, 5]), 1, 0).unwrap(),
        (
            abi::Value::Array(vec![
                abi::Value::Float32(1.),
                abi::Value::Float32(2.),
                abi::Value::Float32(3.),
                abi::Value::Float32(4.),
                abi::Value::Float32(5.),
            ]),
            abi::Value::Array(vec![]),
        ),
    );

    // Errors if start > length(arr)
    assert!(run_splice(serde_json::json!([1, 2, 3, 4, 5]), 6, 0).is_err());
=======
        let this = output.this(&abi).unwrap();
        Ok(match this {
            abi::Value::StructValue(fields) => fields
                .into_iter()
                .find_map(|(k, v)| if k == "result" { Some(v) } else { None })
                .unwrap(),
            _ => unreachable!(),
        })
    }

    assert_eq!(
        run_index_of(
            "string",
            vec![serde_json::json!("a"), serde_json::json!("b")],
            serde_json::json!("a")
        )
        .unwrap(),
        abi::Value::Int32(0),
    );

    assert_eq!(
        run_index_of(
            "string",
            vec![serde_json::json!("a"), serde_json::json!("b")],
            serde_json::json!("b")
        )
        .unwrap(),
        abi::Value::Int32(1),
    );

    assert_eq!(
        run_index_of(
            "string",
            vec![serde_json::json!("a"), serde_json::json!("b")],
            serde_json::json!("c")
        )
        .unwrap(),
        abi::Value::Int32(-1),
    );

    assert_eq!(
        run_index_of(
            "i32",
            vec![serde_json::json!(1), serde_json::json!(2)],
            serde_json::json!(2)
        )
        .unwrap(),
        abi::Value::Int32(1),
    );
>>>>>>> 7d0bdf6b
}<|MERGE_RESOLUTION|>--- conflicted
+++ resolved
@@ -746,26 +746,100 @@
 }
 
 #[test]
-<<<<<<< HEAD
+fn index_of() {
+    fn run_index_of(
+        element_type: &str,
+        arr: Vec<serde_json::Value>,
+        item: serde_json::Value,
+    ) -> Result<abi::Value, error::Error> {
+        let code = r#"
+            @public
+            collection Account {
+                id: string;
+                result: i32;
+
+                indexOf(arr: $ELEMENT_TYPE[], item: $ELEMENT_TYPE) {
+                    this.result = arr.indexOf(item);
+                }
+            }
+        "#
+        .replace("$ELEMENT_TYPE", element_type);
+
+        let (abi, output) = run(
+            &code,
+            "Account",
+            "indexOf",
+            serde_json::json!({
+                "id": "test",
+                "result": 123456,
+            }),
+            vec![serde_json::json!(arr), serde_json::json!(item)],
+            None,
+            HashMap::new(),
+        )?;
+
+        let this = output.this(&abi).unwrap();
+        Ok(match this {
+            abi::Value::StructValue(fields) => fields
+                .into_iter()
+                .find_map(|(k, v)| if k == "result" { Some(v) } else { None })
+                .unwrap(),
+            _ => unreachable!(),
+        })
+    }
+
+    assert_eq!(
+        run_index_of(
+            "string",
+            vec![serde_json::json!("a"), serde_json::json!("b")],
+            serde_json::json!("a")
+        )
+        .unwrap(),
+        abi::Value::Int32(0),
+    );
+
+    assert_eq!(
+        run_index_of(
+            "string",
+            vec![serde_json::json!("a"), serde_json::json!("b")],
+            serde_json::json!("b")
+        )
+        .unwrap(),
+        abi::Value::Int32(1),
+    );
+
+    assert_eq!(
+        run_index_of(
+            "string",
+            vec![serde_json::json!("a"), serde_json::json!("b")],
+            serde_json::json!("c")
+        )
+        .unwrap(),
+        abi::Value::Int32(-1),
+    );
+
+    assert_eq!(
+        run_index_of(
+            "i32",
+            vec![serde_json::json!(1), serde_json::json!(2)],
+            serde_json::json!(2)
+        )
+        .unwrap(),
+        abi::Value::Int32(1),
+    );
+}
+
+#[test]
 fn splice() {
     fn run_splice(
         arr: serde_json::Value,
         start: u32,
         delete_count: u32,
     ) -> Result<(abi::Value, abi::Value), error::Error> {
-=======
-fn index_of() {
-    fn run_index_of(
-        element_type: &str,
-        arr: Vec<serde_json::Value>,
-        item: serde_json::Value,
-    ) -> Result<abi::Value, error::Error> {
->>>>>>> 7d0bdf6b
         let code = r#"
             @public
             collection Account {
                 id: string;
-<<<<<<< HEAD
                 arr: number[];
                 ret: number[];
 
@@ -785,31 +859,10 @@
                 "ret": [],
             }),
             vec![serde_json::json!(start), serde_json::json!(delete_count)],
-=======
-                result: i32;
-
-                indexOf(arr: $ELEMENT_TYPE[], item: $ELEMENT_TYPE) {
-                    this.result = arr.indexOf(item);
-                }
-            }
-        "#
-        .replace("$ELEMENT_TYPE", element_type);
-
-        let (abi, output) = run(
-            &code,
-            "Account",
-            "indexOf",
-            serde_json::json!({
-                "id": "test",
-                "result": 123456,
-            }),
-            vec![serde_json::json!(arr), serde_json::json!(item)],
->>>>>>> 7d0bdf6b
             None,
             HashMap::new(),
         )?;
 
-<<<<<<< HEAD
         let this = output.this(&abi)?;
         let (arr, ret) = match this {
             abi::Value::StructValue(fields) => {
@@ -852,55 +905,4 @@
 
     // Errors if start > length(arr)
     assert!(run_splice(serde_json::json!([1, 2, 3, 4, 5]), 6, 0).is_err());
-=======
-        let this = output.this(&abi).unwrap();
-        Ok(match this {
-            abi::Value::StructValue(fields) => fields
-                .into_iter()
-                .find_map(|(k, v)| if k == "result" { Some(v) } else { None })
-                .unwrap(),
-            _ => unreachable!(),
-        })
-    }
-
-    assert_eq!(
-        run_index_of(
-            "string",
-            vec![serde_json::json!("a"), serde_json::json!("b")],
-            serde_json::json!("a")
-        )
-        .unwrap(),
-        abi::Value::Int32(0),
-    );
-
-    assert_eq!(
-        run_index_of(
-            "string",
-            vec![serde_json::json!("a"), serde_json::json!("b")],
-            serde_json::json!("b")
-        )
-        .unwrap(),
-        abi::Value::Int32(1),
-    );
-
-    assert_eq!(
-        run_index_of(
-            "string",
-            vec![serde_json::json!("a"), serde_json::json!("b")],
-            serde_json::json!("c")
-        )
-        .unwrap(),
-        abi::Value::Int32(-1),
-    );
-
-    assert_eq!(
-        run_index_of(
-            "i32",
-            vec![serde_json::json!(1), serde_json::json!(2)],
-            serde_json::json!(2)
-        )
-        .unwrap(),
-        abi::Value::Int32(1),
-    );
->>>>>>> 7d0bdf6b
 }
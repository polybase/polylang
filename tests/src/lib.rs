#![cfg(test)]

mod push;
mod slice;
mod splice;
<<<<<<< HEAD
mod unshift;
=======
mod string;
>>>>>>> 9faee3d7

use expect_test::expect;
use serde::de::Deserialize;
use std::collections::HashMap;

mod fixtures {
    use super::*;

    pub fn pk1() -> serde_json::Value {
        serde_json::json!({
            "kty": "EC",
            "crv": "secp256k1",
            "alg": "ES256K",
            "use": "sig",
            "x": "nnzHFO4bZ239bIuAo8t0wQwXH3fPwbKQnpWPzOptv0Q=",
            "y": "Z1-oY62A6q5kCRGfBuk6E3IrSUjPCK2F6_EwVhW22lY="
        })
    }

    pub fn pk1_key() -> abi::publickey::Key {
        abi::publickey::Key::deserialize(pk1()).unwrap()
    }

    pub fn pk2() -> serde_json::Value {
        serde_json::json!({
            "kty": "EC",
            "crv": "secp256k1",
            "alg": "ES256K",
            "use": "sig",
            "x": "nnzHFO4bZ239bIuAo8t0wQwXH3fPwbKQnpWPzOptv0Q=",
            // Z at the start was changed to Y
            "y": "Y1-oY62A6q5kCRGfBuk6E3IrSUjPCK2F6_EwVhW22lY="
        })
    }

    pub fn pk2_key() -> abi::publickey::Key {
        abi::publickey::Key::deserialize(pk2()).unwrap()
    }
}

macro_rules! consistency_checks {
    ($output:expr, $abi:expr, hashes: $hashes_expect:expr, dependencies: $dependencies_expect:expr) => {{
        let expected_hashes = $hashes_expect;
        expected_hashes.assert_debug_eq(&$output.hashes());

        let expected_dependencies = $dependencies_expect;
        expected_dependencies.assert_debug_eq(&$abi.dependent_fields);
    }};
}

fn run(
    polylang_code: &str,
    collection: &str,
    function: &str,
    this: serde_json::Value,
    args: Vec<serde_json::Value>,
    ctx_public_key: Option<abi::publickey::Key>,
    other_records: HashMap<String, Vec<serde_json::Value>>,
) -> Result<(abi::Abi, polylang_prover::RunOutput), error::Error> {
    let program = polylang::parse_program(polylang_code).unwrap();

    let (miden_code, abi) = polylang::compiler::compile(program, Some(collection), function)?;

    let program = polylang_prover::compile_program(&abi, &miden_code).unwrap();
    let inputs = polylang_prover::Inputs::new(
        abi.clone(),
        ctx_public_key,
        match &abi.this_type {
            Some(abi::Type::Struct(s)) => s.fields.iter().map(|_| 0).collect(),
            _ => unreachable!(),
        },
        this,
        args,
        {
            let mut hm = HashMap::new();
            for (collection, records) in other_records {
                let col = abi
                    .other_collection_types
                    .iter()
                    .find_map(|t| match t {
                        abi::Type::Struct(s) if s.name == collection => Some(s),
                        _ => None,
                    })
                    .unwrap();

                hm.insert(
                    collection,
                    records
                        .into_iter()
                        .map(|record| {
                            (
                                record.clone(),
                                col.fields.iter().map(|_| 0).collect::<Vec<_>>().into(),
                            )
                        })
                        .collect(),
                );
            }
            hm
        },
    )?;

    let (output, _) = polylang_prover::run(&program, &inputs)?;

    Ok((abi, output))
}

#[test]
fn call_public_collection() {
    let code = r#"
        @public
        collection Account {
            id: string;
            name: string;

            setName(name: string) {
                this.name = name;
            }
        }
    "#;

    let (abi, output) = run(
        code,
        "Account",
        "setName",
        serde_json::json!({
            "id": "",
            "name": "",
        }),
        vec![serde_json::json!("test")],
        None,
        HashMap::new(),
    )
    .unwrap();

    assert_eq!(
        output.this(&abi).unwrap(),
        abi::Value::StructValue(vec![
            ("id".to_owned(), abi::Value::String("".to_owned())),
            ("name".to_owned(), abi::Value::String("test".to_owned())),
        ])
    );

    consistency_checks!(
        output,
        abi,
        hashes:
            expect![[r#"
                []
            "#]],
        dependencies:
            expect![[r#"
                []
            "#]]
    );
}

#[test]
fn call_any_call_collection() {
    let code = r#"
        @call
        collection Account {
            id: string;
            name: string;

            setName(name: string) {
                this.name = name;
            }
        }
    "#;

    let (abi, output) = run(
        code,
        "Account",
        "setName",
        serde_json::json!({
            "id": "",
            "name": "",
        }),
        vec![serde_json::json!("test")],
        None,
        HashMap::new(),
    )
    .unwrap();

    assert_eq!(
        output.this(&abi).unwrap(),
        abi::Value::StructValue(vec![
            ("id".to_owned(), abi::Value::String("".to_owned())),
            ("name".to_owned(), abi::Value::String("test".to_owned())),
        ])
    );

    consistency_checks!(
        output,
        abi,
        hashes:
            expect![[r#"
                []
            "#]],
        dependencies:
            expect![[r#"
                []
            "#]]
    );
}

#[test]
fn call_constructor_no_auth() {
    let code = r#"
        collection Account {
            id: string;

            constructor (id: string) {
                this.id = id;
            }
        }
    "#;

    let (abi, output) = run(
        code,
        "Account",
        "constructor",
        serde_json::json!({
            "id": "",
        }),
        vec![serde_json::json!("id1")],
        None,
        HashMap::new(),
    )
    .unwrap();

    assert_eq!(
        output.this(&abi).unwrap(),
        abi::Value::StructValue(vec![(
            "id".to_owned(),
            abi::Value::String("id1".to_owned())
        )])
    );

    consistency_checks!(
        output,
        abi,
        hashes:
            expect![[r#"
                []
            "#]],
        dependencies:
            expect![[r#"
                []
            "#]]
    );
}

#[test]
fn call_constructor_with_auth() {
    let code = r#"
        collection Account {
            id: string;
            pk: PublicKey;

            constructor (id: string) {
                this.id = id;
                if (ctx.publicKey)
                    this.pk = ctx.publicKey;
                else error("missing public key");
            }
        }
    "#;

    let (abi, output) = run(
        code,
        "Account",
        "constructor",
        serde_json::json!({
            "id": "",
            "pk": fixtures::pk2(),
        }),
        vec![serde_json::json!("id1")],
        Some(fixtures::pk1_key()),
        HashMap::new(),
    )
    .unwrap();

    assert_eq!(
        output.this(&abi).unwrap(),
        abi::Value::StructValue(vec![
            ("id".to_owned(), abi::Value::String("id1".to_owned())),
            ("pk".to_owned(), abi::Value::PublicKey(fixtures::pk1_key())),
        ])
    );

    consistency_checks!(
        output,
        abi,
        hashes:
            expect![[r#"
                [
                    [
                        15190310144854117473,
                        13483436742372640428,
                        16238764937440726588,
                        9860411171209566744,
                    ],
                ]
            "#]],
        dependencies:
            expect![[r#"
                [
                    (
                        "pk",
                        PublicKey,
                    ),
                ]
            "#]]
    );
}

fn call_auth_public_key(use_correct_pk: bool) -> Result<(), Box<dyn std::error::Error>> {
    let code = r#"
        collection Account {
            id: string;
            pk: PublicKey;

            constructor (id: string, pk: PublicKey) {
                this.id = id;
                this.pk = pk;
            }

            @call(pk)
            changePk(newPk: PublicKey) {
                this.pk = newPk;
            }
        }
    "#;

    let old_pk = fixtures::pk1();
    let old_pk_key = fixtures::pk1_key();
    let new_pk = fixtures::pk2();
    let new_pk_key = fixtures::pk2_key();

    let (abi, output) = run(
        code,
        "Account",
        "changePk",
        serde_json::json!({
            "id": "test",
            "pk": old_pk,
        }),
        vec![new_pk],
        Some(if use_correct_pk {
            old_pk_key
        } else {
            new_pk_key.clone()
        }),
        HashMap::new(),
    )?;

    assert_eq!(
        output.this(&abi).unwrap(),
        abi::Value::StructValue(vec![
            ("id".to_owned(), abi::Value::String("".to_owned())),
            ("pk".to_owned(), abi::Value::PublicKey(new_pk_key)),
        ]),
    );

    consistency_checks!(
        output,
        abi,
        hashes:
            expect![[r#"
                [
                    [
                        10007246358458628330,
                        1310941925803483469,
                        9098756844150300261,
                        7017043683864941931,
                    ],
                ]
            "#]],
        dependencies:
            expect![[r#"
                [
                    (
                        "pk",
                        PublicKey,
                    ),
                ]
            "#]]
    );

    Ok(())
}

#[test]
fn call_auth_public_key_correct_pk() {
    call_auth_public_key(true).unwrap();
}

#[test]
fn call_auth_public_key_wrong_pk() {
    let err = call_auth_public_key(false).unwrap_err();
    assert!(err
        .to_string()
        .contains("You are not authorized to call this function"));
}

#[test]
fn call_auth_public_key_no_pk() {
    let code = r#"
        collection Account {
            id: string;
            pk: PublicKey;

            constructor (id: string, pk: PublicKey) {
                this.id = id;
                this.pk = pk;
            }

            @call(pk)
            changePk(newPk: PublicKey) {
                this.pk = newPk;
            }
        }
    "#;

    let err = run(
        code,
        "Account",
        "changePk",
        serde_json::json!({
            "id": "test",
            "pk": fixtures::pk1(),
        }),
        vec![fixtures::pk2()],
        None,
        HashMap::new(),
    )
    .unwrap_err();

    assert!(err
        .to_string()
        .contains("You are not authorized to call this function"));
}

#[test]
fn call_auth_public_key_allow_all() {
    let code = r#"
        collection Account {
            id: string;
            pk: PublicKey;

            constructor (id: string, pk: PublicKey) {
                this.id = id;
                this.pk = pk;
            }

            @call
            changePk(newPk: PublicKey) {
                this.pk = newPk;
            }
        }
    "#;

    let (abi, output) = run(
        code,
        "Account",
        "changePk",
        serde_json::json!({
            "id": "test",
            "pk": fixtures::pk1(),
        }),
        vec![fixtures::pk2()],
        None,
        HashMap::new(),
    )
    .unwrap();

    assert_eq!(
        output.this(&abi).unwrap(),
        abi::Value::StructValue(vec![
            ("id".to_owned(), abi::Value::String("".to_owned())),
            ("pk".to_owned(), abi::Value::PublicKey(fixtures::pk2_key())),
        ]),
    );

    consistency_checks!(
        output,
        abi,
        hashes:
            expect![[r#"
                [
                    [
                        10007246358458628330,
                        1310941925803483469,
                        9098756844150300261,
                        7017043683864941931,
                    ],
                ]
            "#]],
        dependencies:
            expect![[r#"
                [
                    (
                        "pk",
                        PublicKey,
                    ),
                ]
            "#]]
    );
}

#[test]
fn call_auth_no_directive() {
    let code = r#"
        collection Account {
            id: string;
            pk: PublicKey;

            constructor (id: string, pk: PublicKey) {
                this.id = id;
                this.pk = pk;
            }

            changePk(newPk: PublicKey) {
                this.pk = newPk;
            }
        }
    "#;

    let err = run(
        code,
        "Account",
        "changePk",
        serde_json::json!({
            "id": "test",
            "pk": fixtures::pk1(),
        }),
        vec![fixtures::pk2()],
        None,
        HashMap::new(),
    )
    .unwrap_err();

    assert!(err
        .to_string()
        .contains("You are not authorized to call this function"));
}

#[test]
fn call_collection_auth_any() {
    let code = r#"
        @call
        collection Account {
            id: string;
            pk: PublicKey;

            changePk(newPk: PublicKey) {
                this.pk = newPk;
            }
        }
    "#;

    let (abi, output) = run(
        code,
        "Account",
        "changePk",
        serde_json::json!({
            "id": "test",
            "pk": fixtures::pk1(),
        }),
        vec![fixtures::pk2()],
        None,
        HashMap::new(),
    )
    .unwrap();

    assert_eq!(
        output.this(&abi).unwrap(),
        abi::Value::StructValue(vec![
            ("id".to_owned(), abi::Value::String("".to_owned())),
            ("pk".to_owned(), abi::Value::PublicKey(fixtures::pk2_key())),
        ]),
    );

    consistency_checks!(
        output,
        abi,
        hashes:
            expect![[r#"
                [
                    [
                        10007246358458628330,
                        1310941925803483469,
                        9098756844150300261,
                        7017043683864941931,
                    ],
                ]
            "#]],
        dependencies:
            expect![[r#"
                [
                    (
                        "pk",
                        PublicKey,
                    ),
                ]
            "#]]
    );
}

fn call_auth_delegate(use_correct_pk: bool) -> Result<(), Box<dyn std::error::Error>> {
    let code = r#"
        collection User {
            id: string;
            @delegate
            pk: PublicKey;
        }

        collection Account {
            id: string;
            name: string;
            user: User;

            @call(user)
            changeName(name: string) {
                this.name = name;
            }
        }
    "#;

    let (abi, output) = run(
        code,
        "Account",
        "changeName",
        serde_json::json!({
            "id": "test",
            "name": "test",
            "user": {
                "id": "user1",
                "pk": fixtures::pk1(),
            },
        }),
        vec![serde_json::json!("test2")],
        Some(if use_correct_pk {
            fixtures::pk1_key()
        } else {
            fixtures::pk2_key()
        }),
        {
            let mut hm = HashMap::new();
            hm.insert(
                "User".to_owned(),
                vec![serde_json::json!({
                    "id": "user1",
                    "pk": fixtures::pk1(),
                })],
            );
            hm
        },
    )?;

    assert_eq!(
        output.this(&abi).unwrap(),
        abi::Value::StructValue(vec![
            ("id".to_owned(), abi::Value::String("".to_owned())),
            ("name".to_owned(), abi::Value::String("test2".to_owned())),
            (
                "user".to_owned(),
                abi::Value::CollectionReference("user1".bytes().collect()),
            ),
        ]),
    );

    consistency_checks!(
        output,
        abi,
        hashes:
            expect![[r#"
                [
                    [
                        11000463426052588238,
                        6513620181524223329,
                        8307048643396104721,
                        12256912913701141453,
                    ],
                ]
            "#]],
        dependencies:
            expect![[r#"
                [
                    (
                        "user",
                        CollectionReference {
                            collection: "User",
                        },
                    ),
                ]
            "#]]
    );

    Ok(())
}

#[test]
fn call_auth_delegate_correct_pk() {
    call_auth_delegate(true).unwrap();
}

#[test]
fn call_auth_delegate_wrong_pk() {
    let err = call_auth_delegate(false).unwrap_err();
    assert!(err
        .to_string()
        .contains("You are not authorized to call this function"));
}

fn call_auth_literal_pk(use_correct_pk: bool) -> Result<(), Box<dyn std::error::Error>> {
    let key = fixtures::pk1_key().to_64_byte_hex();
    let code = format!(
        r#"
        collection Account {{
            id: string;
            name: string;

            @call(eth#{key})
            changeName(name: string) {{
                this.name = name;
            }}
        }}
    "#
    );

    let (abi, output) = run(
        &code,
        "Account",
        "changeName",
        serde_json::json!({
            "id": "test",
            "name": "test",
        }),
        vec![serde_json::json!("test2")],
        Some(if use_correct_pk {
            fixtures::pk1_key()
        } else {
            fixtures::pk2_key()
        }),
        HashMap::new(),
    )?;

    assert_eq!(
        output.this(&abi).unwrap(),
        abi::Value::StructValue(vec![
            ("id".to_owned(), abi::Value::String("".to_owned())),
            ("name".to_owned(), abi::Value::String("test2".to_owned())),
        ]),
    );

    consistency_checks!(
        output,
        abi,
        hashes:
            expect![[r#"
                []
            "#]],
        dependencies:
            expect![[r#"
                []
            "#]]
    );

    Ok(())
}

#[test]
fn call_auth_literal_pk_correct_pk() {
    call_auth_literal_pk(true).unwrap();
}

#[test]
fn call_auth_literal_pk_wrong_pk() {
    let err = call_auth_literal_pk(false).unwrap_err();
    assert!(err
        .to_string()
        .contains("You are not authorized to call this function"));
}

#[test]
fn call_auth_literal_compressed() {
    let key = fixtures::pk1_key().to_compressed_33_byte_hex();
    let code = format!(
        r#"
        collection Account {{
            id: string;
            name: string;

            @call(eth#{key})
            changeName(name: string) {{
                this.name = name;
            }}
        }}
    "#
    );

    let (abi, output) = run(
        &code,
        "Account",
        "changeName",
        serde_json::json!({
            "id": "test",
            "name": "test",
        }),
        vec![serde_json::json!("test2")],
        Some(fixtures::pk1_key()),
        HashMap::new(),
    )
    .unwrap();

    assert_eq!(
        output.this(&abi).unwrap(),
        abi::Value::StructValue(vec![
            ("id".to_owned(), abi::Value::String("".to_owned())),
            ("name".to_owned(), abi::Value::String("test2".to_owned())),
        ]),
    );

    consistency_checks!(
        output,
        abi,
        hashes:
            expect![[r#"
                []
            "#]],
        dependencies:
            expect![[r#"
                []
            "#]]
    );
}

#[test]
fn read_auth_field_correct_ctx() {
    let code = r#"
        collection Account {
            id: string;
            @read
            pk: PublicKey;
        }
    "#;

    let (abi, output) = run(
        code,
        "Account",
        ".readAuth",
        serde_json::json!({
            "id": "",
            "pk": fixtures::pk1(),
        }),
        vec![],
        Some(fixtures::pk1_key()),
        HashMap::new(),
    )
    .unwrap();

    assert_eq!(output.read_auth(), true);

    consistency_checks!(
        output,
        abi,
        hashes:
            expect![[r#"
                [
                    [
                        15190310144854117473,
                        13483436742372640428,
                        16238764937440726588,
                        9860411171209566744,
                    ],
                ]
            "#]],
        dependencies:
            expect![[r#"
                [
                    (
                        "pk",
                        PublicKey,
                    ),
                ]
            "#]]
    );
}

#[test]
fn read_auth_field_wrong_ctx() {
    let code = r#"
        collection Account {
            id: string;
            @read
            pk: PublicKey;
        }
    "#;

    let (_, output) = run(
        code,
        "Account",
        ".readAuth",
        serde_json::json!({
            "id": "",
            "pk": fixtures::pk1(),
        }),
        vec![],
        Some(fixtures::pk2_key()),
        HashMap::new(),
    )
    .unwrap();

    assert_eq!(output.read_auth(), false);
}

#[test]
fn read_auth_field_no_ctx() {
    let code = r#"
        collection Account {
            id: string;
            @read
            pk: PublicKey;
        }
    "#;

    let (abi, output) = run(
        code,
        "Account",
        ".readAuth",
        serde_json::json!({
            "id": "",
            "pk": fixtures::pk1(),
        }),
        vec![],
        None,
        HashMap::new(),
    )
    .unwrap();

    assert_eq!(output.read_auth(), false);

    consistency_checks!(
        output,
        abi,
        hashes:
            expect![[r#"
                [
                    [
                        15190310144854117473,
                        13483436742372640428,
                        16238764937440726588,
                        9860411171209566744,
                    ],
                ]
            "#]],
        dependencies:
            expect![[r#"
                [
                    (
                        "pk",
                        PublicKey,
                    ),
                ]
            "#]]
    );
}

#[test]
fn read_auth_collection_with_pk() {
    let code = r#"
        @read
        collection Account {
            id: string;
            pk: PublicKey;
        }
    "#;

    let (abi, output) = run(
        code,
        "Account",
        ".readAuth",
        serde_json::json!({
            "id": "",
            "pk": fixtures::pk1(),
        }),
        vec![],
        Some(fixtures::pk1_key()),
        HashMap::new(),
    )
    .unwrap();

    assert_eq!(output.read_auth(), true);

    consistency_checks!(
        output,
        abi,
        hashes:
            expect![[r#"
                [
                    [
                        15190310144854117473,
                        13483436742372640428,
                        16238764937440726588,
                        9860411171209566744,
                    ],
                ]
            "#]],
        dependencies:
            expect![[r#"
                [
                    (
                        "pk",
                        PublicKey,
                    ),
                ]
            "#]]
    );
}

#[test]
fn read_auth_collection_without_pk() {
    let code = r#"
        @read
        collection Account {
            id: string;
            pk: PublicKey;
        }
    "#;

    let (abi, output) = run(
        code,
        "Account",
        ".readAuth",
        serde_json::json!({
            "id": "",
            "pk": fixtures::pk1(),
        }),
        vec![],
        None,
        HashMap::new(),
    )
    .unwrap();

    assert_eq!(output.read_auth(), true);

    consistency_checks!(
        output,
        abi,
        hashes:
            expect![[r#"
                [
                    [
                        15190310144854117473,
                        13483436742372640428,
                        16238764937440726588,
                        9860411171209566744,
                    ],
                ]
            "#]],
        dependencies:
            expect![[r#"
                [
                    (
                        "pk",
                        PublicKey,
                    ),
                ]
            "#]]
    );
}

#[test]
fn field_hashes() {
    let code = r#"
        @public
        collection Account {
            id: string;
            balance: u32;

            addBalance(amount: u32) {
                this.balance = this.balance + amount;
            }
        }
    "#;

    let (abi, output) = run(
        code,
        "Account",
        "addBalance",
        serde_json::json!({
            "id": "john",
            "balance": 0,
        }),
        vec![serde_json::json!(10)],
        None,
        HashMap::new(),
    )
    .unwrap();

    assert_eq!(
        output.this(&abi).unwrap(),
        abi::Value::StructValue(vec![
            ("id".to_owned(), abi::Value::String("".to_owned())),
            ("balance".to_owned(), abi::Value::UInt32(10)),
        ])
    );

    consistency_checks!(
        output,
        abi,
        hashes:
            expect![[r#"
                [
                    [
                        10272219061387384304,
                        13401779264242975131,
                        10013658661959349609,
                        9575923678792186484,
                    ],
                ]
            "#]],
        dependencies:
            expect![[r#"
            [
                (
                    "balance",
                    PrimitiveType(
                        UInt32,
                    ),
                ),
            ]
        "#]]
    );
}

#[test]
fn field_dependencies() {
    let code = r#"
        @public
        collection Account {
            id: string;
            name: string;
            balance: u32;

            addBalance(amount: u32) {
                this.balance = this.balance + amount;
            }
        }
    "#;

    let (abi, output) = run(
        code,
        "Account",
        "addBalance",
        serde_json::json!({
            "id": "john",
            "name": "John Doe",
            "balance": 0,
        }),
        vec![serde_json::json!(10)],
        None,
        HashMap::new(),
    )
    .unwrap();

    assert_eq!(
        output.this(&abi).unwrap(),
        abi::Value::StructValue(vec![
            ("id".to_owned(), abi::Value::String("".to_owned())), // id was not passed to the VM
            ("name".to_owned(), abi::Value::String("".to_owned())), // name was not passed to the VM
            ("balance".to_owned(), abi::Value::UInt32(10)),
        ])
    );

    consistency_checks!(
        output,
        abi,
        hashes:
            expect![[r#"
                [
                    [
                        10272219061387384304,
                        13401779264242975131,
                        10013658661959349609,
                        9575923678792186484,
                    ],
                ]
            "#]],
        dependencies:
            expect![[r#"
            [
                (
                    "balance",
                    PrimitiveType(
                        UInt32,
                    ),
                ),
            ]
        "#]]
    );
}

#[test]
fn index_of() {
    fn run_index_of(
        element_type: &str,
        arr: Vec<serde_json::Value>,
        item: serde_json::Value,
    ) -> Result<abi::Value, error::Error> {
        let code = r#"
            @public
            collection Account {
                id: string;
                result: i32;

                indexOf(arr: $ELEMENT_TYPE[], item: $ELEMENT_TYPE) {
                    this.result = arr.indexOf(item);
                }
            }
        "#
        .replace("$ELEMENT_TYPE", element_type);

        let (abi, output) = run(
            &code,
            "Account",
            "indexOf",
            serde_json::json!({
                "id": "test",
                "result": 123456,
            }),
            vec![serde_json::json!(arr), serde_json::json!(item)],
            None,
            HashMap::new(),
        )?;

        let this = output.this(&abi).unwrap();
        Ok(match this {
            abi::Value::StructValue(fields) => fields
                .into_iter()
                .find_map(|(k, v)| if k == "result" { Some(v) } else { None })
                .unwrap(),
            _ => unreachable!(),
        })
    }

    assert_eq!(
        run_index_of(
            "string",
            vec![serde_json::json!("a"), serde_json::json!("b")],
            serde_json::json!("a")
        )
        .unwrap(),
        abi::Value::Int32(0),
    );

    assert_eq!(
        run_index_of(
            "string",
            vec![serde_json::json!("a"), serde_json::json!("b")],
            serde_json::json!("b")
        )
        .unwrap(),
        abi::Value::Int32(1),
    );

    assert_eq!(
        run_index_of(
            "string",
            vec![serde_json::json!("a"), serde_json::json!("b")],
            serde_json::json!("c")
        )
        .unwrap(),
        abi::Value::Int32(-1),
    );

    assert_eq!(
        run_index_of(
            "i32",
            vec![serde_json::json!(1), serde_json::json!(2)],
            serde_json::json!(2)
        )
        .unwrap(),
        abi::Value::Int32(1),
    );
}<|MERGE_RESOLUTION|>--- conflicted
+++ resolved
@@ -3,11 +3,8 @@
 mod push;
 mod slice;
 mod splice;
-<<<<<<< HEAD
+mod string;
 mod unshift;
-=======
-mod string;
->>>>>>> 9faee3d7
 
 use expect_test::expect;
 use serde::de::Deserialize;

## Build

### Javascript

Install wasm-pack: `cargo install wasm-pack`

```bash
cd js
yarn build
```

### Go

```bash
cargo build --release
cp target/release/libpolylang.a go/parser/

cd go
go run .
```

<<<<<<< HEAD
## Compiling Polylang to Miden

You can use the `compile` binary to compile Polylang functions to Miden. Compile outputs the generated Miden assembly to stdout, you can pipe it to `miden-run` to run it.

Example:
```bash
cargo run --bin compile function:test <<<'function test(a: number) {
  return a;
}' | cargo run --bin miden-run -- --advice-tape 123
Output: ProgramOutputs { stack: [123, 123, 0, 0, 0, 0, 0, 0, 0, 0, 0, 0, 0, 0, 0, 0, 0, 0], overflow_addrs: [0, 20, 22] }
=======
## Test

```bash
cargo test && (cd parser && cargo test)
```

You can download and test that collections from the testnet still parse by running:

```bash
./pull-collections.sh && cargo test
>>>>>>> a30f98af
```<|MERGE_RESOLUTION|>--- conflicted
+++ resolved
@@ -19,7 +19,6 @@
 go run .
 ```
 
-<<<<<<< HEAD
 ## Compiling Polylang to Miden
 
 You can use the `compile` binary to compile Polylang functions to Miden. Compile outputs the generated Miden assembly to stdout, you can pipe it to `miden-run` to run it.
@@ -30,7 +29,7 @@
   return a;
 }' | cargo run --bin miden-run -- --advice-tape 123
 Output: ProgramOutputs { stack: [123, 123, 0, 0, 0, 0, 0, 0, 0, 0, 0, 0, 0, 0, 0, 0, 0, 0], overflow_addrs: [0, 20, 22] }
-=======
+
 ## Test
 
 ```bash
@@ -41,5 +40,4 @@
 
 ```bash
 ./pull-collections.sh && cargo test
->>>>>>> a30f98af
 ```
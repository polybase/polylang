{
  "name": "@polybase/polylang",
<<<<<<< HEAD
  "version": "0.4.5",
=======
  "version": "0.4.6",
>>>>>>> fd7613f6
  "description": "",
  "main": "./dist/index.js",
  "types": "./dist/index.d.ts",
  "license": "MIT",
  "files": [
    "pkg/*",
    "pkg-thin/*",
    "dist/*"
  ],
  "scripts": {
    "test": "echo \"Error: no test specified\"",
    "clean": "rimraf node/* && rimraf web/*",
    "build": "yarn clean && webpack build",
    "prepare": "yarn build",
    "fix": "yarn eslint \"./src/**/*.{ts,tsx}\" webpack.config.js --fix"
  },
  "devDependencies": {
    "@typescript-eslint/eslint-plugin": "^5.25.0",
    "@typescript-eslint/parser": "^5.25.0",
    "@wasm-tool/wasm-pack-plugin": "^1.6.0",
    "eslint": "^8.22.0",
    "eslint-config-standard": "^17.0.0",
    "eslint-plugin-import": "^2.26.0",
    "eslint-plugin-n": "^15.2.0",
    "eslint-plugin-promise": "^6.0.0",
    "lerna": "^6.5.1",
    "rimraf": "^3.0.2",
    "ts-loader": "^9.4.0",
    "typescript": "^4.6.4",
    "webpack": "^5.74.0",
    "webpack-cli": "^4.10.0",
    "webpack-node-externals": "^3.0.0"
  },
  "repository": {
    "type": "git",
    "url": "git+https://github.com/polybase/polylang.git"
  },
  "engines": {
    "node": ">=16.0.0"
  }
}<|MERGE_RESOLUTION|>--- conflicted
+++ resolved
@@ -1,10 +1,6 @@
 {
   "name": "@polybase/polylang",
-<<<<<<< HEAD
-  "version": "0.4.5",
-=======
   "version": "0.4.6",
->>>>>>> fd7613f6
   "description": "",
   "main": "./dist/index.js",
   "types": "./dist/index.d.ts",
